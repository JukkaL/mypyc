--- conflicted
+++ resolved
@@ -127,21 +127,13 @@
     self :: Node
     r0 :: union[Node, None]
     r1 :: None
-<<<<<<< HEAD
     r2 :: object
     r3, r4 :: bool
-    r5 :: int
+    r5 :: short_int
     r6 :: union[Node, None]
     r7 :: Node
-    r8, r9, r10 :: int
-=======
-    r2, r3 :: bool
-    r4 :: short_int
-    r5 :: union[Node, None]
-    r6 :: Node
-    r7, r8 :: int
-    r9 :: short_int
->>>>>>> 5b3bc488
+    r8, r9 :: int
+    r10 :: short_int
 L0:
     r0 = self.next
     r1 = None
@@ -705,16 +697,10 @@
     r3 :: str
     r4 :: bool
     r5 :: None
-<<<<<<< HEAD
     r6 :: object
     r7, r8, r9 :: bool
-    r10 :: int
+    r10 :: short_int
     r11, r12 :: bool
-=======
-    r6, r7, r8 :: bool
-    r9 :: short_int
-    r10, r11 :: bool
->>>>>>> 5b3bc488
 L0:
     r0 = __main__.globals :: static
     r1 = unicode_7 :: static  ('LOL')
