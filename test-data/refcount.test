--- conflicted
+++ resolved
@@ -612,8 +612,7 @@
     x.extend(y)
 [out]
 L0:
-<<<<<<< HEAD
-    r0 = __unicode_0 :: static
+    r0 = unicode_0 :: static  ('extend')
     r1 = getattr x, r0
     r2 = pycall(r1, y)
     dec_ref r1
@@ -621,14 +620,6 @@
     dec_ref r3
     r4 = None
     return r4
-=======
-    r0 = unicode_0 :: static  ('extend')
-    r1 = x.r0(y) :: object
-    r2 = cast(None, r1)
-    dec_ref r2
-    r3 = None
-    return r3
->>>>>>> 473beb65
 
 [case testListAppend]
 from typing import List
