-- Test cases for C generation. Generally it is better to write evaluation test cases
-- for most things, but these are useful for sanity checking the generated C code.

[case testTrivialFunctionOutput]
def f(x: int) -> int:
    return x
[out]
#include <Python.h>
#include <CPy.h>

<<<<<<< HEAD
static CPyModule *self_module;
=======
static PyObject *_globals;
>>>>>>> 5f903cf5
static CPyModule *module_builtins;
static CPyTagged CPyDef_f(CPyTagged cpy_r_x);
static PyObject *CPyPy_f(PyObject *self, PyObject *args, PyObject *kw);

static PyMethodDef module_methods[] = {
    {"f", (PyCFunction)CPyPy_f, METH_VARARGS | METH_KEYWORDS, NULL /* docstring */},
    {NULL, NULL, 0, NULL}
};

static struct PyModuleDef module = {
    PyModuleDef_HEAD_INIT,
    "prog",
    NULL, /* docstring */
    -1,       /* size of per-interpreter state of the module,
                 or -1 if the module keeps state in global variables. */
    module_methods
};

PyMODINIT_FUNC PyInit_prog(void)
{
    PyObject *m;
    m = PyModule_Create(&module);
    if (m == NULL)
        return NULL;
<<<<<<< HEAD
    self_module = m;
    Py_INCREF(self_module);
=======
    _globals = PyModule_GetDict(m);
    if (_globals == NULL)
        return NULL;
>>>>>>> 5f903cf5
    module_builtins = PyImport_ImportModule("builtins");
    if (module_builtins == NULL)
        return NULL;
    return m;
}

static CPyTagged CPyDef_f(CPyTagged cpy_r_x) {
CPyL0: ;
    CPyTagged_IncRef(cpy_r_x);
    return cpy_r_x;
}

static PyObject *CPyPy_f(PyObject *self, PyObject *args, PyObject *kw) {
    static char *kwlist[] = {"x", 0};
    PyObject *obj_x;
    if (!PyArg_ParseTupleAndKeywords(args, kw, "O:f", kwlist, &obj_x)) {
        return NULL;
    }
    CPyTagged arg_x;
    if (PyLong_Check(obj_x))
        arg_x = CPyTagged_BorrowFromObject(obj_x);
    else {
        PyErr_SetString(PyExc_TypeError, "int object expected");
        return NULL;
    }
    CPyTagged retval = CPyDef_f(arg_x);
    if (retval == CPY_INT_TAG) {
        return NULL;
    }
    PyObject *retbox = CPyTagged_StealAsObject(retval);
    return retbox;
}

[case testError]
def f(x: List[int]) -> None: pass
[out]
prog.py:1: error: Name 'List' is not defined<|MERGE_RESOLUTION|>--- conflicted
+++ resolved
@@ -8,11 +8,7 @@
 #include <Python.h>
 #include <CPy.h>
 
-<<<<<<< HEAD
-static CPyModule *self_module;
-=======
 static PyObject *_globals;
->>>>>>> 5f903cf5
 static CPyModule *module_builtins;
 static CPyTagged CPyDef_f(CPyTagged cpy_r_x);
 static PyObject *CPyPy_f(PyObject *self, PyObject *args, PyObject *kw);
@@ -37,14 +33,9 @@
     m = PyModule_Create(&module);
     if (m == NULL)
         return NULL;
-<<<<<<< HEAD
-    self_module = m;
-    Py_INCREF(self_module);
-=======
     _globals = PyModule_GetDict(m);
     if (_globals == NULL)
         return NULL;
->>>>>>> 5f903cf5
     module_builtins = PyImport_ImportModule("builtins");
     if (module_builtins == NULL)
         return NULL;
