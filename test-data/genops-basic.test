[case testTrivialFunction]
def f() -> int:
    return 1
[out]
def f():
    r0 :: int
L0:
    r0 = 1
    return r0

[case testFunctionArgument]
def f(x: int) -> int:
    return x
[out]
def f(x):
    x :: int
L0:
    return x

[case testExplicitNoneReturn]
def f() -> None:
    return
[out]
def f():
    r0 :: None
L0:
    r0 = None
    return r0

[case testExplicitNoneReturn2]
def f() -> None:
    return None
[out]
def f():
    r0 :: None
L0:
    r0 = None
    return r0

[case testAssignment]
def f() -> int:
    x = 1
    y = x
    return y
[out]
def f():
    x, r0, y :: int
L0:
    r0 = 1
    x = r0
    y = x
    return y

[case testAssignmentTwice]
def f(x: int) -> None:
    y = 1
    y = x
    return
[out]
def f(x):
    x, y, r0 :: int
    r1 :: None
L0:
    r0 = 1
    y = r0
    y = x
    r1 = None
    return r1

[case testIntArithmetic]
def f(x: int, y: int) -> int:
    return x * (y + 1)
[out]
def f(x, y):
    x, y, r0, r1, r2 :: int
L0:
    r0 = 1
    r1 = y + r0 :: int
    r2 = x * r1 :: int
    return r2

[case testIf]
def f(x: int, y: int) -> int:
    if x < y:
        x = 1
    return x
[out]
def f(x, y):
    x, y :: int
    r0 :: bool
    r1 :: int
L0:
    r0 = x < y :: int
    if r0 goto L1 else goto L2 :: bool
L1:
    r1 = 1
    x = r1
L2:
    return x

[case testIfElse]
def f(x: int, y: int) -> int:
    if x < y:
        x = 1
    else:
        x = 2
    return x
[out]
def f(x, y):
    x, y :: int
    r0 :: bool
    r1, r2 :: int
L0:
    r0 = x < y :: int
    if r0 goto L1 else goto L2 :: bool
L1:
    r1 = 1
    x = r1
    goto L3
L2:
    r2 = 2
    x = r2
L3:
    return x

[case testAnd]
def f(x: int, y: int) -> int:
    if x < y and x > y:
        x = 1
    else:
        x = 2
    return x
[out]
def f(x, y):
    x, y :: int
    r0, r1 :: bool
    r2, r3 :: int
L0:
    r0 = x < y :: int
    if r0 goto L1 else goto L3 :: bool
L1:
    r1 = x > y :: int
    if r1 goto L2 else goto L3 :: bool
L2:
    r2 = 1
    x = r2
    goto L4
L3:
    r3 = 2
    x = r3
L4:
    return x

[case testOr]
def f(x: int, y: int) -> int:
    if x < y or x > y:
        x = 1
    else:
        x = 2
    return x
[out]
def f(x, y):
    x, y :: int
    r0, r1 :: bool
    r2, r3 :: int
L0:
    r0 = x < y :: int
    if r0 goto L2 else goto L1 :: bool
L1:
    r1 = x > y :: int
    if r1 goto L2 else goto L3 :: bool
L2:
    r2 = 1
    x = r2
    goto L4
L3:
    r3 = 2
    x = r3
L4:
    return x

[case testSimpleNot]
def f(x: int, y: int) -> int:
    if not (x < y):
        x = 1
    return x
[out]
def f(x, y):
    x, y :: int
    r0 :: bool
    r1 :: int
L0:
    r0 = x < y :: int
    if not r0 goto L1 else goto L2 :: bool
L1:
    r1 = 1
    x = r1
L2:
    return x

[case testNotAnd]
def f(x: int, y: int) -> int:
    if not (x < y and x > y):
        x = 1
    return x
[out]
def f(x, y):
    x, y :: int
    r0, r1 :: bool
    r2 :: int
L0:
    r0 = x < y :: int
    if not r0 goto L2 else goto L1 :: bool
L1:
    r1 = x > y :: int
    if not r1 goto L2 else goto L3 :: bool
L2:
    r2 = 1
    x = r2
L3:
    return x

[case testWhile]
def f(x: int, y: int) -> int:
    while x > y:
        x = x - y
    return x
[out]
def f(x, y):
    x, y :: int
    r0 :: bool
    r1 :: int
L0:
L1:
    r0 = x > y :: int
    if r0 goto L2 else goto L3 :: bool
L2:
    r1 = x - y :: int
    x = r1
    goto L1
L3:
    return x

[case testWhile2]
def f(x: int, y: int) -> int:
    x = 1
    while x > y:
        x = x - y
    return x
[out]
def f(x, y):
    x, y, r0 :: int
    r1 :: bool
    r2 :: int
L0:
    r0 = 1
    x = r0
L1:
    r1 = x > y :: int
    if r1 goto L2 else goto L3 :: bool
L2:
    r2 = x - y :: int
    x = r2
    goto L1
L3:
    return x

[case testImplicitNoneReturn]
def f() -> None:
    pass
[out]
def f():
    r0 :: None
L0:
    r0 = None
    return r0

[case testImplicitNoneReturn2]
def f() -> None:
    x = 1
[out]
def f():
    x, r0 :: int
    r1 :: None
L0:
    r0 = 1
    x = r0
    r1 = None
    return r1

[case testImplicitNoneReturnAndIf]
def f(x: int, y: int) -> None:
    if x < y:
        x = 1
    else:
        y = 2
[out]
def f(x, y):
    x, y :: int
    r0 :: bool
    r1, r2 :: int
    r3 :: None
L0:
    r0 = x < y :: int
    if r0 goto L1 else goto L2 :: bool
L1:
    r1 = 1
    x = r1
    goto L3
L2:
    r2 = 2
    y = r2
L3:
    r3 = None
    return r3

[case testRecursion]
def f(n: int) -> int:
    if n <= 1:
        return 1
    else:
        return f(n - 1) + f(n - 2)
[out]
def f(n):
    n, r0 :: int
    r1 :: bool
    r2, r3, r4, r5, r6, r7, r8, r9 :: int
L0:
    r0 = 1
    r1 = n <= r0 :: int
    if r1 goto L1 else goto L2 :: bool
L1:
    r2 = 1
    return r2
L2:
    r3 = 1
    r4 = n - r3 :: int
    r5 = f(r4)
    r6 = 2
    r7 = n - r6 :: int
    r8 = f(r7)
    r9 = r5 + r8 :: int
    return r9
L3:
    unreachable

[case testReportTypeCheckError]
def f() -> None:
    return 1 # E: No return value expected

[case testReportSemanticaAnalysisError1]
def f(x: List[int]) -> None: pass # E: Name 'List' is not defined

[case testReportSemanticaAnalysisError2]
def f() -> None:
    x # E: Name 'x' is not defined

[case testElif]
def f(n: int) -> int:
    if n < 0:
        x = 1
    elif n == 0:
        x = 1
    else:
        x = 2
    return x
[out]
def f(n):
    n, r0 :: int
    r1 :: bool
    x, r2, r3 :: int
    r4 :: bool
    r5, r6 :: int
L0:
    r0 = 0
    r1 = n < r0 :: int
    if r1 goto L1 else goto L2 :: bool
L1:
    r2 = 1
    x = r2
    goto L6
L2:
    r3 = 0
    r4 = n == r3 :: int
    if r4 goto L3 else goto L4 :: bool
L3:
    r5 = 1
    x = r5
    goto L5
L4:
    r6 = 2
    x = r6
L5:
L6:
    return x

[case testUnaryMinus]
def f(n: int) -> int:
    return -1
[out]
def f(n):
    n, r0, r1 :: int
L0:
    r0 = 1
    r1 = -r0 :: int
    return r1

[case testConditionalExpr]
def f(n: int) -> int:
    return 0 if n == 0 else 1
[out]
def f(n):
    n, r0 :: int
    r1 :: bool
    r2, r3, r4 :: int
L0:
    r0 = 0
    r1 = n == r0 :: int
    if r1 goto L1 else goto L2 :: bool
L1:
    r3 = 0
    r2 = r3
    goto L3
L2:
    r4 = 1
    r2 = r4
L3:
    return r2

[case testOperatorAssignment]
def f() -> int:
    x = 0
    x += 1
    return x
[out]
def f():
    x, r0, r1, r2 :: int
L0:
    r0 = 0
    x = r0
    r1 = 1
    r2 = x + r1 :: int
    x = r2
    return x

[case testTrue]
def f() -> bool:
    return True
[out]
def f():
    r0 :: bool
L0:
    r0 = True
    return r0

[case testFalse]
def f() -> bool:
    return False
[out]
def f():
    r0 :: bool
L0:
    r0 = False
    return r0

[case testBoolCond]
def f(x: bool) -> bool:
    if x:
        return False
    else:
        return True
[out]
def f(x):
    x, r0, r1 :: bool
L0:
    if x goto L1 else goto L2 :: bool
L1:
    r0 = False
    return r0
L2:
    r1 = True
    return r1
L3:
    unreachable

[case testPycall]
import testmodule

def f(x: int) -> int:
    return testmodule.factorial(x)
[file testmodule.py]
def factorial(x: int) -> int:
    if x == 0:
        return 1
    else:
        return x * factorial(x-1)
[out]
def f(x):
    x :: int
    r0 :: object
    r1 :: str
    r2, r3, r4 :: object
    r5 :: int
L0:
    r0 = testmodule.module :: static
    r1 = unicode_0 :: static  ('factorial')
    r2 = getattr r0, r1
    r3 = box(int, x)
    r4 = r2(r3) :: object
    r5 = unbox(int, r4)
    return r5

[case testFromImport]
from testmodule import g

def f(x: int) -> int:
    return g(x)
[file testmodule.py]
def g(x: int) -> int:
    return x + 1
[out]
def f(x):
    x :: int
    r0 :: object
    r1 :: str
    r2, r3, r4 :: object
    r5 :: int
L0:
    r0 = __main__.globals :: static
    r1 = unicode_0 :: static  ('g')
    r2 = r0[r1] :: dict
    r3 = box(int, x)
    r4 = r2(r3) :: object
    r5 = unbox(int, r4)
    return r5

[case testPrintFullname]
import builtins
def f(x: int) -> None:
    builtins.print(5)
[out]
def f(x):
    x :: int
    r0 :: object
    r1 :: str
    r2 :: object
    r3 :: int
    r4, r5 :: object
    r6, r7 :: None
L0:
    r0 = builtins.module :: static
    r1 = unicode_0 :: static  ('print')
    r2 = getattr r0, r1
    r3 = 5
    r4 = box(int, r3)
    r5 = r2(r4) :: object
    r6 = cast(None, r5)
    r7 = None
    return r7

[case testPrint]
import builtins
def f(x: int) -> None:
    print(5)
[out]
def f(x):
    x, r0 :: int
    r1 :: object
    r2 :: str
    r3, r4, r5 :: object
    r6, r7 :: None
L0:
    r0 = 5
    r1 = builtins.module :: static
    r2 = unicode_0 :: static  ('print')
    r3 = getattr r1, r2
    r4 = box(int, r0)
    r5 = r3(r4) :: object
    r6 = cast(None, r5)
    r7 = None
    return r7

[case testUnicodeLiteral]
def f() -> str:
    x = "some string"
    return "some other string"
[out]
def f():
    x, r0, r1 :: str
L0:
    r0 = unicode_0 :: static  ('some string')
    x = r0
    r1 = unicode_1 :: static  ('some other string')
    return r1

[case testPyMethodCall1]
from typing import List
def f(x: List[int]) -> int:
    y = x.pop()
    return x.pop()
[out]
def f(x):
    x :: list
    y :: int
    r0 :: str
    r1 :: object
    r2 :: int
    r3 :: str
    r4 :: object
    r5 :: int
L0:
    r0 = unicode_0 :: static  ('pop')
    r1 = x.r0() :: object
    r2 = unbox(int, r1)
    y = r2
    r3 = unicode_0 :: static  ('pop')
    r4 = x.r3() :: object
    r5 = unbox(int, r4)
    return r5

[case testObjectType]
def g(y: object) -> None:
    g(y)
    g([1])
    g(None)
[out]
def g(y):
    y :: object
    r0 :: None
    r1 :: int
    r2 :: object
    r3 :: list
    r4, r5, r6, r7 :: None
L0:
    r0 = g(y)
    r1 = 1
    r2 = box(int, r1)
    r3 = [r2]
    r4 = g(r3)
    r5 = None
    r6 = g(r5)
    r7 = None
    return r7

[case testCoerceToObject1]
def g(y: object) -> object:
    g(1)
    a = [y]
    a[0] = (1, 2)
    y = True
    return 3
[out]
def g(y):
    y :: object
    r0 :: int
    r1, r2 :: object
    a, r3 :: list
    r4, r5, r6 :: int
    r7 :: tuple[int, int]
    r8 :: object
    r9, r10 :: bool
    r11 :: object
    r12 :: int
    r13 :: object
L0:
    r0 = 1
    r1 = box(int, r0)
    r2 = g(r1)
    r3 = [y]
    a = r3
    r4 = 0
    r5 = 1
    r6 = 2
    r7 = (r5, r6)
    r8 = box(tuple[int, int], r7)
    r9 = a.__setitem__(r4, r8) :: list
    r10 = True
    r11 = box(bool, r10)
    y = r11
    r12 = 3
    r13 = box(int, r12)
    return r13

[case testCoerceToObject2]
class A:
    x: object
    n: int
def f(a: A, o: object) -> None:
    a.x = 1
    o = a.n
[out]
def f(a, o):
    a :: A
    o :: object
    r0 :: int
    r1 :: object
    r2 :: bool
    r3 :: int
    r4 :: object
    r5 :: None
L0:
    r0 = 1
    r1 = box(int, r0)
    a.x = r1; r2 = is_error
    r3 = a.n
    r4 = box(int, r3)
    o = r4
    r5 = None
    return r5

[case testDownCast]
from typing import cast, List, Tuple
class A: pass
def f(x: object) -> None:
    n = cast(int, x)
    b = cast(bool, x)
    a = cast(A, x)
    l = cast(List[int], x)
    t = cast(Tuple[int, A], x)
[out]
def f(x):
    x :: object
    n, r0 :: int
    b, r1 :: bool
    a, r2 :: A
    l, r3 :: list
    t, r4 :: tuple[int, A]
    r5 :: None
L0:
    r0 = unbox(int, x)
    n = r0
    r1 = unbox(bool, x)
    b = r1
    r2 = cast(A, x)
    a = r2
    r3 = cast(list, x)
    l = r3
    r4 = unbox(tuple[int, A], x)
    t = r4
    r5 = None
    return r5

[case testDownCastSpecialCases]
from typing import cast, Optional, Tuple
class A: pass
def f(o: Optional[A], n: int, t: Tuple[int, ...]) -> None:
    a = cast(A, o)
    m = cast(bool, n)
    tt: Tuple[int, int]
    t = tt
[out]
def f(o, n, t):
    o :: optional[A]
    n :: int
    t :: tuple
    a, r0 :: A
    m :: bool
    r1 :: object
    r2 :: bool
    tt :: tuple[int, int]
    r3 :: object
    r4 :: None
L0:
    r0 = cast(A, o)
    a = r0
    r1 = box(int, n)
    r2 = unbox(bool, r1)
    m = r2
    r3 = box(tuple[int, int], tt)
    t = r3
    r4 = None
    return r4

[case testSuccessfulCast]
from typing import cast, Optional, Tuple, List, Dict
class A: pass
def f(o: object,
      p: Optional[A],
      n: int,
      b: bool,
      t: Tuple[int, ...],
      s: Tuple[int, int],
      a: A,
      l: List[A],
      d: Dict[int, str]) -> None:
    o = cast(object, o)
    p = cast(Optional[A], p)
    n = cast(int, n)
    b = cast(bool, b)
    t = cast(Tuple[int, ...], t)
    s = cast(Tuple[int, int], s)
    o = cast(object, n)
    a = cast(A, a)
    l2 = cast(List[object], l)
    d2 = cast(Dict[object, str], d)
[out]
def f(o, p, n, b, t, s, a, l, d):
    o :: object
    p :: optional[A]
    n :: int
    b :: bool
    t :: tuple
    s :: tuple[int, int]
    a :: A
    l :: list
    d :: dict
    r0 :: object
    l2 :: list
    d2 :: dict
    r1 :: None
L0:
    o = o
    p = p
    n = n
    b = b
    t = t
    s = s
    r0 = box(int, n)
    o = r0
    a = a
    l2 = l
    d2 = d
    r1 = None
    return r1

[case testGenericSetItem]
from typing import Any
def f(x: Any, y: Any, z: Any) -> None:
    x[y] = z
[out]
def f(x, y, z):
    x, y, z :: object
    r0 :: bool
    r1 :: None
L0:
    r0 = x.__setitem__(y, z) :: object
    r1 = None
    return r1

[case testLoadFloatSum]
def assign_and_return_float_sum() -> float:
    f1 = 1.0
    f2 = 2.0
    f3 = 3.0
    return f1 * f2 + f3
[out]
def assign_and_return_float_sum():
    f1, r0, f2, r1, f3, r2 :: float
    r3 :: object
    r4 :: float
    r5 :: object
    r6 :: float
L0:
    r0 = float_0 :: static  (1.0)
    f1 = r0
    r1 = float_1 :: static  (2.0)
    f2 = r1
    r2 = float_2 :: static  (3.0)
    f3 = r2
    r3 = f1 * f2
    r4 = cast(float, r3)
    r5 = r4 + f3
    r6 = cast(float, r5)
    return r6

[case testBigIntLiteral]
def big_int() -> None:
    a_62_bit = 4611686018427387902
    max_62_bit = 4611686018427387903
    b_63_bit = 4611686018427387904
    c_63_bit = 9223372036854775806
    max_63_bit = 9223372036854775807
    d_64_bit = 9223372036854775808
    max_32_bit = 2147483647
[out]
def big_int():
    a_62_bit, r0, max_62_bit, r1, b_63_bit, r2, c_63_bit, r3, max_63_bit, r4, d_64_bit, r5, max_32_bit, r6 :: int
    r7 :: None
L0:
    r0 = 4611686018427387902
    a_62_bit = r0
    r1 = 4611686018427387903
    max_62_bit = r1
    r2 = int_0 :: static  (4611686018427387904)
    b_63_bit = r2
    r3 = int_1 :: static  (9223372036854775806)
    c_63_bit = r3
    r4 = int_2 :: static  (9223372036854775807)
    max_63_bit = r4
    r5 = int_3 :: static  (9223372036854775808)
    d_64_bit = r5
    r6 = 2147483647
    max_32_bit = r6
    r7 = None
    return r7

[case testCallableTypes]
from typing import Callable
def absolute_value(x: int) -> int:
    return x if x > 0 else -x

def call_native_function(x: int) -> int:
    return absolute_value(x)

def call_python_function(x: int) -> int:
    return int(x)

def return_float() -> float:
    return 5.0

def return_callable_type() -> Callable[[], float]:
    return return_float

def call_callable_type() -> float:
    f = return_callable_type()
    return f()
[out]
def absolute_value(x):
    x, r0 :: int
    r1 :: bool
    r2, r3 :: int
L0:
    r0 = 0
    r1 = x > r0 :: int
    if r1 goto L1 else goto L2 :: bool
L1:
    r2 = x
    goto L3
L2:
    r3 = -x :: int
    r2 = r3
L3:
    return r2
def call_native_function(x):
    x, r0 :: int
L0:
    r0 = absolute_value(x)
    return r0
def call_python_function(x):
    x :: int
    r0 :: object
    r1 :: str
    r2, r3, r4 :: object
    r5 :: int
L0:
    r0 = builtins.module :: static
    r1 = unicode_0 :: static  ('int')
    r2 = getattr r0, r1
    r3 = box(int, x)
    r4 = r2(r3) :: object
    r5 = unbox(int, r4)
    return r5
def return_float():
    r0 :: float
L0:
    r0 = float_1 :: static  (5.0)
    return r0
def return_callable_type():
    r0 :: object
    r1 :: str
    r2 :: object
L0:
    r0 = __main__.globals :: static
    r1 = unicode_2 :: static  ('return_float')
    r2 = r0[r1] :: dict
    return r2
def call_callable_type():
    f, r0, r1 :: object
    r2 :: float
L0:
    r0 = return_callable_type()
    f = r0
    r1 = f() :: object
    r2 = cast(float, r1)
    return r2

[case testNestedFunctions]
from typing import Callable

def outer() -> Callable[[], str]:
    def inner() -> str:
        return 'inner: nested function'
    return inner

def first() -> Callable[[], Callable[[], str]]:
    def second() -> Callable[[], str]:
        def third() -> str:
            return 'third: nested function'
        return third
    return second

def uno(num: float) -> Callable[[str], str]:
    def dos(s: str) -> str:
        return s + '!'
    return dos

def eins(num: float) -> str:
    def zwei(s: str) -> str:
        return s + '?'
    a = zwei('eins')
    b = zwei('zwei')
    return a

def inner() -> str:
    return 'inner: normal function'

def second() -> str:
    return 'second: normal function'

def third() -> str:
    return 'third: normal function'
[out]
def inner_outer_obj.__call__(self):
    self :: object
    r0 :: str
L0:
    r0 = unicode_0 :: static  ('inner: nested function')
    return r0
def outer():
    r0 :: inner_outer_obj
    inner :: object
L0:
    r0 = inner_outer_obj()
    inner = r0
    return inner
def third_first_second_obj.__call__(self):
    self :: object
    r0 :: str
L0:
    r0 = unicode_1 :: static  ('third: nested function')
    return r0
def second_first_obj.__call__(self):
    self :: object
    r0 :: third_first_second_obj
    third :: object
L0:
    r0 = third_first_second_obj()
    third = r0
    return third
def first():
    r0 :: second_first_obj
    second :: object
L0:
    r0 = second_first_obj()
    second = r0
    return second
def dos_uno_obj.__call__(self, s):
    self :: object
    s, r0, r1 :: str
L0:
    r0 = unicode_2 :: static  ('!')
    r1 = s + r0
    return r1
def uno(num):
    num :: float
    r0 :: dos_uno_obj
    dos :: object
L0:
    r0 = dos_uno_obj()
    dos = r0
    return dos
def zwei_eins_obj.__call__(self, s):
    self :: object
    s, r0, r1 :: str
L0:
    r0 = unicode_3 :: static  ('?')
    r1 = s + r0
    return r1
def eins(num):
    num :: float
    r0 :: zwei_eins_obj
    zwei :: object
    a, r1 :: str
    r2 :: object
    r3, b, r4 :: str
    r5 :: object
    r6 :: str
L0:
    r0 = zwei_eins_obj()
    zwei = r0
    r1 = unicode_4 :: static  ('eins')
    r2 = zwei(r1) :: object
    r3 = cast(str, r2)
    a = r3
    r4 = unicode_5 :: static  ('zwei')
    r5 = zwei(r4) :: object
    r6 = cast(str, r5)
    b = r6
    return a
def inner():
    r0 :: str
L0:
    r0 = unicode_6 :: static  ('inner: normal function')
    return r0
def second():
    r0 :: str
L0:
    r0 = unicode_7 :: static  ('second: normal function')
    return r0
def third():
    r0 :: str
L0:
<<<<<<< HEAD
    r0 = __unicode_8 :: static  ('third: normal function')
    return r0

[case testFreeVars]
from typing import Callable

def outer(num: int) -> int:
    def inner() -> int:
        return num
    return inner()
[out]
def inner_outer_obj.__call__(self):
    r0 :: inner_outer_env
    inner_env, self :: object
    r1 :: str
    r2 :: object
    r3 :: int
L0:
    r0 = inner_outer_env()
    inner_env = r0
    r1 = __unicode_0 :: static  ('num')
    r2 = getattr outer_env, r1
    r3 = unbox(int, r2)
    return r3
def outer(num):
    r0 :: outer__env
    outer_env :: object
    num :: int
    r1 :: inner_outer_obj
    inner, r2 :: object
    r3 :: int
L0:
    r0 = outer__env()
    outer_env = r0
    r1 = inner_outer_obj()
    inner = r1
    r2 = inner() :: object
    r3 = unbox(int, r2)
    return r3
=======
    r0 = unicode_8 :: static  ('third: normal function')
    return r0
>>>>>>> 5fbb6dfd
<|MERGE_RESOLUTION|>--- conflicted
+++ resolved
@@ -1100,8 +1100,7 @@
 def third():
     r0 :: str
 L0:
-<<<<<<< HEAD
-    r0 = __unicode_8 :: static  ('third: normal function')
+    r0 = unicode_8 :: static  ('third: normal function')
     return r0
 
 [case testFreeVars]
@@ -1139,8 +1138,4 @@
     inner = r1
     r2 = inner() :: object
     r3 = unbox(int, r2)
-    return r3
-=======
-    r0 = unicode_8 :: static  ('third: normal function')
-    return r0
->>>>>>> 5fbb6dfd
+    return r3