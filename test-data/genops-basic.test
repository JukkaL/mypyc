--- conflicted
+++ resolved
@@ -1124,7 +1124,6 @@
 def third():
     r0 :: str
 L0:
-<<<<<<< HEAD
     r0 = unicode_7 :: static  ('third: normal function')
     return r0
 
@@ -1205,9 +1204,6 @@
     return outer()
     
 [out]
-=======
-    r0 = unicode_8 :: static  ('third: normal function')
-    return r0
 
 [case testObjectAsBoolean]
 from typing import List
@@ -1329,5 +1325,4 @@
     r1 = 0
     return r1
 L3:
-    unreachable
->>>>>>> 20475c2d
+    unreachable