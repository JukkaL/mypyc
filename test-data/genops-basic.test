--- conflicted
+++ resolved
@@ -1089,7 +1089,6 @@
     r4 :: str
     r5 :: object
     r6 :: str
-<<<<<<< HEAD
     r7 :: bool
     r8 :: str
     r9 :: object
@@ -1103,22 +1102,11 @@
     zwei = r2
     zwei.__mypyc_env__ = r0; r3 = is_error
     r4 = unicode_3 :: static  ('eins')
-    r5 = zwei(r4) :: object
-=======
-L0:
-    r0 = zwei_eins_obj()
-    zwei = r0
-    r1 = unicode_4 :: static  ('eins')
-    r2 = py_call(zwei, r1)
-    r3 = cast(str, r2)
-    a = r3
-    r4 = unicode_5 :: static  ('zwei')
     r5 = py_call(zwei, r4)
->>>>>>> 432f259d
     r6 = cast(str, r5)
     r0.a = r6; r7 = is_error
     r8 = unicode_4 :: static  ('zwei')
-    r9 = zwei(r8) :: object
+    r9 = py_call(zwei, r8)
     r10 = cast(str, r9)
     r0.b = r10; r11 = is_error
     r12 = r0.a
@@ -1179,7 +1167,7 @@
     r2 = inner_a_obj()
     inner = r2
     inner.__mypyc_env__ = r0; r3 = is_error
-    r4 = inner() :: object
+    r4 = py_call(inner)
     r5 = unbox(int, r4)
     return r5
 def inner_b_obj.__call__(self):
@@ -1211,7 +1199,7 @@
     r3 = inner_b_obj()
     inner = r3
     inner.__mypyc_env__ = r0; r4 = is_error
-    r5 = inner() :: object
+    r5 = py_call(inner)
     r6 = unbox(int, r5)
     r7 = r0.num
     r8 = r6 + r7 :: int
