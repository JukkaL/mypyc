--- conflicted
+++ resolved
@@ -914,98 +914,6 @@
 assert increment_all_indices([1, 2, 3]) == [2, 3, 4]
 assert increment_all_keys({'a':1, 'b':2, 'c':3}) == {'a':2, 'b':3, 'c':4}
 
-<<<<<<< HEAD
-=======
-[case testNestedFunctions]
-from typing import Callable
-
-def outer() -> Callable[[], object]:
-    def inner() -> object:
-        return None
-    return inner
-
-def first() -> Callable[[], Callable[[], str]]:
-    def second() -> Callable[[], str]:
-        def third() -> str:
-            return 'third: nested function'
-        return third
-    return second
-
-def uno(num: float) -> Callable[[str], str]:
-    def dos(s: str) -> str:
-        return s + '!'
-    return dos
-
-def eins(num: float) -> str:
-    def zwei(s: str) -> str:
-        return s + '?'
-    a = zwei('eins')
-    b = zwei('zwei')
-    return a
-
-def inner() -> str:
-    return 'inner: normal function'
-
-def second() -> str:
-    return 'second: normal function'
-
-def third() -> str:
-    return 'third: normal function'
-
-[file driver.py]
-from native import outer, inner, first, uno, eins, second, third
-print(outer()())
-print(inner())
-print(first()()())
-print(uno(5.0)('uno'))
-print(eins(4.0))
-print(second())
-print(third())
-[out]
-None
-inner: normal function
-third: nested function
-uno!
-eins?
-second: normal function
-third: normal function
-
-[case testControlFlowExprs]
-from typing import Tuple
-def foo() -> object:
-    print('foo')
-    return 'foo'
-def bar() -> object:
-    print('bar')
-    return 'bar'
-
-def f(b: bool) -> Tuple[object, object, object]:
-    x = foo() if b else bar()
-    y = b or foo()
-    z = b and foo()
-    return (x, y, z)
-def g() -> Tuple[object, object]:
-    return (foo() or bar(), foo() and bar())
-
-[file driver.py]
-from native import f, g
-assert f(True) == ('foo', True, 'foo')
-print()
-assert f(False) == ('bar', 'foo', False)
-print()
-assert g() == ('foo', 'bar')
-[out]
-foo
-foo
-
-bar
-foo
-
-foo
-foo
-bar
-
->>>>>>> 3649f218
 [case testMultipleAssignment]
 from typing import Tuple, List, Any
 
