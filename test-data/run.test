--- conflicted
+++ resolved
@@ -2394,8 +2394,6 @@
 (((1, 2), 2), 1, 'hi', 'hi2')
 caught the exception
 
-<<<<<<< HEAD
-=======
 [case testUnion]
 from typing import Union
 
@@ -2446,7 +2444,6 @@
 else:
     assert False
 
->>>>>>> 538dd2e5
 [case testYield]
 from typing import Generator, Iterable, Union
 def yield_three_times() -> Iterable[int]:
@@ -2512,11 +2509,7 @@
     def __init__(self, x: int) -> None:
         self.x = x
 
-<<<<<<< HEAD
-    def foo(self) -> Iterable[int]:
-=======
     def generator(self) -> Iterable[int]:
->>>>>>> 538dd2e5
         yield self.x
 
 [file driver.py]
@@ -2586,13 +2579,8 @@
 except StopIteration as e:
     assert e.value is None
 
-<<<<<<< HEAD
-generator = A(1).foo()
-assert next(generator) == 1
-=======
 generator = A(0).generator()
 assert next(generator) == 0
->>>>>>> 538dd2e5
 try:
     next(generator)
 except StopIteration as e:
@@ -2609,9 +2597,6 @@
 2
 0
 1
-<<<<<<< HEAD
-2
-=======
 2
 
 [case testYieldTryFinallyWith]
@@ -2688,5 +2673,4 @@
 1
 yooo? a
 exit! a exception!
-((1,), Exception('exception!',))
->>>>>>> 538dd2e5
+((1,), Exception('exception!',))