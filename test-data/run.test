
[case testCallTrivialFunction]
def f(x: int) -> int:
    return x
[file driver.py]
from native import f
print(f(3))
print(f(-157))
print(f(10**20))
print(f(-10**20))
[out]
3
-157
100000000000000000000
-100000000000000000000

[case testInc]
def inc(x: int) -> int:
    return x + 1
[file driver.py]
from native import inc
print(inc(3))
print(inc(-5))
print(inc(10**20))
[out]
4
-4
100000000000000000001

[case testCount]
def count(n: int) -> int:
    i = 1
    while i <= n:
        i = i + 1
    return i
[file driver.py]
from native import count
print(count(0))
print(count(1))
print(count(5))
[out]
1
2
6

[case testFor]
from typing import List
def count(n: int) -> None:
    for i in range(n):
        print(i)
def list_iter(l: List[int]) -> None:
    for i in l:
        print(i)
[file driver.py]
from native import count, list_iter
count(5)
list_iter(list(reversed(range(5))))
[out]
0
1
2
3
4
4
3
2
1
0

[case testLoopElse]
from typing import Iterator
def run_for_range(n: int) -> None:
    for i in range(n):
        if i == 3:
            break
        print(i)
    else:
        print(n+1)

def run_for_list(n: int) -> None:
    for i in list(range(n)):
        if i == 3:
            break
        print(i)
    else:
        print(n+1)

def run_for_iter(n: int) -> None:
    def identity(x: Iterator[int]) -> Iterator[int]:
        return x
    for i in identity(range(n)):
        if i == 3:
            break
        print(i)
    else:
        print(n+1)

def count(n: int) -> int:
    i = 1
    while i <= n:
        i = i + 1
        if i == 5:
            break
    else:
        i *= -1
    return i

def nested_while() -> int:
    while True:
        while False:
            pass
        else:
            break
    else:
        return -1
    return 0

def nested_for() -> int:
    for x in range(1000):
        for y in [1,2,3]:
            pass
        else:
            break
    else:
        return -1
    return 0

[file driver.py]
from native import run_for_range, run_for_list, run_for_iter, count, nested_while, nested_for
assert nested_while() == 0
assert nested_for() == 0
assert count(0) == -1
assert count(1) == -2
assert count(5) == 5
assert count(6) == 5
run_for_range(3)
run_for_range(5)
print('==')
run_for_list(3)
run_for_list(5)
print('==')
run_for_iter(3)
run_for_iter(5)
[out]
0
1
2
4
0
1
2
==
0
1
2
4
0
1
2
==
0
1
2
4
0
1
2

[case testRecursiveFibonacci]
def fib(n: int) -> int:
    if n <= 1:
        return 1
    else:
        return fib(n - 1) + fib(n - 2)
    return 0  # TODO: This should be unnecessary
[file driver.py]
from native import fib
print(fib(0))
print(fib(1))
print(fib(2))
print(fib(6))
[out]
1
1
2
13

[case testListPlusEquals]
from typing import Any
def append(x: Any) -> None:
    x += [1]

[file driver.py]
from native import append
x = []
append(x)
assert x == [1]

[case testListSum]
from typing import List
def sum(a: List[int], l: int) -> int:
    sum = 0
    i = 0
    while i < l:
        sum = sum + a[i]
        i = i + 1
    return sum
[file driver.py]
from native import sum
print(sum([], 0))
print(sum([3], 1))
print(sum([5, 6, -4], 3))
print(sum([2**128 + 5, -2**127 - 8], 2))
[out]
0
3
7
170141183460469231731687303715884105725

[case testListSet]
from typing import List
def copy(a: List[int], b: List[int], l: int) -> int:
    i = 0
    while i < l:
        a[i] = b[i]
        i = i + 1
    return 0
[file driver.py]
from native import copy
a = [0, '']
copy(a, [-1, 5], 2)
print(1, a)
copy(a, [2**128 + 5, -2**127 - 8], 2)
print(2, a)
[out]
1 [-1, 5]
2 [340282366920938463463374607431768211461, -170141183460469231731687303715884105736]

[case testSieve]
from typing import List

def primes(n: int) -> List[int]:
    a = [1] * (n + 1)
    a[0] = 0
    a[1] = 0
    i = 0
    while i < n:
        if a[i] == 1:
            j = i * i
            while j < n:
                a[j] = 0
                j = j + i
        i = i + 1
    return a
[file driver.py]
from native import primes
print(primes(3))
print(primes(13))
[out]
[[0, 0, 1, 1]
[[0, 0, 1, 1, 0, 1, 0, 1, 0, 0, 0, 1, 0, 1]
-- argh ]]


[case testListAppend]
from typing import List
def f(x: List[int], n: int) -> None:
    x.append(n)
[file driver.py]
from native import f
l = [1, 2]
f(l, 10)
assert l == [1, 2, 10]
f(l, 3)
f(l, 4)
f(l, 5)
assert l == [1, 2, 10, 3, 4, 5]

[case testTrue]
def f() -> bool:
    return True
[file driver.py]
from native import f
print(f())
[out]
True

[case testBoolIf]
def f(x: bool) -> bool:
    if x:
        return False
    else:
        return True
[file driver.py]
from native import f
print(f(True))
print(f(False))
[out]
False
True

[case testTuple]
from typing import Tuple
def f(x: Tuple[int, int]) -> Tuple[int,int]:
    return x
[file driver.py]
from native import f
print(f((1,2)))
[out]
(1, 2)

[case testEmptyTupleFunctionWithTupleType]
from typing import Tuple
def f() -> Tuple[()]:
    return ()
[file driver.py]
from native import f
assert f() == ()

[case testEmptyTupleFunctionWithAnyType]
from typing import Any
def f() -> Any:
    return ()
[file driver.py]
from native import f
assert f() == ()

[case testTupleGet]
from typing import Tuple
def f(x: Tuple[Tuple[int, bool], int]) -> int:
    return x[0][0]
[file driver.py]
from native import f
print(f(((1,True),2)))
[out]
1

[case testTupleGetBoxedInt]
from typing import Tuple
def f(x: Tuple[Tuple[int, bool], int]) -> int:
    return x[0][0]
[file driver.py]
from native import f
big_number = pow(2, 80)
print(f(((big_number,True),2)))
[out]
1208925819614629174706176

[case testNewTuple]
def f() -> int:
    x = (False, 1)
    return x[1]
[file driver.py]
from native import f
print(f())
[out]
1

[case testNewTupleBoxedInt]
def f(y: int) -> int:
    x = (False, y)
    return x[1]
[file driver.py]
from native import f
big_number = pow(2, 80)
print(f(big_number))
[out]
1208925819614629174706176

[case testSequenceTuple]
from typing import List
def f(x: List[int]) -> int:
    return tuple(x)[1]
[file driver.py]
from native import f
print(f([1,2,3,4]))
[out]
2

[case testSequenceTupleLen]
from typing import List
def f(x: List[int]) -> int:
    return len(tuple(x))
[file driver.py]
from native import f
print(f([1,2,3,4]))
[out]
4

[case testSequenceTupleArg]
from typing import Tuple
def f(x: Tuple[int, ...]) -> int:
    return x[1]
[file driver.py]
from native import f
print(f((1,2,3,4)))
[out]
2

[case testFunctionCallWithDefaultArgs]
from typing import Tuple, List, Optional
def f(x: int, y: int = 3, s: str = "test", z: object = 5) -> Tuple[int, str]:
    def inner() -> int:
        return x + y
    return inner(), s
def g() -> None:
    assert f(2) == (5, "test")
    assert f(s = "123", x = -2) == (1, "123")
def h(a: Optional[object] = None, b: Optional[str] = None) -> Tuple[object, Optional[str]]:
    return (a, b)
[file driver.py]
from native import f, g, h
g()
assert f(2) == (5, "test")
assert f(s = "123", x = -2) == (1, "123")
assert h() == (None, None)
assert h(10) == (10, None)
assert h(b='a') == (None, 'a')
assert h(10, 'a') == (10, 'a')

[case testMethodCallWithDefaultArgs]
from typing import Tuple, List
class A:
    def f(self, x: int, y: int = 3, s: str = "test") -> Tuple[int, str]:
        def inner() -> int:
            return x + y
        return inner(), s
def g() -> None:
    a = A()
    assert a.f(2) == (5, "test")
    assert a.f(s = "123", x = -2) == (1, "123")
[file driver.py]
from native import A, g
g()
a = A()
assert a.f(2) == (5, "test")
assert a.f(s = "123", x = -2) == (1, "123")

[case testPycall]
import testmodule

def f(x: int) -> int:
    return testmodule.factorial(5)
[file testmodule.py]
def factorial(x: int) -> int:
    if x == 0:
        return 1
    else:
        return x * factorial(x-1)
[file driver.py]
from native import f
print(f(5))
[out]
120

[case testPrint]
import builtins
def f(x: int) -> None:
    builtins.print(5)
[file driver.py]
from native import f
f(5)
[out]
5

[case testOptional]
from typing import Optional

class A: pass

def f(x: Optional[A]) -> Optional[A]:
    return x

def g(x: Optional[A]) -> int:
    if x is None:
        return 1
    if x is not None:
        return 2
    return 3

def h(x: Optional[int], y: Optional[bool]) -> None:
    pass

[file driver.py]
from native import f, g, A
a = A()
assert f(None) is None
assert f(a) is a
assert g(None) == 1
assert g(a) == 2

[case testFromImport]
from testmodule import g

def f(x: int) -> int:
    return g(x)
[file testmodule.py]
def g(x: int) -> int:
    return x + 1
[file driver.py]
from native import f
assert f(1) == 2

[case testStr]
def f() -> str:
    return 'some string'
def g() -> str:
    return 'some\a \v \t \x7f " \n \0string 🐍'
def tostr(x: int) -> str:
    return str(x)
def concat(x: str, y: str) -> str:
    return x + y
def eq(x: str) -> int:
    if x == 'foo':
        return 0
    elif x != 'bar':
        return 1
    return 2

[file driver.py]
from native import f, g, tostr, concat, eq
assert f() == 'some string'
assert g() == 'some\a \v \t \x7f " \n \0string 🐍'
assert tostr(57) == '57'
assert concat('foo', 'bar') == 'foobar'
assert eq('foo') == 0
assert eq('zar') == 1
assert eq('bar') == 2

[case testSets]
from typing import Set, List
def instantiateLiteral() -> Set[int]:
    return {1, 2, 3, 5, 8}

def fromIterator() -> List[Set[int]]:
    x = set([1, 3, 5])
    y = set((1, 3, 5))
    z = set({1: '1', 3: '3', 5: '5'})
    return [x, y, z]

def addIncrementing(s : Set[int]) -> None:
    for a in [1, 2, 3]:
        if a not in s:
            s.add(a)
            return

def replaceWith1(s : Set[int]) -> None:
    s.clear()
    s.add(1)

def remove1(s : Set[int]) -> None:
    s.remove(1)

def discard1(s: Set[int]) -> None:
    s.discard(1)

def pop(s : Set[int]) -> int:
    return s.pop()

[file driver.py]
from native import instantiateLiteral
val = instantiateLiteral()
assert 1 in val
assert 2 in val
assert 3 in val
assert 5 in val
assert 8 in val
assert len(val) == 5
assert val == {1, 2, 3, 5, 8}
s = 0
for i in val:
    s += i
assert s == 19

from native import fromIterator
sets = fromIterator()
for s in sets:
    assert s == {1, 3, 5}

from native import addIncrementing
s = set()
addIncrementing(s)
assert s == {1}
addIncrementing(s)
assert s == {1, 2}
addIncrementing(s)
assert s == {1, 2, 3}

from native import replaceWith1
s = {3, 7, 12}
replaceWith1(s)
assert s == {1}

from native import remove1
import traceback
s = {1, 4, 6}
remove1(s)
assert s == {4, 6}
try:
    remove1(s)
except KeyError as e:
    print(e)

from native import discard1
s = {1, 4, 6}
discard1(s)
assert s == {4, 6}
discard1(s)
assert s == {4, 6}

from native import pop
s = {1, 2, 3}
x = pop(s)
assert len(s) == 2
assert x in [1, 2, 3]
y = pop(s)
assert len(s) == 1
assert y in [1, 2, 3]
assert x != y
z = pop(s)
assert len(s) == 0
assert z in [1, 2, 3]
assert x != z
assert y != z
try:
    w = pop(s)
except KeyError as e:
    print(e)

[out]
1
'pop from an empty set'


[case testDictUpdate]
from typing import Dict
def f(x: int) -> int:
    dict1 = {} # type: Dict[int, int]
    dict1[1] = 1
    dict2 = {} # type: Dict[int, int]
    dict2[x] = 2
    dict1.update(dict2)
    return dict1[1]
[file driver.py]
from native import f
assert f(1) == 2
assert f(2) == 1

[case testPyMethodCall]
from typing import List
def f(x: List[int]) -> int:
    return x.pop()
def g(x: List[int], y: List[int]) -> None:
    x.extend(y)
[file driver.py]
from native import f, g
l = [1, 2]
assert f(l) == 2
g(l, [10])
assert l == [1, 10]
assert f(l) == 10
assert f(l) == 1
g(l, [11, 12])
assert l == [11, 12]

[case testMethodCallWithKeywordArgs]
from typing import Tuple
import testmodule
class A:
    def echo(self, a: int, b: int, c: int) -> Tuple[int, int, int]:
        return a, b, c
def test_native_method_call_with_kwargs() -> None:
    a = A()
    assert a.echo(1, c=3, b=2) == (1, 2, 3)
    assert a.echo(c = 3, a = 1, b = 2) == (1, 2, 3)
def test_module_method_call_with_kwargs() -> None:
    a = testmodule.A()
    assert a.echo(1, c=3, b=2) == (1, 2, 3)
    assert a.echo(c = 3, a = 1, b = 2) == (1, 2, 3)
[file testmodule.py]
from typing import Tuple
class A:
    def echo(self, a: int, b: int, c: int) -> Tuple[int, int, int]:
        return a, b, c
[file driver.py]
import native
native.test_native_method_call_with_kwargs()
native.test_module_method_call_with_kwargs()

[case testException]
from typing import List
def f(x: List[int]) -> None:
    g(x)

def g(x: List[int]) -> bool:
    x[5] = 2
    return True

def r1() -> None:
    q1()

def q1() -> None:
    raise Exception("test")

def r2() -> None:
    q2()

def q2() -> None:
    raise Exception
[file driver.py]
from native import f, r1, r2
import traceback
try:
    f([])
except IndexError:
    traceback.print_exc()
try:
    r1()
except Exception:
    traceback.print_exc()
try:
    r2()
except Exception:
    traceback.print_exc()
[out]
Traceback (most recent call last):
  File "tmp/driver.py", line 4, in <module>
    f([])
  File "tmp/py/native.py", line 3, in f
    g(x)
  File "tmp/py/native.py", line 6, in g
    x[5] = 2
IndexError: list assignment index out of range
Traceback (most recent call last):
  File "tmp/driver.py", line 8, in <module>
    r1()
  File "tmp/py/native.py", line 10, in r1
    q1()
  File "tmp/py/native.py", line 13, in q1
    raise Exception("test")
Exception: test
Traceback (most recent call last):
  File "tmp/driver.py", line 12, in <module>
    r2()
  File "tmp/py/native.py", line 16, in r2
    q2()
  File "tmp/py/native.py", line 19, in q2
    raise Exception
Exception

[case testTryExcept]
from typing import Any
import wrapsys
def g(b: bool) -> None:
    try:
        if b:
            x = [0]
            x[1]
        else:
            raise Exception('hi')
    except:
        print("caught!")

def r(x: int) -> None:
    if x == 0:
        [0][1]
    elif x == 1:
        raise Exception('hi')
    elif x == 2:
        {1: 1}[0]
    elif x == 3:
        a = object()  # type: Any
        a.lol

def f(b: bool) -> None:
    try:
        r(int(b))
    except:
        print(str(wrapsys.exc_info()[1]))
    print(str(wrapsys.exc_info()[1]))

def h() -> None:
    while True:
        try:
            raise Exception('gonna break')
        except:
            print(str(wrapsys.exc_info()[1]))
            break
    print(str(wrapsys.exc_info()[1]))

def i() -> None:
    try:
        r(0)
    except:
        print(type(wrapsys.exc_info()[1]))
        raise

def j(n: int) -> None:
    try:
        r(n)
    except (IndexError, KeyError):
        print("lookup!")
    except AttributeError as e:
        print("attr! --", e)

def k() -> None:
    try:
        r(1)
    except:
        r(0)

def l() -> None:
    try:
        r(0)
    except IndexError:
        try:
            r(2)
        except KeyError as e:
            print("key! --", e)

def m(x: object) -> int:
    try:
        st = id(x)
    except Exception:
        return -1
    return st + 1

[file wrapsys.py]
# This is a gross hack around some limitations of the test system/mypyc.
from typing import Any
import sys
def exc_info() -> Any:
    return sys.exc_info()  # type: ignore

[file driver.py]
import traceback
import sys
from native import g, f, h, i, j, k, l, m
print("== i ==")
try:
    i()
except:
    traceback.print_exc(file=sys.stdout)

print("== k ==")
try:
    k()
except:
    traceback.print_exc(file=sys.stdout)

print("== g ==")
g(True)
g(False)

print("== f ==")
f(True)
f(False)

print("== h ==")
h()

print("== j ==")
j(0)
j(2)
j(3)
try:
    j(1)
except:
    print("out!")

print("== l ==")
l()

m('lol')
[out]
== i ==
<class 'IndexError'>
Traceback (most recent call last):
  File "tmp/driver.py", line 6, in <module>
    i()
  File "tmp/py/native.py", line 42, in i
    r(0)
  File "tmp/py/native.py", line 15, in r
    [0][1]
IndexError: list index out of range
== k ==
Traceback (most recent call last):
  File "tmp/py/native.py", line 57, in k
    r(1)
  File "tmp/py/native.py", line 17, in r
    raise Exception('hi')
Exception: hi

During handling of the above exception, another exception occurred:

Traceback (most recent call last):
  File "tmp/driver.py", line 12, in <module>
    k()
  File "tmp/py/native.py", line 59, in k
    r(0)
  File "tmp/py/native.py", line 15, in r
    [0][1]
IndexError: list index out of range
== g ==
caught!
caught!
== f ==
hi
None
list index out of range
None
== h ==
gonna break
None
== j ==
lookup!
lookup!
attr! -- 'object' object has no attribute 'lol'
out!
== l ==
key! -- 0

[case testTryFinally]
from typing import Any
import wrapsys

def a(b1: bool, b2: int) -> None:
    try:
        if b1:
            raise Exception('hi')
    finally:
        print('finally:', str(wrapsys.exc_info()[1]))
        if b2 == 2:
            return
        if b2 == 1:
            raise Exception('again!')

def b(b1: int, b2: int) -> str:
    try:
        if b1 == 1:
            raise Exception('hi')
        elif b1 == 2:
            [0][1]
        elif b1 == 3:
            return 'try'
    except IndexError:
        print('except')
    finally:
        print('finally:', str(wrapsys.exc_info()[1]))
        if b2 == 2:
            return 'finally'
        if b2 == 1:
            raise Exception('again!')
    return 'outer'

def c() -> str:
    try:
        try:
            return 'wee'
        finally:
            print("out a")
    finally:
        print("out b")


[file wrapsys.py]
# This is a gross hack around some limitations of the test system/mypyc.
from typing import Any
import sys
def exc_info() -> Any:
    return sys.exc_info()  # type: ignore

[file driver.py]
import traceback
import sys
from native import a, b, c

def run(f):
    try:
        x = f()
        if x:
            print("returned:", x)
    except Exception as e:
        print("caught:", type(e).__name__ + ": " + str(e))

print("== a ==")
for i in range(3):
    for b1 in [False, True]:
        run(lambda: a(b1, i))

print("== b ==")
for i in range(4):
    for j in range(3):
        run(lambda: b(i, j))

print("== b ==")
print(c())

[out]
== a ==
finally: None
finally: hi
caught: Exception: hi
finally: None
caught: Exception: again!
finally: hi
caught: Exception: again!
finally: None
finally: hi
== b ==
finally: None
returned: outer
finally: None
caught: Exception: again!
finally: None
returned: finally
finally: hi
caught: Exception: hi
finally: hi
caught: Exception: again!
finally: hi
returned: finally
except
finally: None
returned: outer
except
finally: None
caught: Exception: again!
except
finally: None
returned: finally
finally: None
returned: try
finally: None
caught: Exception: again!
finally: None
returned: finally
== b ==
out a
out b
wee

[case testWith]
from typing import Any
class Thing:
    def __init__(self, x: str) -> None:
        self.x = x
    def __enter__(self) -> str:
        print('enter!', self.x)
        if self.x == 'crash':
            raise Exception('ohno')
        return self.x
    def __exit__(self, x: Any, y: Any, z: Any) -> None:
        print('exit!', self.x, y)

def foo(i: int) -> int:
    with Thing('a') as x:
        print("yooo?", x)
        if i == 0:
            return 10
        elif i == 1:
            raise Exception('exception!')
    return -1

def bar() -> None:
    with Thing('a') as x, Thing('b') as y:
        print("yooo?", x, y)

def baz() -> None:
    with Thing('a') as x, Thing('crash') as y:
        print("yooo?", x, y)

[file driver.py]
from native import foo, bar, baz
assert foo(0) == 10
print('== foo ==')
try:
    foo(1)
except Exception:
    print('caught')
assert foo(2) == -1

print('== bar ==')
bar()

print('== baz ==')
try:
    baz()
except Exception:
    print('caught')

[out]
enter! a
yooo? a
exit! a None
== foo ==
enter! a
yooo? a
exit! a exception!
caught
enter! a
yooo? a
exit! a None
== bar ==
enter! a
enter! b
yooo? a b
exit! b None
exit! a None
== baz ==
enter! a
enter! crash
exit! a ohno
caught

[case testGenericEquality]
def eq(a: object, b: object) -> bool:
    if a == b:
        return True
    else:
        return False
def ne(a: object, b: object) -> bool:
    if a != b:
        return True
    else:
        return False
def f(o: object) -> bool:
    if [1, 2] == o:
        return True
    else:
        return False
[file driver.py]
from native import eq, ne, f
assert eq('xz', 'x' + 'z')
assert not eq('x', 'y')
assert not ne('xz', 'x' + 'z')
assert ne('x', 'y')
assert f([1, 2])
assert not f([2, 2])
assert not f(1)

[case testGenericBinaryOps]
from typing import Any
def add(x: Any, y: Any) -> Any:
    return x + y
def subtract(x: Any, y: Any) -> Any:
    return x - y
def multiply(x: Any, y: Any) -> Any:
    return x * y
def floor_div(x: Any, y: Any) -> Any:
    return x // y
def true_div(x: Any, y: Any) -> Any:
    return x / y
def remainder(x: Any, y: Any) -> Any:
    return x % y
def power(x: Any, y: Any) -> Any:
    return x ** y
def lshift(x: Any, y: Any) -> Any:
    return x << y
def rshift(x: Any, y: Any) -> Any:
    return x >> y
def num_and(x: Any, y: Any) -> Any:
    return x & y
def num_xor(x: Any, y: Any) -> Any:
    return x ^ y
def num_or(x: Any, y: Any) -> Any:
    return x | y
def lt(x: Any, y: Any) -> Any:
    if x < y:
        return True
    else:
        return False
def le(x: Any, y: Any) -> Any:
    if x <= y:
        return True
    else:
        return False
def gt(x: Any, y: Any) -> Any:
    if x > y:
        return True
    else:
        return False
def ge(x: Any, y: Any) -> Any:
    if x >= y:
        return True
    else:
        return False
def contains(x: Any, y: Any) -> Any:
    if x in y:
        return True
    else:
        return False
def identity(x: Any, y: Any) -> Any:
    if x is y:
        return True
    else:
        return False
def disidentity(x: Any, y: Any) -> Any:
    if x is not y:
        return True
    else:
        return False
def not_eq_cond(a: Any, b: Any) -> bool:
    if not (a == b):
        return True
    else:
        return False
def eq2(a: Any, b: Any) -> bool:
    return a == b
def slice1(x: Any) -> Any:
    return x[:]
def slice2(x: Any, y: Any) -> Any:
    return x[y:]
def slice3(x: Any, y: Any) -> Any:
    return x[:y]
def slice4(x: Any, y: Any, z: Any) -> Any:
    return x[y:z]
def slice5(x: Any, y: Any, z: Any, zz: Any) -> Any:
    return x[y:z:zz]
[file driver.py]
from native import *
assert add(5, 6) == 11
assert add('x', 'y') == 'xy'
assert subtract(8, 3) == 5
assert multiply(8, 3) == 24
assert floor_div(8, 3) == 2
assert true_div(7, 2) == 3.5
assert remainder(11, 4) == 3
assert remainder('%.3d', 5) == '005'
assert remainder('%d-%s', (5, 'xy')) == '5-xy'
assert power(3, 4) == 81
assert lshift(5, 3) == 40
assert rshift(41, 3) == 5
assert num_and(99, 56) == 32
assert num_xor(99, 56) == 91
assert num_or(99, 56) == 123
assert lt('a', 'b')
assert not lt('a', 'a')
assert not lt('b', 'a')
assert not gt('a', 'b')
assert not gt('a', 'a')
assert gt('b', 'a')
assert le('a', 'b')
assert le('a', 'a')
assert not le('b', 'a')
assert not ge('a', 'b')
assert ge('a', 'a')
assert ge('b', 'a')
assert contains('x', 'axb')
assert not contains('X', 'axb')
assert contains('x', {'x', 'y'})
a = [1, 3, 5]
assert slice1(a) == a
assert slice1(a) is not a
assert slice2(a, 1) == [3, 5]
assert slice3(a, -1) == [1, 3]
assert slice4(a, 1, -1) == [3]
assert slice5(a, 2, 0, -1) == [5, 3]
o1, o2 = object(), object()
assert identity(o1, o1)
assert not identity(o1, o2)
assert not disidentity(o1, o1)
assert disidentity(o1, o2)
assert eq2('xz', 'x' + 'z')
assert not eq2('x', 'y')
assert not not_eq_cond('xz', 'x' + 'z')
assert not_eq_cond('x', 'y')

[case testGenericMiscOps]
from typing import Any
def neg(x: Any) -> Any:
    return -x
def pos(x: Any) -> Any:
    return +x
def invert(x: Any) -> Any:
    return ~x
def get_item(o: Any, k: Any) -> Any:
    return o[k]
def set_item(o: Any, k: Any, v: Any) -> Any:
    o[k] = v
[file driver.py]
from native import *
assert neg(6) == -6
assert pos(6) == 6
assert invert(6) == -7
d = {'x': 5}
assert get_item(d, 'x') == 5
set_item(d, 'y', 6)
assert d['y'] == 6

[case testAnyAttributeAndMethodAccess]
from typing import Any, List
class C:
    a: int
    def m(self, x: int, a: List[int]) -> int:
        return self.a + x + a[0]
def get_a(x: Any) -> Any:
    return x.a
def set_a(x: Any, y: Any) -> None:
    x.a = y
def call_m(x: Any) -> Any:
    return x.m(1, [3])
[file driver.py]
from native import C, get_a, set_a, call_m
class D:
    def m(self, x, a):
        return self.a + x + a[0]

c = C()
c.a = 6
d = D()
d.a = 2
assert get_a(c) == 6
assert get_a(d) == 2
assert call_m(c) == 10
assert call_m(d) == 6
set_a(c, 5)
assert c.a == 5
set_a(d, 4)
assert d.a == 4
try:
    get_a(object())
except AttributeError:
    pass
else:
    assert False
try:
    call_m(object())
except AttributeError:
    pass
else:
    assert False
try:
    set_a(object(), 5)
except AttributeError:
    pass
else:
    assert False

[case testAnyCall]
from typing import Any
def call(f: Any) -> Any:
    return f(1, 'x')
[file driver.py]
from native import call
def f(x, y):
    return (x, y)
def g(x): pass

assert call(f) == (1, 'x')
for bad in g, 1:
    try:
        call(bad)
    except TypeError:
        pass
    else:
        assert False, bad

[case testFloat]
def assign_and_return_float_sum() -> float:
    f1 = 1.0
    f2 = 2.0
    f3 = 3.0
    return f1 * f2 + f3

def from_int(i: int) -> float:
    return float(i)

def to_int(x: float) -> int:
    return int(x)

[file driver.py]
from native import assign_and_return_float_sum, from_int, to_int
sum = 0.0
for i in range(10):
    sum += assign_and_return_float_sum()
assert sum == 50.0

assert str(from_int(10)) == '10.0'
assert str(to_int(3.14)) == '3'

[case testBytes]
def f(x: bytes) -> bytes:
    return x

def concat(a: bytes, b: bytes) -> bytes:
    return a + b

def eq(a: bytes, b: bytes) -> bool:
    return a == b

def neq(a: bytes, b: bytes) -> bool:
    return a != b

def join() -> bytes:
    seq = (b'1', b'"', b'\xf0')
    return b'\x07'.join(seq)
[file driver.py]
from native import f, concat, eq, neq, join
assert f(b'123') == b'123'
assert f(b'\x07 \x0b " \t \x7f \xf0') == b'\x07 \x0b " \t \x7f \xf0'
assert concat(b'123', b'456') == b'123456'
assert eq(b'123', b'123')
assert not eq(b'123', b'1234')
assert neq(b'123', b'1234')
assert join() == b'1\x07"\x07\xf0'

[case testBigIntLiteral]
def big_int() -> None:
    a_62_bit = 4611686018427387902
    max_62_bit = 4611686018427387903
    b_63_bit = 4611686018427387904
    c_63_bit = 9223372036854775806
    max_63_bit = 9223372036854775807
    d_64_bit = 9223372036854775808
    max_32_bit = 2147483647
    print(a_62_bit)
    print(max_62_bit)
    print(b_63_bit)
    print(c_63_bit)
    print(max_63_bit)
    print(d_64_bit)
    print(max_32_bit)
[file driver.py]
from native import big_int
big_int()
[out]
4611686018427387902
4611686018427387903
4611686018427387904
9223372036854775806
9223372036854775807
9223372036854775808
2147483647

[case testForIterable]
from typing import Iterable, Dict, Any
def iterate_over_any(a: Any) -> None:
    for element in a:
        print(element)

def iterate_over_iterable(iterable: Iterable[T]) -> None:
    for element in iterable:
        print(element)

def iterate_and_delete(d: Dict[int, int]) -> None:
    for key in d:
        d.pop(key)

def sum_over_values(d: Dict[int, int]) -> int:
    s = 0
    for key in d:
        s = s + d[key]
    return s

def sum_over_even_values(d: Dict[int, int]) -> int:
    s = 0
    for key in d:
        if d[key] % 2:
            continue
        s = s + d[key]
    return s

def sum_over_two_values(d: Dict[int, int]) -> int:
    s = 0
    i = 0
    for key in d:
        if i == 2:
            break
        s = s + d[key]
        i = i + 1
    return s

[file driver.py]
from native import iterate_over_any, iterate_over_iterable, iterate_and_delete, sum_over_values, sum_over_even_values, sum_over_two_values
import traceback
def broken_generator(n):
    num = 0
    while num < n:
        yield num
        num += 1
    raise Exception('Exception Manually Raised')

d = {1:1, 2:2, 3:3, 4:4, 5:5}
print(sum_over_values(d))
print(sum_over_even_values(d))
print(sum_over_two_values(d))

try:
    iterate_over_any(5)
except TypeError:
    traceback.print_exc()
try:
    iterate_over_iterable(broken_generator(5))
except Exception:
    traceback.print_exc()
try:
    iterate_and_delete(d)
except RuntimeError:
    traceback.print_exc()
[out]
Traceback (most recent call last):
  File "tmp/driver.py", line 16, in <module>
    iterate_over_any(5)
  File "tmp/py/native.py", line 3, in iterate_over_any
    for element in a:
TypeError: 'int' object is not iterable
Traceback (most recent call last):
  File "tmp/driver.py", line 20, in <module>
    iterate_over_iterable(broken_generator(5))
  File "tmp/py/native.py", line 7, in iterate_over_iterable
    for element in iterable:
  File "tmp/driver.py", line 8, in broken_generator
    raise Exception('Exception Manually Raised')
Exception: Exception Manually Raised
Traceback (most recent call last):
  File "tmp/driver.py", line 24, in <module>
    iterate_and_delete(d)
  File "tmp/py/native.py", line 11, in iterate_and_delete
    for key in d:
RuntimeError: dictionary changed size during iteration
15
6
3
0
1
2
3
4

[case testNeg]
def neg(x: int) -> int:
    return -x
[file driver.py]
from native import neg
assert neg(5) == -5
assert neg(-5) == 5
assert neg(1073741823) == -1073741823
assert neg(-1073741823) == 1073741823
assert neg(1073741824) == -1073741824
assert neg(-1073741824) == 1073741824
assert neg(2147483647) == -2147483647
assert neg(-2147483647) == 2147483647
assert neg(2147483648) == -2147483648
assert neg(-2147483648) == 2147483648
assert neg(4611686018427387904) == -4611686018427387904
assert neg(-4611686018427387904) == 4611686018427387904
assert neg(9223372036854775807) == -9223372036854775807
assert neg(-9223372036854775807) == 9223372036854775807
assert neg(9223372036854775808) == -9223372036854775808
assert neg(-9223372036854775808) == 9223372036854775808

[case testContinueFor]
def f() -> None:
    for n in range(5):
        continue
[file driver.py]
from native import f
f()

[case testCallableTypes]
from typing import Callable
def absolute_value(x: int) -> int:
    return x if x > 0 else -x

def call_native_function(x: int) -> int:
    return absolute_value(x)

def call_python_function(x: int) -> int:
    return int(x)

def return_float() -> float:
    return 5.0

def return_callable_type() -> Callable[[], float]:
    return return_float

def call_callable_type() -> float:
    f = return_callable_type()
    return f()

def return_passed_in_callable_type(f: Callable[[], float]) -> Callable[[], float]:
    return f

def call_passed_in_callable_type(f: Callable[[], float]) -> float:
    return f()

[file driver.py]
from native import call_native_function, call_python_function, return_float, return_callable_type, call_callable_type, return_passed_in_callable_type, call_passed_in_callable_type
a = call_native_function(1)
b = call_python_function(1)
c = return_callable_type()
d = call_callable_type()
e = return_passed_in_callable_type(return_float)
f = call_passed_in_callable_type(return_float)
assert a == 1
assert b == 1
assert c() == 5.0
assert d == 5.0
assert e() == 5.0
assert f == 5.0

[case testKeywordArgs]
from typing import Tuple
import testmodule

def g(a: int, b: int, c: int) -> Tuple[int, int, int]:
    return a, b, c

def test_call_native_function_with_keyword_args() -> None:
    assert g(1, c = 3, b = 2) == (1, 2, 3)
    assert g(c = 3, a = 1, b = 2) == (1, 2, 3)

def test_call_module_function_with_keyword_args() -> None:
    assert testmodule.g(1, c = 3, b = 2) == (1, 2, 3)
    assert testmodule.g(c = 3, a = 1, b = 2) == (1, 2, 3)

def test_call_python_function_with_keyword_args() -> None:
    assert int("11", base=2) == 3
    assert int(base=2, x="11") == 3

def test_call_lambda_function_with_keyword_args() -> None:
    g = testmodule.get_lambda_function()
    assert g(1, c = 3, b = 2) == (1, 2, 3)
    assert g(c = 3, a = 1, b = 2) == (1, 2, 3)

[file testmodule.py]
from typing import Tuple

def g(a: int, b: int, c: int) -> Tuple[int, int, int]:
    return a, b, c

def get_lambda_function():
    return (lambda a, b, c: (a, b, c))

[file driver.py]
import native
native.test_call_native_function_with_keyword_args()
native.test_call_module_function_with_keyword_args()
native.test_call_python_function_with_keyword_args()
native.test_call_lambda_function_with_keyword_args()

[case testStarArgs]
from typing import Tuple

def g(a: int, b: int, c: int) -> Tuple[int, int, int]:
    return a, b, c

def test_star_args() -> None:
    assert g(*[1, 2, 3]) == (1, 2, 3)
    assert g(*(1, 2, 3)) == (1, 2, 3)
    assert g(*(1,), *[2, 3]) == (1, 2, 3)
    assert g(*(), *(1,), *(), *(2,), *(3,), *()) == (1, 2, 3)
    assert g(*range(3)) == (0, 1, 2)

[file driver.py]
import native
native.test_star_args()

[case testStar2Args]
from typing import Tuple

def g(a: int, b: int, c: int) -> Tuple[int, int, int]:
    return a, b, c

def test_star2_args() -> None:
    assert g(**{'a': 1, 'b': 2, 'c': 3}) == (1, 2, 3)
    assert g(**{'c': 3, 'a': 1, 'b': 2}) == (1, 2, 3)
    assert g(b=2, **{'a': 1, 'c': 3}) == (1, 2, 3)

[file driver.py]
import native
native.test_star2_args()

[case testStarAndStar2Args]
from typing import Tuple
def g(a: int, b: int, c: int) -> Tuple[int, int, int]:
    return a, b, c

class C:
    def g(self, a: int, b: int, c: int) -> Tuple[int, int, int]:
        return a, b, c

def test_star_and_star2_args() -> None:
    assert g(1, *(2,), **{'c': 3}) == (1, 2, 3)
    assert g(*[1], **{'b': 2, 'c': 3}) == (1, 2, 3)
    c = C()
    assert c.g(1, *(2,), **{'c': 3}) == (1, 2, 3)
    assert c.g(*[1], **{'b': 2, 'c': 3}) == (1, 2, 3)

[file driver.py]
import native
native.test_star_and_star2_args()

[case testAllTheArgCombinations]
from typing import Tuple
def g(a: int, b: int, c: int, d: int = -1) -> Tuple[int, int, int, int]:
    return a, b, c, d

class C:
    def g(self, a: int, b: int, c: int, d: int = -1) -> Tuple[int, int, int, int]:
        return a, b, c, d

def test_all_the_arg_combinations() -> None:
    assert g(1, *(2,), **{'c': 3}) == (1, 2, 3, -1)
    assert g(*[1], **{'b': 2, 'c': 3, 'd': 4}) == (1, 2, 3, 4)
    c = C()
    assert c.g(1, *(2,), **{'c': 3}) == (1, 2, 3, -1)
    assert c.g(*[1], **{'b': 2, 'c': 3, 'd': 4}) == (1, 2, 3, 4)

[file driver.py]
import native
native.test_all_the_arg_combinations()

[case testArbitraryLvalues]
from typing import List, Dict, Any

class O(object):
    def __init__(self) -> None:
        self.x = 1

def increment_attr(a: Any) -> Any:
    a.x += 1
    return a

def increment_attr_o(o: O) -> O:
    o.x += 1
    return o

def increment_all_indices(l: List[int]) -> List[int]:
    for i in range(len(l)):
        l[i] += 1
    return l

def increment_all_keys(d: Dict[str, int]) -> Dict[str, int]:
    for k in d:
        d[k] += 1
    return d

[file driver.py]
from native import O, increment_attr, increment_attr_o, increment_all_indices, increment_all_keys

class P(object):
    def __init__(self) -> None:
        self.x = 0

assert increment_attr(P()).x == 1
assert increment_attr_o(O()).x == 2
assert increment_all_indices([1, 2, 3]) == [2, 3, 4]
assert increment_all_keys({'a':1, 'b':2, 'c':3}) == {'a':2, 'b':3, 'c':4}

[case testNestedFunctions]
from typing import Callable

def outer() -> Callable[[], object]:
    def inner() -> object:
        return None
    return inner

def first() -> Callable[[], Callable[[], str]]:
    def second() -> Callable[[], str]:
        def third() -> str:
            return 'third: nested function'
        return third
    return second

def uno(num: float) -> Callable[[str], str]:
    def dos(s: str) -> str:
        return s + '!'
    return dos

def eins(num: float) -> str:
    def zwei(s: str) -> str:
        return s + '?'
    a = zwei('eins')
    b = zwei('zwei')
    return a

def inner() -> str:
    return 'inner: normal function'

def second() -> str:
    return 'second: normal function'

def third() -> str:
    return 'third: normal function'

[file driver.py]
from native import outer, inner, first, uno, eins, second, third
print(outer()())
print(inner())
print(first()()())
print(uno(5.0)('uno'))
print(eins(4.0))
print(second())
print(third())
[out]
None
inner: normal function
third: nested function
uno!
eins?
second: normal function
third: normal function

[case testControlFlowExprs]
from typing import Tuple
def foo() -> object:
    print('foo')
    return 'foo'
def bar() -> object:
    print('bar')
    return 'bar'
def t(x: int) -> int:
    print(x)
    return x

def f(b: bool) -> Tuple[object, object, object]:
    x = foo() if b else bar()
    y = b or foo()
    z = b and foo()
    return (x, y, z)
def g() -> Tuple[object, object]:
    return (foo() or bar(), foo() and bar())

def nand(p: bool, q: bool) -> bool:
    if not (p and q):
        return True
    return False

def chained(x: int, y: int, z: int) -> bool:
    return t(x) < t(y) > t(z)

def chained2(x: int, y: int, z: int, w: int) -> bool:
    return t(x) < t(y) < t(z) < t(w)
[file driver.py]
from native import f, g, nand, chained, chained2
assert f(True) == ('foo', True, 'foo')
print()
assert f(False) == ('bar', 'foo', False)
print()
assert g() == ('foo', 'bar')

assert nand(True, True) == False
assert nand(True, False) == True
assert nand(False, True) == True
assert nand(False, False) == True

print()
assert chained(10, 20, 15) == True
print()
assert chained(10, 20, 30) == False
print()
assert chained(21, 20, 30) == False
print()
assert chained2(1, 2, 3, 4) == True
print()
assert chained2(1, 0, 3, 4) == False
print()
assert chained2(1, 2, 0, 4) == False
[out]
foo
foo

bar
foo

foo
foo
bar

10
20
15

10
20
30

21
20

1
2
3
4

1
0

1
2
0

[case testMultipleAssignment]
from typing import Tuple, List, Any

def from_tuple(t: Tuple[int, str]) -> List[Any]:
    x, y = t
    return [y, x]

def from_list(l: List[int]) -> List[int]:
    x, y = l
    return [y, x]

def from_any(o: Any) -> List[Any]:
    x, y = o
    return [y, x]
[file driver.py]
from native import from_tuple, from_list, from_any

assert from_tuple((1, 'x')) == ['x', 1]
assert from_list([3, 4]) == [4, 3]
assert from_any('xy') == ['y', 'x']

[case testUnboxTuple]
from typing import List, Tuple

def f(x: List[Tuple[int, int]]) -> int:
    a, b = x[0]
    return a + b
[file driver.py]
from native import f
assert f([(5, 6)]) == 11

[case testModuleTopLevel]
x = 1
print(x)

def f() -> None:
    print(x + 1)

def g() -> None:
    global x
    x = 77

[file driver.py]
import native
native.f()
native.x = 5
native.f()
native.g()
print(native.x)

[out]
1
2
6
77

[case testExceptionAtModuleTopLevel]
from typing import Any

def f(x: int) -> None: pass

y: Any = ''
f(y)

[file driver.py]
import traceback
try:
    import native
except TypeError:
    traceback.print_exc()
else:
    assert False

[out]
Traceback (most recent call last):
  File "tmp/driver.py", line 3, in <module>
    import native
  File "tmp/py/native.py", line 6, in <module>
    f(y)
TypeError: int object expected

[case testComprehensions]
# A list comprehension
l = [str(x) + "     " + str(y) + "   " + str(x*y) for x in range(10)
     if x != 6 if x != 5 for y in range(x) if y*x != 8]

# Test short-circuiting as well
def pred(x: int) -> bool:
    if x > 6:
        raise Exception()
    return x > 3
# If we fail to short-circuit, pred(x) will be called with x=7
# eventually and will raise an exception.
l2 = [x for x in range(10) if x <= 6 if pred(x)]

# A dictionary comprehension
d = {k: k*k for k in range(10) if k != 5 if k != 6}

# A set comprehension
s = {str(x) + "     " + str(y) + "   " + str(x*y) for x in range(10)
     if x != 6 if x != 5 for y in range(x) if y*x != 8}

[file driver.py]
from native import l, l2, d, s
for a in l:
    print(a)
print(tuple(l2))
for k in sorted(d):
    print(k, d[k])
for a in sorted(s):
    print(a)
[out]
1     0   0
2     0   0
2     1   2
3     0   0
3     1   3
3     2   6
4     0   0
4     1   4
4     3   12
7     0   0
7     1   7
7     2   14
7     3   21
7     4   28
7     5   35
7     6   42
8     0   0
8     2   16
8     3   24
8     4   32
8     5   40
8     6   48
8     7   56
9     0   0
9     1   9
9     2   18
9     3   27
9     4   36
9     5   45
9     6   54
9     7   63
9     8   72
(4, 5, 6)
0 0
1 1
2 4
3 9
4 16
7 49
8 64
9 81
1     0   0
2     0   0
2     1   2
3     0   0
3     1   3
3     2   6
4     0   0
4     1   4
4     3   12
7     0   0
7     1   7
7     2   14
7     3   21
7     4   28
7     5   35
7     6   42
8     0   0
8     2   16
8     3   24
8     4   32
8     5   40
8     6   48
8     7   56
9     0   0
9     1   9
9     2   18
9     3   27
9     4   36
9     5   45
9     6   54
9     7   63
9     8   72

[case testMultipleVarsWithLoops]
# Test comprehensions and for loops with multiple index variables
l = [(1, 2, 'a'), (3, 4, 'b'), (5, 6, 'c')]
l2 = [str(a*100+b)+' '+c for a, b, c in l]
l3 = []
for a, b, c in l:
    l3.append(str(a*1000+b)+' '+c)
[file driver.py]
from native import l, l2, l3
for a in l2 + l3:
    print(a)
[out]
102 a
304 b
506 c
1002 a
3004 b
5006 c

[case testDel]
from typing import List
def printDict(dict) -> None:
    l = list(dict.keys()) # type: List[str]
    l.sort()
    for key in l:
        print(key, dict[key])
    print("#########")

def delList() -> None:
    l = [1, 2, 3]
    print(tuple(l))
    del l[1]
    print(tuple(l))

def delDict() -> None:
    d = {"one":1, "two":2}
    printDict(d)
    del d["one"]
    printDict(d)

def delListMultiple() -> None:
    l = [1, 2, 3, 4, 5, 6, 7]
    print(tuple(l))
    del l[1], l[2], l[3]
    print(tuple(l))

def delDictMultiple() -> None:
    d = {"one":1, "two":2, "three":3, "four":4}
    printDict(d)
    del d["two"], d["four"]
    printDict(d)

class Dummy():
    def __init__(self, x: int, y: int) -> None:
        self.x = x
        self.y = y

def delAttribute() -> None:
    dummy = Dummy(1, 2)
    del dummy.x
    try:
        print(dummy.x)
    except AttributeError:
        print("dummy.x successfully deleted")

def delAttributeMultiple() -> None:
    dummy = Dummy(1, 2)
    del dummy.x, dummy.y
    try:
        print(dummy.x)
    except AttributeError:
        print("dummy.x successfully deleted")
    try:
        print(dummy.y)
    except AttributeError:
        print("dummy.y successfully deleted")
[file driver.py]
from native import delList, delDict, delListMultiple, delDictMultiple, delAttribute, delAttributeMultiple
delList()
delDict()
delListMultiple()
delDictMultiple()
delAttribute()
delAttributeMultiple()
[out]
(1, 2, 3)
(1, 3)
one 1
two 2
#########
two 2
#########
(1, 2, 3, 4, 5, 6, 7)
(1, 3, 5, 7)
four 4
one 1
three 3
two 2
#########
one 1
three 3
#########
dummy.x successfully deleted
dummy.x successfully deleted
dummy.y successfully deleted

[case testProperty]
from typing import Callable
from mypy_extensions import trait
class Temperature:
    @property
    def celsius(self) -> float:
        return 5.0 * (self.farenheit - 32.0) / 9.0

    def __init__(self, farenheit: float) -> None:
        self.farenheit = farenheit

    def print_temp(self) -> None:
        print("F:", self.farenheit, "C:", self.celsius)

    @property
    def rankine(self) -> float:
        raise NotImplementedError

class Access:
    @property
    def number_of_accesses(self) -> int:
        self._count += 1
        return self._count
    def __init__(self) -> None:
        self._count = 0

from typing import Callable
class BaseProperty:
    @property
    def doc(self) -> str:
        return "Represents a sequence of values. Updates itself by next, which is a new value."

    @property
    def value(self) -> object:
        return self._incrementer

    @property
    def bad_value(self) -> object:
        return self._incrementer

    @property
    def next(self) -> BaseProperty:
        return BaseProperty(self._incrementer + 1)

    def __init__(self, value: int) -> None:
        self._incrementer = value

class DerivedProperty(BaseProperty):
    @property
    def value(self) -> int:
        return self._incrementer

    @property
    def bad_value(self) -> object:
        return self._incrementer

    def __init__(self, incr_func: Callable[[int], int], value: int) -> None:
        BaseProperty.__init__(self, value)
        self._incr_func = incr_func

    @property
    def next(self) -> DerivedProperty:
        return DerivedProperty(self._incr_func, self._incr_func(self.value))

class AgainProperty(DerivedProperty):
    @property
    def next(self) -> AgainProperty:
        return AgainProperty(self._incr_func, self._incr_func(self._incr_func(self.value)))

    @property
    def bad_value(self) -> int:
        return self._incrementer

def print_first_n(n: int, thing: BaseProperty) -> None:
    vals = []
    cur_thing = thing
    for _ in range(n):
        vals.append(cur_thing.value)
        cur_thing = cur_thing.next
    print ('', vals)

@trait
class Trait:
    @property
    def value(self) -> int:
        return 3

class Printer(Trait):
    def print_value(self) -> None:
        print(self.value)

[file driver.py]
from native import Temperature, Access
import traceback
x = Temperature(32.0)
try:
    print (x.rankine)
except NotImplementedError as e:
    traceback.print_exc()
print (x.celsius)
x.print_temp()

y = Temperature(212.0)
print (y.celsius)
y.print_temp()

z = Access()
print (z.number_of_accesses)
print (z.number_of_accesses)
print (z.number_of_accesses)
print (z.number_of_accesses)

from native import BaseProperty, DerivedProperty, AgainProperty, print_first_n
a = BaseProperty(7)
b = DerivedProperty((lambda x: x // 2 if (x % 2 == 0) else 3 * x + 1), 7)
c = AgainProperty((lambda x: x // 2 if (x % 2 == 0) else 3 * x + 1), 7)

def py_print_first_n(n: int, thing: BaseProperty) -> None:
    vals = []
    cur_thing = thing
    for _ in range(n):
        vals.append(cur_thing.value)
        cur_thing = cur_thing.next
    print ('', vals)

py_print_first_n(20, a)
py_print_first_n(20, b)
py_print_first_n(20, c)

print(a.next.next.next.bad_value)
print(b.next.next.next.bad_value)
print(c.next.next.next.bad_value)

print_first_n(20, a)
print_first_n(20, b)
print_first_n(20, c)

print (a.doc)
print (b.doc)
print (c.doc)

from native import Printer
Printer().print_value()
print (Printer().value)
[out]
Traceback (most recent call last):
  File "tmp/driver.py", line 5, in <module>
    print (x.rankine)
  File "tmp/py/native.py", line 16, in rankine
    raise NotImplementedError
NotImplementedError
0.0
F: 32.0 C: 0.0
100.0
F: 212.0 C: 100.0
1
2
3
4
 [7, 8, 9, 10, 11, 12, 13, 14, 15, 16, 17, 18, 19, 20, 21, 22, 23, 24, 25, 26]
 [7, 22, 11, 34, 17, 52, 26, 13, 40, 20, 10, 5, 16, 8, 4, 2, 1, 4, 2, 1]
 [7, 11, 17, 26, 40, 10, 16, 4, 1, 2, 4, 1, 2, 4, 1, 2, 4, 1, 2, 4]
10
34
26
 [7, 8, 9, 10, 11, 12, 13, 14, 15, 16, 17, 18, 19, 20, 21, 22, 23, 24, 25, 26]
 [7, 22, 11, 34, 17, 52, 26, 13, 40, 20, 10, 5, 16, 8, 4, 2, 1, 4, 2, 1]
 [7, 11, 17, 26, 40, 10, 16, 4, 1, 2, 4, 1, 2, 4, 1, 2, 4, 1, 2, 4]
Represents a sequence of values. Updates itself by next, which is a new value.
Represents a sequence of values. Updates itself by next, which is a new value.
Represents a sequence of values. Updates itself by next, which is a new value.
3
3

[case testNativeIndex]
from typing import Any
class Item:
    def __init__(self, value: str) -> None:
        self.value = value

class NonBoxedThing:
    def __getitem__(self, index: Item) -> Item:
        return Item("2 * " + index.value + " + 1")

class BoxedThing:
    def __getitem__(self, index: int) -> int:
        return 2 * index + 1

def index_into(x : Any, y : Any) -> Any:
    return x[y]

def internal_index_into() -> None:
    x = BoxedThing()
    print (x[3])
    y = NonBoxedThing()
    z = Item("3")
    print(y[z].value)

[file driver.py]
from native import Item, BoxedThing, NonBoxedThing, index_into, internal_index_into
x = BoxedThing()
y = 3
print(x[y], index_into(x, y))

z = NonBoxedThing()
w = Item("3")
print(z[w].value, index_into(z, w).value)

internal_index_into()
[out]
7 7
2 * 3 + 1 2 * 3 + 1
7
2 * 3 + 1

[case testTypeAlias]
from typing import Tuple, List, Dict, NewType, NamedTuple
class A:
    pass

T = List[A]
U = List[Tuple[int, str]]
Z = List[List[int]]
D = Dict[int, List[int]]
N = NewType('N', int)
G = Tuple[int, str]
def foo(x: N) -> int:
    return x
foo(N(10))
z = N(10)
Lol = NamedTuple('Lol', (('a', int), ('b', T)))
x = Lol(1, [])
def take_lol(x: Lol) -> int:
    return x.a

[file driver.py]
from native import *
print(T, U, Z, D)
print(x)
print(z)
print(take_lol(x))
[out]
typing.List[native.A] typing.List[typing.Tuple[int, str]] typing.List[typing.List[int]] typing.Dict[int, typing.List[int]]
Lol(a=1, b=[])
10
1

[case testTupleAttr]
from typing import Tuple
class C:
    b: Tuple[Tuple[Tuple[int, int], int], int, str, object]
    c: Tuple[()]
def f() -> None:
    c = C()
    c.b = (((1, 2), 2), 1, 'hi', 'hi2')
    print(c.b)

def g() -> None:
    try:
        h()
    except Exception:
        print('caught the exception')

def h() -> Tuple[Tuple[Tuple[int, int], int], int, str, object]:
    raise Exception('Intentional exception')
[file driver.py]
from native import f, g, C
f()
g()
assert not hasattr(C(), 'c')
[out]
(((1, 2), 2), 1, 'hi', 'hi2')
caught the exception

[case testUnion]
from typing import Union

class A:
    def __init__(self, x: int) -> None:
        self.x = x
    def f(self, y: int) -> int:
        return y + self.x

class B:
    def __init__(self, x: object) -> None:
        self.x = x
    def f(self, y: object) -> object:
        return y

def f(x: Union[A, str]) -> object:
    if isinstance(x, A):
        return x.x
    else:
        return x + 'x'

def g(x: int) -> Union[A, int]:
    if x == 0:
        return A(1)
    else:
        return x + 1

def get(x: Union[A, B]) -> object:
    return x.x

def call(x: Union[A, B]) -> object:
    return x.f(5)

[file driver.py]
from native import A, B, f, g, get, call
assert f('a') == 'ax'
assert f(A(4)) == 4
assert isinstance(g(0), A)
assert g(2) == 3
assert get(A(5)) == 5
assert get(B('x')) == 'x'
assert call(A(4)) == 9
assert call(B('x')) == 5
try:
    f(1)
except TypeError:
    pass
else:
    assert False

[case testYield]
from typing import Generator, Iterable, Union
def yield_three_times() -> Iterable[int]:
    yield 1
    yield 2
    yield 3

def yield_twice_and_return() -> Generator[int, None, int]:
    yield 1
    yield 2
    return 4
    yield 3

def yield_while_loop() -> Generator[int, None, int]:
    i = 0
    while i < 5:
        if i == 3:
            return i
        yield i
        i += 1
    return -1

def yield_for_loop() -> Iterable[int]:
    l = [i for i in range(3)]
    for i in l:
        yield i

    d = {k: None for k in range(3)}
    for k in d:
        yield k

    for i in range(3):
        yield i

    for i in range(three()):
        yield i

def yield_with_except() -> Generator[int, None, None]:
    yield 10
    try:
        return
    except:
        print('Caught exception inside generator function')

def complex_yield(a: int, b: str, c: float) -> Generator[Union[str, int], None, float]:
    x = 2
    while x < a:
        if x % 2 == 0:
            dummy_var = 1
            yield str(x) + ' ' + b
            dummy_var = 1
        else:
            dummy_var = 1
            yield x
            dummy_var = 1
        x += 1
    return c

def yield_with_default(x: bool = False) -> Iterable[int]:
    if x:
        yield 0

def three() -> int:
    return 3

class A(object):
    def __init__(self, x: int) -> None:
        self.x = x

    def generator(self) -> Iterable[int]:
        yield self.x

[file driver.py]
<<<<<<< HEAD
from typing import Generator, Tuple, TypeVar, Sequence
=======
from typing import Generator, Tuple, TypeVar, Sequence, Union
>>>>>>> 0a2efdea
from native import yield_three_times, yield_twice_and_return, yield_while_loop, yield_for_loop, yield_with_except, complex_yield, yield_with_default, A

T = TypeVar('T')
U = TypeVar('U')

<<<<<<< HEAD
def run_generator(gen: Generator[T, None, U]) -> Tuple[Sequence[T], U]:
=======
def run_generator(gen: Generator[T, None, U]) -> Tuple[Sequence[T], Union[U, str]]:
>>>>>>> 0a2efdea
    res = []
    while True:
        try:
            val = next(gen)
        except StopIteration as e:
            return (tuple(res), e.value)
        res.append(val)

assert run_generator(yield_three_times()) == ((1, 2, 3), None)
assert run_generator(yield_twice_and_return()) == ((1, 2), 4)
assert run_generator(yield_while_loop()) == ((0, 1, 2), 3)
assert run_generator(yield_for_loop()) == (tuple(4 * [i for i in range(3)]), None)
assert run_generator(yield_with_except()) == ((10,), None)
assert run_generator(complex_yield(5, 'foo', 1.0)) == (('2 foo', 3, '4 foo'), 1.0)
assert run_generator(yield_with_default()) == ((), None)
assert run_generator(A(0).generator()) == ((0,), None)

for i in yield_twice_and_return():
    print(i)

for i in yield_while_loop():
    print(i)

[out]
1
2
0
1
2

[case testYieldTryFinallyWith]
from typing import Generator, Any

class Thing:
    def __init__(self, x: str) -> None:
        self.x = x
    def __enter__(self) -> str:
        print('enter!', self.x)
        if self.x == 'crash':
            raise Exception('ohno')
        return self.x
    def __exit__(self, x: Any, y: Any, z: Any) -> None:
        print('exit!', self.x, y)

def yield_try_finally() -> Generator[int, None, str]:
    try:
        yield 1
        yield 2
        return 'lol'
    except Exception:
        raise
    finally:
        print('goodbye!')

def yield_with(i: int) -> Generator[int, None, int]:
    with Thing('a') as x:
        yield 1
        print("yooo?", x)
        if i == 0:
            yield 2
            return 10
        elif i == 1:
            raise Exception('exception!')
    return -1

[file driver.py]
from typing import Generator, Tuple, TypeVar, Sequence, Union
from native import yield_try_finally, yield_with

T = TypeVar('T')
U = TypeVar('U')

def run_generator(gen: Generator[T, None, U],
                  p: bool = False) -> Tuple[Sequence[T], Union[U, str]]:
    res = []
    while True:
        try:
            val = next(gen)
        except StopIteration as e:
            return (tuple(res), e.value)
        except BaseException as e:
            return (tuple(res), str(e))
        if p:
            print(val)
        res.append(val)

print(run_generator(yield_try_finally(), True))
print(run_generator(yield_with(0), True))
print(run_generator(yield_with(1), True))
[out]
1
2
goodbye!
((1, 2), 'lol')
enter! a
1
yooo? a
2
exit! a None
((1, 2), 10)
enter! a
1
yooo? a
exit! a exception!
((1,), 'exception!')

[case testYieldNested]
from typing import Callable, Generator

def normal(a: int, b: float) -> Callable:
    def generator(x: int, y: str) -> Generator:
        yield a
        yield b
        yield x
        yield y
    return generator

def generator(a: int) -> Generator:
    def normal(x: int) -> int:
        return a + x
    for i in range(3):
        yield normal(i)

def triple() -> Callable:
    def generator() -> Generator:
        x = 0
        def inner() -> int:
            x += 1
            return x
        while x < 3:
            yield inner()
    return generator

def another_triple() -> Callable:
    def generator() -> Generator:
        x = 0
        def inner_generator() -> Generator:
            x += 1
            yield x
        yield next(inner_generator())
    return generator

[file driver.py]
from typing import Generator, Tuple, TypeVar, Sequence
from native import normal, generator, triple, another_triple

T = TypeVar('T')
U = TypeVar('U')

def run_generator(gen: Generator[T, None, U]) -> Tuple[Sequence[T], U, str]:
    res = []
    while True:
        try:
            val = next(gen)
        except StopIteration as e:
            return (tuple(res), e.value)
        res.append(val)

assert run_generator(normal(1, 2.0)(3, '4.00')) == ((1, 2.0, 3, '4.00'), None)
assert run_generator(generator(1)) == ((1, 2, 3), None)
assert run_generator(triple()()) == ((1, 2, 3), None)
<<<<<<< HEAD
assert run_generator(another_triple()()) == ((1,), None)

[case testYieldThrow]
from typing import Generator

def generator() -> Generator:
    print('hi!')
    try:
        yield 1
        yield 2
        yield 3
    except Exception as e:
        print('caught exception with value ' + str(e))
        return 0

[file driver.py]
import sys
from native import generator

g = generator()
g.throw(Exception, 'hello')
# try:
#     g.throw(Exception, 'hello')
# except StopIteration as e:
#     assert e.value == 0

# g = generator()
# assert next(g) == 1
# assert next(g) == 2
# assert next(g) == 3
# try:
#     g.throw(Exception)
# except StopIteration as e:
#     assert e.value == 0

# g = generator()
# assert next(g) == 1
# assert next(g) == 2
# try:
#     g.throw(Exception, 'some string')
# except StopIteration as e:
#     assert e.value == 0

# g = generator()
# assert next(g) == 1
# try:
#     raise Exception()
# except Exception as e:
#     tb = sys.exc_info()[2]
#     try:
#         g.throw(Exception, 'some other string', tb)
#     except StopIteration as e:
#         assert e.value == 0

[out]
Traceback (most recent call last):
  File "tmp/driver.py", line 5, in <module>
    g.throw(Exception, 'hello')
  File "tmp/py/native.py", line 3, in throw
    def generator() -> Generator:
  File "tmp/py/native.py", line 3, in __mypyc_next_h__
    def generator() -> Generator:
Exception: hello
Fatal Python error: Objects/tupleobject.c:243 object at 0x108d08930 has negative ref count -2604246222170760230

Current thread 0x00007fff8d2b1380 (most recent call first):
=======
assert run_generator(another_triple()()) == ((1,), None)
>>>>>>> 0a2efdea
<|MERGE_RESOLUTION|>--- conflicted
+++ resolved
@@ -2581,21 +2581,13 @@
         yield self.x
 
 [file driver.py]
-<<<<<<< HEAD
 from typing import Generator, Tuple, TypeVar, Sequence
-=======
-from typing import Generator, Tuple, TypeVar, Sequence, Union
->>>>>>> 0a2efdea
 from native import yield_three_times, yield_twice_and_return, yield_while_loop, yield_for_loop, yield_with_except, complex_yield, yield_with_default, A
 
 T = TypeVar('T')
 U = TypeVar('U')
 
-<<<<<<< HEAD
 def run_generator(gen: Generator[T, None, U]) -> Tuple[Sequence[T], U]:
-=======
-def run_generator(gen: Generator[T, None, U]) -> Tuple[Sequence[T], Union[U, str]]:
->>>>>>> 0a2efdea
     res = []
     while True:
         try:
@@ -2757,7 +2749,6 @@
 assert run_generator(normal(1, 2.0)(3, '4.00')) == ((1, 2.0, 3, '4.00'), None)
 assert run_generator(generator(1)) == ((1, 2, 3), None)
 assert run_generator(triple()()) == ((1, 2, 3), None)
-<<<<<<< HEAD
 assert run_generator(another_triple()()) == ((1,), None)
 
 [case testYieldThrow]
@@ -2821,9 +2812,6 @@
   File "tmp/py/native.py", line 3, in __mypyc_next_h__
     def generator() -> Generator:
 Exception: hello
-Fatal Python error: Objects/tupleobject.c:243 object at 0x108d08930 has negative ref count -2604246222170760230
-
-Current thread 0x00007fff8d2b1380 (most recent call first):
-=======
-assert run_generator(another_triple()()) == ((1,), None)
->>>>>>> 0a2efdea
+Fatal Python error: Objects/tupleobject.c:243 object at 0x107357930 has negative ref count -2604246222170760230
+
+Current thread 0x00007fff8d2b1380 (most recent call first):