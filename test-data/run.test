--- conflicted
+++ resolved
@@ -2097,7 +2097,6 @@
 2
 3
 4
-<<<<<<< HEAD
  [7, 8, 9, 10, 11, 12, 13, 14, 15, 16, 17, 18, 19, 20, 21, 22, 23, 24, 25, 26]
  [7, 22, 11, 34, 17, 52, 26, 13, 40, 20, 10, 5, 16, 8, 4, 2, 1, 4, 2, 1]
  [7, 11, 17, 26, 40, 10, 16, 4, 1, 2, 4, 1, 2, 4, 1, 2, 4, 1, 2, 4]
@@ -2112,7 +2111,6 @@
 Represents a sequence of values. Updates itself by next, which is a new value.
 3
 3
-=======
 
 [case testNativeIndex]
 from typing import Any
@@ -2185,5 +2183,4 @@
 typing.List[native.A] typing.List[typing.Tuple[int, str]] typing.List[typing.List[int]] typing.Dict[int, typing.List[int]]
 Lol(a=1, b=[])
 10
-1
->>>>>>> ef46a595
+1