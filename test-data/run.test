[case testCallTrivialFunction]
def f(x: int) -> int:
    return x
[file driver.py]
from native import f
print(f(3))
print(f(-157))
print(f(10**20))
print(f(-10**20))
[out]
3
-157
100000000000000000000
-100000000000000000000

[case testInc]
def inc(x: int) -> int:
    return x + 1
[file driver.py]
from native import inc
print(inc(3))
print(inc(-5))
print(inc(10**20))
[out]
4
-4
100000000000000000001

[case testCount]
def count(n: int) -> int:
    i = 1
    while i <= n:
        i = i + 1
    return i
[file driver.py]
from native import count
print(count(0))
print(count(1))
print(count(5))
[out]
1
2
6

[case testRecursiveFibonacci]
def fib(n: int) -> int:
    if n <= 1:
        return 1
    else:
        return fib(n - 1) + fib(n - 2)
    return 0  # TODO: This should be unnecessary
[file driver.py]
from native import fib
print(fib(0))
print(fib(1))
print(fib(2))
print(fib(6))
[out]
1
1
2
13

[case testListSum]
from typing import List
def sum(a: List[int], l: int) -> int:
    sum = 0
    i = 0
    while i < l:
        sum = sum + a[i]
        i = i + 1
    return sum
[file driver.py]
from native import sum
print(sum([], 0))
print(sum([3], 1))
print(sum([5, 6, -4], 3))
print(sum([2**128 + 5, -2**127 - 8], 2))
[out]
0
3
7
170141183460469231731687303715884105725

[case testListSet]
from typing import List
def copy(a: List[int], b: List[int], l: int) -> int:
    i = 0
    while i < l:
        a[i] = b[i]
        i = i + 1
    return 0
[file driver.py]
from native import copy
a = [0, '']
copy(a, [-1, 5], 2)
print(1, a)
copy(a, [2**128 + 5, -2**127 - 8], 2)
print(2, a)
[out]
1 [-1, 5]
2 [340282366920938463463374607431768211461, -170141183460469231731687303715884105736]

[case testSieve]
from typing import List

def primes(n: int) -> List[int]:
    a = [1] * (n + 1)
    a[0] = 0
    a[1] = 0
    i = 0
    while i < n:
        if a[i] == 1:
            j = i * i
            while j < n:
                a[j] = 0
                j = j + i
        i = i + 1
    return a
[file driver.py]
from native import primes
print(primes(3))
print(primes(13))
[out]
[[0, 0, 1, 1]
[[0, 0, 1, 1, 0, 1, 0, 1, 0, 0, 0, 1, 0, 1]

[case testTrue]
def f() -> bool:
    return True
[file driver.py]
from native import f
print(f())
[out]
True

[case testBoolIf]
def f(x: bool) -> bool:
    if x:
        return False
    else:
        return True
    return False
[file driver.py]
from native import f
print(f(True))
print(f(False))
[out]
False
True

[case testTuple]
from typing import Tuple
def f(x: Tuple[int, int]) -> Tuple[int,int]:
    return x
[file driver.py]
from native import f
print(f((1,2)))
[out]
(1, 2)

[case testTupleGet]
from typing import Tuple
def f(x: Tuple[Tuple[int, bool], int]) -> int:
    return x[0][0]
[file driver.py]
from native import f
print(f(((1,True),2)))
[out]
1

[case testTupleGetBoxedInt]
from typing import Tuple
def f(x: Tuple[Tuple[int, bool], int]) -> int:
    return x[0][0]
[file driver.py]
from native import f
big_number = pow(2, 80)
print(f(((big_number,True),2)))
[out]
1208925819614629174706176

[case testNewTuple]
def f() -> int:
    x = (False, 1)
    return x[1]
[file driver.py]
from native import f
print(f())
[out]
1

[case testNewTupleBoxedInt]
def f(y: int) -> int:
    x = (False, y)
    return x[1]
[file driver.py]
from native import f
big_number = pow(2, 80)
print(f(big_number))
[out]
1208925819614629174706176

[case testSequenceTuple]
from typing import List
def f(x: List[int]) -> int:
    return tuple(x)[1]
[file driver.py]
from native import f
print(f([1,2,3,4]))
[out]
2

[case testSequenceTupleLen]
from typing import List
def f(x: List[int]) -> int:
    return len(tuple(x))
[file driver.py]
from native import f
print(f([1,2,3,4]))
[out]
4

[case testSequenceTupleArg]
from typing import Tuple
def f(x: Tuple[int, ...]) -> int:
    return x[1]
[file driver.py]
from native import f
print(f((1,2,3,4)))
[out]
2

[case testPycall]
import testmodule

def f(x: int) -> int:
    return testmodule.factorial(5)
[file testmodule.py]
def factorial(x: int) -> int:
    if x == 0:
        return 1
    else:
        return x * factorial(x-1)
[file driver.py]
from native import f
print(f(5))
[out]
120

[case testPrint]
import builtins
def f(x: int) -> None:
    builtins.print(5)
[file driver.py]
from native import f
f(5)
[out]
5

[case testOptional]
from typing import Optional

class A: pass

def f(x: Optional[A]) -> Optional[A]:
    return x

def g(x: Optional[A]) -> int:
    if x is None:
        return 1
    if x is not None:
        return 2
    return 3
[file driver.py]
from native import f, g, A
a = A()
assert f(None) is None
assert f(a) is a
assert g(None) == 1
assert g(a) == 2

<<<<<<< HEAD
[case testUnicodeLiteral]
def f() -> str:
    return 'some string'
def g() -> str:
    return 'some " string 🐍'
[file driver.py]
from native import f, g
assert f() == 'some string'
assert g() == 'some " string 🐍'
=======
[case testDictUpdate]
from typing import Dict
def f(x: int) -> int:
    dict1 = {} # type: Dict[int, int]
    dict1[1] = 1
    dict2 = {} # type: Dict[int, int]
    dict2[x] = 2
    dict1.update(dict2)
    return dict1[1]
[file driver.py]
from native import f
assert f(1) == 2
assert f(2) == 1
>>>>>>> 0839d524
<|MERGE_RESOLUTION|>--- conflicted
+++ resolved
@@ -280,7 +280,6 @@
 assert g(None) == 1
 assert g(a) == 2
 
-<<<<<<< HEAD
 [case testUnicodeLiteral]
 def f() -> str:
     return 'some string'
@@ -290,7 +289,7 @@
 from native import f, g
 assert f() == 'some string'
 assert g() == 'some " string 🐍'
-=======
+
 [case testDictUpdate]
 from typing import Dict
 def f(x: int) -> int:
@@ -303,5 +302,4 @@
 [file driver.py]
 from native import f
 assert f(1) == 2
-assert f(2) == 1
->>>>>>> 0839d524
+assert f(2) == 1