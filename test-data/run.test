
[case testCallTrivialFunction]
def f(x: int) -> int:
    return x
[file driver.py]
from native import f
print(f(3))
print(f(-157))
print(f(10**20))
print(f(-10**20))
[out]
3
-157
100000000000000000000
-100000000000000000000

[case testInc]
def inc(x: int) -> int:
    return x + 1
[file driver.py]
from native import inc
print(inc(3))
print(inc(-5))
print(inc(10**20))
[out]
4
-4
100000000000000000001

[case testCount]
def count(n: int) -> int:
    i = 1
    while i <= n:
        i = i + 1
    return i
[file driver.py]
from native import count
print(count(0))
print(count(1))
print(count(5))
[out]
1
2
6

[case testFor]
from typing import List
def count(n: int) -> None:
    for i in range(n):
        print(i)
def list_iter(l: List[int]) -> None:
    for i in l:
        print(i)
[file driver.py]
from native import count, list_iter
count(5)
list_iter(list(reversed(range(5))))
[out]
0
1
2
3
4
4
3
2
1
0

[case testRecursiveFibonacci]
def fib(n: int) -> int:
    if n <= 1:
        return 1
    else:
        return fib(n - 1) + fib(n - 2)
    return 0  # TODO: This should be unnecessary
[file driver.py]
from native import fib
print(fib(0))
print(fib(1))
print(fib(2))
print(fib(6))
[out]
1
1
2
13

[case testListSum]
from typing import List
def sum(a: List[int], l: int) -> int:
    sum = 0
    i = 0
    while i < l:
        sum = sum + a[i]
        i = i + 1
    return sum
[file driver.py]
from native import sum
print(sum([], 0))
print(sum([3], 1))
print(sum([5, 6, -4], 3))
print(sum([2**128 + 5, -2**127 - 8], 2))
[out]
0
3
7
170141183460469231731687303715884105725

[case testListSet]
from typing import List
def copy(a: List[int], b: List[int], l: int) -> int:
    i = 0
    while i < l:
        a[i] = b[i]
        i = i + 1
    return 0
[file driver.py]
from native import copy
a = [0, '']
copy(a, [-1, 5], 2)
print(1, a)
copy(a, [2**128 + 5, -2**127 - 8], 2)
print(2, a)
[out]
1 [-1, 5]
2 [340282366920938463463374607431768211461, -170141183460469231731687303715884105736]

[case testSieve]
from typing import List

def primes(n: int) -> List[int]:
    a = [1] * (n + 1)
    a[0] = 0
    a[1] = 0
    i = 0
    while i < n:
        if a[i] == 1:
            j = i * i
            while j < n:
                a[j] = 0
                j = j + i
        i = i + 1
    return a
[file driver.py]
from native import primes
print(primes(3))
print(primes(13))
[out]
[[0, 0, 1, 1]
[[0, 0, 1, 1, 0, 1, 0, 1, 0, 0, 0, 1, 0, 1]
-- argh ]]


[case testListAppend]
from typing import List
def f(x: List[int], n: int) -> None:
    x.append(n)
[file driver.py]
from native import f
l = [1, 2]
f(l, 10)
assert l == [1, 2, 10]
f(l, 3)
f(l, 4)
f(l, 5)
assert l == [1, 2, 10, 3, 4, 5]

[case testTrue]
def f() -> bool:
    return True
[file driver.py]
from native import f
print(f())
[out]
True

[case testBoolIf]
def f(x: bool) -> bool:
    if x:
        return False
    else:
        return True
[file driver.py]
from native import f
print(f(True))
print(f(False))
[out]
False
True

[case testTuple]
from typing import Tuple
def f(x: Tuple[int, int]) -> Tuple[int,int]:
    return x
[file driver.py]
from native import f
print(f((1,2)))
[out]
(1, 2)

[case testEmptyTupleFunctionWithTupleType]
from typing import Tuple
def f() -> Tuple[()]:
    return ()
[file driver.py]
from native import f
assert f() == ()

[case testEmptyTupleFunctionWithAnyType]
from typing import Any
def f() -> Any:
    return ()
[file driver.py]
from native import f
assert f() == ()

[case testTupleGet]
from typing import Tuple
def f(x: Tuple[Tuple[int, bool], int]) -> int:
    return x[0][0]
[file driver.py]
from native import f
print(f(((1,True),2)))
[out]
1

[case testTupleGetBoxedInt]
from typing import Tuple
def f(x: Tuple[Tuple[int, bool], int]) -> int:
    return x[0][0]
[file driver.py]
from native import f
big_number = pow(2, 80)
print(f(((big_number,True),2)))
[out]
1208925819614629174706176

[case testNewTuple]
def f() -> int:
    x = (False, 1)
    return x[1]
[file driver.py]
from native import f
print(f())
[out]
1

[case testNewTupleBoxedInt]
def f(y: int) -> int:
    x = (False, y)
    return x[1]
[file driver.py]
from native import f
big_number = pow(2, 80)
print(f(big_number))
[out]
1208925819614629174706176

[case testSequenceTuple]
from typing import List
def f(x: List[int]) -> int:
    return tuple(x)[1]
[file driver.py]
from native import f
print(f([1,2,3,4]))
[out]
2

[case testSequenceTupleLen]
from typing import List
def f(x: List[int]) -> int:
    return len(tuple(x))
[file driver.py]
from native import f
print(f([1,2,3,4]))
[out]
4

[case testSequenceTupleArg]
from typing import Tuple
def f(x: Tuple[int, ...]) -> int:
    return x[1]
[file driver.py]
from native import f
print(f((1,2,3,4)))
[out]
2

[case testPycall]
import testmodule

def f(x: int) -> int:
    return testmodule.factorial(5)
[file testmodule.py]
def factorial(x: int) -> int:
    if x == 0:
        return 1
    else:
        return x * factorial(x-1)
[file driver.py]
from native import f
print(f(5))
[out]
120

[case testPrint]
import builtins
def f(x: int) -> None:
    builtins.print(5)
[file driver.py]
from native import f
f(5)
[out]
5

[case testOptional]
from typing import Optional

class A: pass

def f(x: Optional[A]) -> Optional[A]:
    return x

def g(x: Optional[A]) -> int:
    if x is None:
        return 1
    if x is not None:
        return 2
    return 3

def h(x: Optional[int], y: Optional[bool]) -> None:
    pass

[file driver.py]
from native import f, g, A
a = A()
assert f(None) is None
assert f(a) is a
assert g(None) == 1
assert g(a) == 2

[case testFromImport]
from testmodule import g

def f(x: int) -> int:
    return g(x)
[file testmodule.py]
def g(x: int) -> int:
    return x + 1
[file driver.py]
from native import f
assert f(1) == 2

[case testStr]
def f() -> str:
    return 'some string'
def g() -> str:
    return 'some\a \v \t \x7f " \n \0string 🐍'
def tostr(x: int) -> str:
    return str(x)
def concat(x: str, y: str) -> str:
    return x + y
def eq(x: str) -> int:
    if x == 'foo':
        return 0
    elif x != 'bar':
        return 1
    return 2

[file driver.py]
from native import f, g, tostr, concat, eq
assert f() == 'some string'
assert g() == 'some\a \v \t \x7f " \n \0string 🐍'
assert tostr(57) == '57'
assert concat('foo', 'bar') == 'foobar'
assert eq('foo') == 0
assert eq('zar') == 1
assert eq('bar') == 2

[case testSets]
from typing import Set, List
def instantiateLiteral() -> Set[int]:
    return {1, 2, 3, 5, 8}

def fromIterator() -> List[Set[int]]:
    x = set([1, 3, 5])
    y = set((1, 3, 5))
    z = set({1: '1', 3: '3', 5: '5'})
    return [x, y, z]

def addIncrementing(s : Set[int]) -> None:
    for a in [1, 2, 3]:
        if a not in s:
            s.add(a)
            return

def replaceWith1(s : Set[int]) -> None:
    s.clear()
    s.add(1)

def remove1(s : Set[int]) -> None:
    s.remove(1)

def discard1(s: Set[int]) -> None:
    s.discard(1)

def pop(s : Set[int]) -> int:
    return s.pop()

[file driver.py]
from native import instantiateLiteral
val = instantiateLiteral()
assert 1 in val
assert 2 in val
assert 3 in val
assert 5 in val
assert 8 in val
assert len(val) == 5
assert val == {1, 2, 3, 5, 8}
s = 0
for i in val:
    s += i
assert s == 19

from native import fromIterator
sets = fromIterator()
for s in sets:
    assert s == {1, 3, 5}

from native import addIncrementing
s = set()
addIncrementing(s)
assert s == {1}
addIncrementing(s)
assert s == {1, 2}
addIncrementing(s)
assert s == {1, 2, 3}

from native import replaceWith1
s = {3, 7, 12}
replaceWith1(s)
assert s == {1}

from native import remove1
import traceback
s = {1, 4, 6}
remove1(s)
assert s == {4, 6}
try:
    remove1(s)
except KeyError as e:
    print(e)

from native import discard1
s = {1, 4, 6}
discard1(s)
assert s == {4, 6}
discard1(s)
assert s == {4, 6}

from native import pop
s = {1, 2, 3}
x = pop(s)
assert len(s) == 2
assert x in [1, 2, 3]
y = pop(s)
assert len(s) == 1
assert y in [1, 2, 3]
assert x != y
z = pop(s)
assert len(s) == 0
assert z in [1, 2, 3]
assert x != z
assert y != z
try:
    w = pop(s)
except KeyError as e:
    print(e)

[out]
1
'pop from an empty set'


[case testDictUpdate]
from typing import Dict
def f(x: int) -> int:
    dict1 = {} # type: Dict[int, int]
    dict1[1] = 1
    dict2 = {} # type: Dict[int, int]
    dict2[x] = 2
    dict1.update(dict2)
    return dict1[1]
[file driver.py]
from native import f
assert f(1) == 2
assert f(2) == 1

[case testPyMethodCall]
from typing import List
def f(x: List[int]) -> int:
    return x.pop()
def g(x: List[int], y: List[int]) -> None:
    x.extend(y)
[file driver.py]
from native import f, g
l = [1, 2]
assert f(l) == 2
g(l, [10])
assert l == [1, 10]
assert f(l) == 10
assert f(l) == 1
g(l, [11, 12])
assert l == [11, 12]

[case testException]
from typing import List
def f(x: List[int]) -> None:
    g(x)

def g(x: List[int]) -> bool:
    x[5] = 2
    return True

def r1() -> None:
    q1()

def q1() -> None:
    raise Exception("test")

def r2() -> None:
    q2()

def q2() -> None:
    raise Exception
[file driver.py]
from native import f, r1, r2
import traceback
try:
    f([])
except IndexError:
    traceback.print_exc()
try:
    r1()
except Exception:
    traceback.print_exc()
try:
    r2()
except Exception:
    traceback.print_exc()
[out]
Traceback (most recent call last):
  File "tmp/driver.py", line 4, in <module>
    f([])
  File "tmp/py/native.py", line 3, in f
    g(x)
  File "tmp/py/native.py", line 6, in g
    x[5] = 2
IndexError: list assignment index out of range
Traceback (most recent call last):
  File "tmp/driver.py", line 8, in <module>
    r1()
  File "tmp/py/native.py", line 10, in r1
    q1()
  File "tmp/py/native.py", line 13, in q1
    raise Exception("test")
Exception: test
Traceback (most recent call last):
  File "tmp/driver.py", line 12, in <module>
    r2()
  File "tmp/py/native.py", line 16, in r2
    q2()
  File "tmp/py/native.py", line 19, in q2
    raise Exception
Exception

[case testTryExcept]
from typing import Any
import wrapsys
def g(b: bool) -> None:
    try:
        if b:
            x = [0]
            x[1]
        else:
            raise Exception('hi')
    except:
        print("caught!")

def r(x: int) -> None:
    if x == 0:
        [0][1]
    elif x == 1:
        raise Exception('hi')
    elif x == 2:
        {1: 1}[0]
    elif x == 3:
        a = object()  # type: Any
        a.lol

def f(b: bool) -> None:
    try:
        r(int(b))
    except:
        print(str(wrapsys.exc_info()[1]))
    print(str(wrapsys.exc_info()[1]))

def h() -> None:
    while True:
        try:
            raise Exception('gonna break')
        except:
            print(str(wrapsys.exc_info()[1]))
            break
    print(str(wrapsys.exc_info()[1]))

def i() -> None:
    try:
        r(0)
    except:
        print(type(wrapsys.exc_info()[1]))
        raise

def j(n: int) -> None:
    try:
        r(n)
    except (IndexError, KeyError):
        print("lookup!")
    except AttributeError as e:
        print("attr! --", e)

def k() -> None:
    try:
        r(1)
    except:
        r(0)

def l() -> None:
    try:
        r(0)
    except IndexError:
        try:
            r(2)
        except KeyError as e:
            print("key! --", e)


[file wrapsys.py]
# This is a gross hack around some limitations of the test system/mypyc.
from typing import Any
import sys
def exc_info() -> Any:
    return sys.exc_info()  # type: ignore

[file driver.py]
import traceback
import sys
from native import g, f, h, i, j, k, l
print("== i ==")
try:
    i()
except:
    traceback.print_exc(file=sys.stdout)

print("== k ==")
try:
    k()
except:
    traceback.print_exc(file=sys.stdout)

print("== g ==")
g(True)
g(False)

print("== f ==")
f(True)
f(False)

print("== h ==")
h()

print("== j ==")
j(0)
j(2)
j(3)
try:
    j(1)
except:
    print("out!")

print("== l ==")
l()
[out]
== i ==
<class 'IndexError'>
Traceback (most recent call last):
  File "tmp/driver.py", line 6, in <module>
    i()
  File "tmp/py/native.py", line 42, in i
    r(0)
  File "tmp/py/native.py", line 15, in r
    [0][1]
IndexError: list index out of range
== k ==
Traceback (most recent call last):
  File "tmp/py/native.py", line 57, in k
    r(1)
  File "tmp/py/native.py", line 17, in r
    raise Exception('hi')
Exception: hi

During handling of the above exception, another exception occurred:

Traceback (most recent call last):
  File "tmp/driver.py", line 12, in <module>
    k()
  File "tmp/py/native.py", line 59, in k
    r(0)
  File "tmp/py/native.py", line 15, in r
    [0][1]
IndexError: list index out of range
== g ==
caught!
caught!
== f ==
hi
None
list index out of range
None
== h ==
gonna break
None
== j ==
lookup!
lookup!
attr! -- 'object' object has no attribute 'lol'
out!
== l ==
key! -- 0

[case testTryFinally]
from typing import Any
import wrapsys

def a(b1: bool, b2: int) -> None:
    try:
        if b1:
            raise Exception('hi')
    finally:
        print('finally:', str(wrapsys.exc_info()[1]))
        if b2 == 2:
            return
        if b2 == 1:
            raise Exception('again!')

def b(b1: int, b2: int) -> str:
    try:
        if b1 == 1:
            raise Exception('hi')
        elif b1 == 2:
            [0][1]
        elif b1 == 3:
            return 'try'
    except IndexError:
        print('except')
    finally:
        print('finally:', str(wrapsys.exc_info()[1]))
        if b2 == 2:
            return 'finally'
        if b2 == 1:
            raise Exception('again!')
    return 'outer'

def c() -> str:
    try:
        try:
            return 'wee'
        finally:
            print("out a")
    finally:
        print("out b")


[file wrapsys.py]
# This is a gross hack around some limitations of the test system/mypyc.
from typing import Any
import sys
def exc_info() -> Any:
    return sys.exc_info()  # type: ignore

[file driver.py]
import traceback
import sys
from native import a, b, c

def run(f):
    try:
        x = f()
        if x:
            print("returned:", x)
    except Exception as e:
        print("caught:", type(e).__name__ + ": " + str(e))

print("== a ==")
for i in range(3):
    for b1 in [False, True]:
        run(lambda: a(b1, i))

print("== b ==")
for i in range(4):
    for j in range(3):
        run(lambda: b(i, j))

print("== b ==")
print(c())

[out]
== a ==
finally: None
finally: hi
caught: Exception: hi
finally: None
caught: Exception: again!
finally: hi
caught: Exception: again!
finally: None
finally: hi
== b ==
finally: None
returned: outer
finally: None
caught: Exception: again!
finally: None
returned: finally
finally: hi
caught: Exception: hi
finally: hi
caught: Exception: again!
finally: hi
returned: finally
except
finally: None
returned: outer
except
finally: None
caught: Exception: again!
except
finally: None
returned: finally
finally: None
returned: try
finally: None
caught: Exception: again!
finally: None
returned: finally
== b ==
out a
out b
wee

[case testWith]
from typing import Any
class Thing:
    def __init__(self, x: str) -> None:
        self.x = x
    def __enter__(self) -> str:
        print('enter!', self.x)
        if self.x == 'crash':
            raise Exception('ohno')
        return self.x
    def __exit__(self, x: Any, y: Any, z: Any) -> None:
        print('exit!', self.x, y)

def foo(i: int) -> int:
    with Thing('a') as x:
        print("yooo?", x)
        if i == 0:
            return 10
        elif i == 1:
            raise Exception('exception!')
    return -1

def bar() -> None:
    with Thing('a') as x, Thing('b') as y:
        print("yooo?", x, y)

def baz() -> None:
    with Thing('a') as x, Thing('crash') as y:
        print("yooo?", x, y)

[file driver.py]
from native import foo, bar, baz
assert foo(0) == 10
print('== foo ==')
try:
    foo(1)
except Exception:
    print('caught')
assert foo(2) == -1

print('== bar ==')
bar()

print('== baz ==')
try:
    baz()
except Exception:
    print('caught')

[out]
enter! a
yooo? a
exit! a None
== foo ==
enter! a
yooo? a
exit! a exception!
caught
enter! a
yooo? a
exit! a None
== bar ==
enter! a
enter! b
yooo? a b
exit! b None
exit! a None
== baz ==
enter! a
enter! crash
exit! a ohno
caught

[case testGenericEquality]
def eq(a: object, b: object) -> bool:
    if a == b:
        return True
    else:
        return False
def ne(a: object, b: object) -> bool:
    if a != b:
        return True
    else:
        return False
def f(o: object) -> bool:
    if [1, 2] == o:
        return True
    else:
        return False
[file driver.py]
from native import eq, ne, f
assert eq('xz', 'x' + 'z')
assert not eq('x', 'y')
assert not ne('xz', 'x' + 'z')
assert ne('x', 'y')
assert f([1, 2])
assert not f([2, 2])
assert not f(1)

[case testGenericBinaryOps]
from typing import Any
def add(x: Any, y: Any) -> Any:
    return x + y
def subtract(x: Any, y: Any) -> Any:
    return x - y
def multiply(x: Any, y: Any) -> Any:
    return x * y
def floor_div(x: Any, y: Any) -> Any:
    return x // y
def true_div(x: Any, y: Any) -> Any:
    return x / y
def remainder(x: Any, y: Any) -> Any:
    return x % y
def power(x: Any, y: Any) -> Any:
    return x ** y
def lshift(x: Any, y: Any) -> Any:
    return x << y
def rshift(x: Any, y: Any) -> Any:
    return x >> y
def num_and(x: Any, y: Any) -> Any:
    return x & y
def num_xor(x: Any, y: Any) -> Any:
    return x ^ y
def num_or(x: Any, y: Any) -> Any:
    return x | y
def lt(x: Any, y: Any) -> Any:
    if x < y:
        return True
    else:
        return False
def le(x: Any, y: Any) -> Any:
    if x <= y:
        return True
    else:
        return False
def gt(x: Any, y: Any) -> Any:
    if x > y:
        return True
    else:
        return False
def ge(x: Any, y: Any) -> Any:
    if x >= y:
        return True
    else:
        return False
def contains(x: Any, y: Any) -> Any:
    if x in y:
        return True
    else:
        return False
def identity(x: Any, y: Any) -> Any:
    if x is y:
        return True
    else:
        return False
def disidentity(x: Any, y: Any) -> Any:
    if x is not y:
        return True
    else:
        return False
def not_eq_cond(a: Any, b: Any) -> bool:
    if not (a == b):
        return True
    else:
        return False
def eq2(a: Any, b: Any) -> bool:
    return a == b
def slice1(x: Any) -> Any:
    return x[:]
def slice2(x: Any, y: Any) -> Any:
    return x[y:]
def slice3(x: Any, y: Any) -> Any:
    return x[:y]
def slice4(x: Any, y: Any, z: Any) -> Any:
    return x[y:z]
def slice5(x: Any, y: Any, z: Any, zz: Any) -> Any:
    return x[y:z:zz]
[file driver.py]
from native import *
assert add(5, 6) == 11
assert add('x', 'y') == 'xy'
assert subtract(8, 3) == 5
assert multiply(8, 3) == 24
assert floor_div(8, 3) == 2
assert true_div(7, 2) == 3.5
assert remainder(11, 4) == 3
assert remainder('%.3d', 5) == '005'
assert remainder('%d-%s', (5, 'xy')) == '5-xy'
assert power(3, 4) == 81
assert lshift(5, 3) == 40
assert rshift(41, 3) == 5
assert num_and(99, 56) == 32
assert num_xor(99, 56) == 91
assert num_or(99, 56) == 123
assert lt('a', 'b')
assert not lt('a', 'a')
assert not lt('b', 'a')
assert not gt('a', 'b')
assert not gt('a', 'a')
assert gt('b', 'a')
assert le('a', 'b')
assert le('a', 'a')
assert not le('b', 'a')
assert not ge('a', 'b')
assert ge('a', 'a')
assert ge('b', 'a')
assert contains('x', 'axb')
assert not contains('X', 'axb')
assert contains('x', {'x', 'y'})
a = [1, 3, 5]
assert slice1(a) == a
assert slice1(a) is not a
assert slice2(a, 1) == [3, 5]
assert slice3(a, -1) == [1, 3]
assert slice4(a, 1, -1) == [3]
assert slice5(a, 2, 0, -1) == [5, 3]
o1, o2 = object(), object()
assert identity(o1, o1)
assert not identity(o1, o2)
assert not disidentity(o1, o1)
assert disidentity(o1, o2)
assert eq2('xz', 'x' + 'z')
assert not eq2('x', 'y')
assert not not_eq_cond('xz', 'x' + 'z')
assert not_eq_cond('x', 'y')

[case testGenericMiscOps]
from typing import Any
def neg(x: Any) -> Any:
    return -x
def pos(x: Any) -> Any:
    return +x
def invert(x: Any) -> Any:
    return ~x
def get_item(o: Any, k: Any) -> Any:
    return o[k]
def set_item(o: Any, k: Any, v: Any) -> Any:
    o[k] = v
[file driver.py]
from native import *
assert neg(6) == -6
assert pos(6) == 6
assert invert(6) == -7
d = {'x': 5}
assert get_item(d, 'x') == 5
set_item(d, 'y', 6)
assert d['y'] == 6

[case testAnyAttributeAndMethodAccess]
from typing import Any, List
class C:
    a: int
    def m(self, x: int, a: List[int]) -> int:
        return self.a + x + a[0]
def get_a(x: Any) -> Any:
    return x.a
def set_a(x: Any, y: Any) -> None:
    x.a = y
def call_m(x: Any) -> Any:
    return x.m(1, [3])
[file driver.py]
from native import C, get_a, set_a, call_m
class D:
    def m(self, x, a):
        return self.a + x + a[0]

c = C()
c.a = 6
d = D()
d.a = 2
assert get_a(c) == 6
assert get_a(d) == 2
assert call_m(c) == 10
assert call_m(d) == 6
set_a(c, 5)
assert c.a == 5
set_a(d, 4)
assert d.a == 4
try:
    get_a(object())
except AttributeError:
    pass
else:
    assert False
try:
    call_m(object())
except AttributeError:
    pass
else:
    assert False
try:
    set_a(object(), 5)
except AttributeError:
    pass
else:
    assert False

[case testAnyCall]
from typing import Any
def call(f: Any) -> Any:
    return f(1, 'x')
[file driver.py]
from native import call
def f(x, y):
    return (x, y)
def g(x): pass

assert call(f) == (1, 'x')
for bad in g, 1:
    try:
        call(bad)
    except TypeError:
        pass
    else:
        assert False, bad

[case testFloat]
def assign_and_return_float_sum() -> float:
    f1 = 1.0
    f2 = 2.0
    f3 = 3.0
    return f1 * f2 + f3

def from_int(i: int) -> float:
    return float(i)

def to_int(x: float) -> int:
    return int(x)

[file driver.py]
from native import assign_and_return_float_sum, from_int, to_int
sum = 0.0
for i in range(10):
    sum += assign_and_return_float_sum()
assert sum == 50.0

assert str(from_int(10)) == '10.0'
assert str(to_int(3.14)) == '3'

[case testBytes]
def f(x: bytes) -> bytes:
    return x

def concat(a: bytes, b: bytes) -> bytes:
    return a + b

def eq(a: bytes, b: bytes) -> bool:
    return a == b

def neq(a: bytes, b: bytes) -> bool:
    return a != b

def join() -> bytes:
    seq = (b'1', b'"', b'\xf0')
    return b'\x07'.join(seq)
[file driver.py]
from native import f, concat, eq, neq, join
assert f(b'123') == b'123'
assert f(b'\x07 \x0b " \t \x7f \xf0') == b'\x07 \x0b " \t \x7f \xf0'
assert concat(b'123', b'456') == b'123456'
assert eq(b'123', b'123')
assert not eq(b'123', b'1234')
assert neq(b'123', b'1234')
assert join() == b'1\x07"\x07\xf0'

[case testBigIntLiteral]
def big_int() -> None:
    a_62_bit = 4611686018427387902
    max_62_bit = 4611686018427387903
    b_63_bit = 4611686018427387904
    c_63_bit = 9223372036854775806
    max_63_bit = 9223372036854775807
    d_64_bit = 9223372036854775808
    max_32_bit = 2147483647
    print(a_62_bit)
    print(max_62_bit)
    print(b_63_bit)
    print(c_63_bit)
    print(max_63_bit)
    print(d_64_bit)
    print(max_32_bit)
[file driver.py]
from native import big_int
big_int()
[out]
4611686018427387902
4611686018427387903
4611686018427387904
9223372036854775806
9223372036854775807
9223372036854775808
2147483647

[case testForIterable]
from typing import Iterable, Dict, Any
def iterate_over_any(a: Any) -> None:
    for element in a:
        print(element)

def iterate_over_iterable(iterable: Iterable[T]) -> None:
    for element in iterable:
        print(element)

def iterate_and_delete(d: Dict[int, int]) -> None:
    for key in d:
        d.pop(key)

def sum_over_values(d: Dict[int, int]) -> int:
    s = 0
    for key in d:
        s = s + d[key]
    return s

def sum_over_even_values(d: Dict[int, int]) -> int:
    s = 0
    for key in d:
        if d[key] % 2:
            continue
        s = s + d[key]
    return s

def sum_over_two_values(d: Dict[int, int]) -> int:
    s = 0
    i = 0
    for key in d:
        if i == 2:
            break
        s = s + d[key]
        i = i + 1
    return s

[file driver.py]
from native import iterate_over_any, iterate_over_iterable, iterate_and_delete, sum_over_values, sum_over_even_values, sum_over_two_values
import traceback
def broken_generator(n):
    num = 0
    while num < n:
        yield num
        num += 1
    raise Exception('Exception Manually Raised')

d = {1:1, 2:2, 3:3, 4:4, 5:5}
print(sum_over_values(d))
print(sum_over_even_values(d))
print(sum_over_two_values(d))

try:
    iterate_over_any(5)
except TypeError:
    traceback.print_exc()
try:
    iterate_over_iterable(broken_generator(5))
except Exception:
    traceback.print_exc()
try:
    iterate_and_delete(d)
except RuntimeError:
    traceback.print_exc()
[out]
Traceback (most recent call last):
  File "tmp/driver.py", line 16, in <module>
    iterate_over_any(5)
  File "tmp/py/native.py", line 3, in iterate_over_any
    for element in a:
TypeError: 'int' object is not iterable
Traceback (most recent call last):
  File "tmp/driver.py", line 20, in <module>
    iterate_over_iterable(broken_generator(5))
  File "tmp/py/native.py", line 7, in iterate_over_iterable
    for element in iterable:
  File "tmp/driver.py", line 8, in broken_generator
    raise Exception('Exception Manually Raised')
Exception: Exception Manually Raised
Traceback (most recent call last):
  File "tmp/driver.py", line 24, in <module>
    iterate_and_delete(d)
  File "tmp/py/native.py", line 11, in iterate_and_delete
    for key in d:
RuntimeError: dictionary changed size during iteration
15
6
3
0
1
2
3
4

[case testNeg]
def neg(x: int) -> int:
    return -x
[file driver.py]
from native import neg
assert neg(5) == -5
assert neg(-5) == 5
assert neg(1073741823) == -1073741823
assert neg(-1073741823) == 1073741823
assert neg(1073741824) == -1073741824
assert neg(-1073741824) == 1073741824
assert neg(2147483647) == -2147483647
assert neg(-2147483647) == 2147483647
assert neg(2147483648) == -2147483648
assert neg(-2147483648) == 2147483648
assert neg(4611686018427387904) == -4611686018427387904
assert neg(-4611686018427387904) == 4611686018427387904
assert neg(9223372036854775807) == -9223372036854775807
assert neg(-9223372036854775807) == 9223372036854775807
assert neg(9223372036854775808) == -9223372036854775808
assert neg(-9223372036854775808) == 9223372036854775808

[case testContinueFor]
def f() -> None:
    for n in range(5):
        continue
[file driver.py]
from native import f
f()

[case testCallableTypes]
from typing import Callable
def absolute_value(x: int) -> int:
    return x if x > 0 else -x

def call_native_function(x: int) -> int:
    return absolute_value(x)

def call_python_function(x: int) -> int:
    return int(x)

def return_float() -> float:
    return 5.0

def return_callable_type() -> Callable[[], float]:
    return return_float

def call_callable_type() -> float:
    f = return_callable_type()
    return f()

def return_passed_in_callable_type(f: Callable[[], float]) -> Callable[[], float]:
    return f

def call_passed_in_callable_type(f: Callable[[], float]) -> float:
    return f()

[file driver.py]
from native import call_native_function, call_python_function, return_float, return_callable_type, call_callable_type, return_passed_in_callable_type, call_passed_in_callable_type
a = call_native_function(1)
b = call_python_function(1)
c = return_callable_type()
d = call_callable_type()
e = return_passed_in_callable_type(return_float)
f = call_passed_in_callable_type(return_float)
assert a == 1
assert b == 1
assert c() == 5.0
assert d == 5.0
assert e() == 5.0
assert f == 5.0

[case testArbitraryLvalues]
from typing import List, Dict, Any

class O(object):
    def __init__(self) -> None:
        self.x = 1

def increment_attr(a: Any) -> Any:
    a.x += 1
    return a

def increment_attr_o(o: O) -> O:
    o.x += 1
    return o

def increment_all_indices(l: List[int]) -> List[int]:
    for i in range(len(l)):
        l[i] += 1
    return l

def increment_all_keys(d: Dict[str, int]) -> Dict[str, int]:
    for k in d:
        d[k] += 1
    return d

[file driver.py]
from native import O, increment_attr, increment_attr_o, increment_all_indices, increment_all_keys

class P(object):
    def __init__(self) -> None:
        self.x = 0

assert increment_attr(P()).x == 1
assert increment_attr_o(O()).x == 2
assert increment_all_indices([1, 2, 3]) == [2, 3, 4]
assert increment_all_keys({'a':1, 'b':2, 'c':3}) == {'a':2, 'b':3, 'c':4}

[case testNestedFunctions]
from typing import Callable

def outer() -> Callable[[], object]:
    def inner() -> object:
        return None
    return inner

def first() -> Callable[[], Callable[[], str]]:
    def second() -> Callable[[], str]:
        def third() -> str:
            return 'third: nested function'
        return third
    return second

def uno(num: float) -> Callable[[str], str]:
    def dos(s: str) -> str:
        return s + '!'
    return dos

def eins(num: float) -> str:
    def zwei(s: str) -> str:
        return s + '?'
    a = zwei('eins')
    b = zwei('zwei')
    return a

def inner() -> str:
    return 'inner: normal function'

def second() -> str:
    return 'second: normal function'

def third() -> str:
    return 'third: normal function'

[file driver.py]
from native import outer, inner, first, uno, eins, second, third
print(outer()())
print(inner())
print(first()()())
print(uno(5.0)('uno'))
print(eins(4.0))
print(second())
print(third())
[out]
None
inner: normal function
third: nested function
uno!
eins?
second: normal function
third: normal function

[case testControlFlowExprs]
from typing import Tuple
def foo() -> object:
    print('foo')
    return 'foo'
def bar() -> object:
    print('bar')
    return 'bar'

def f(b: bool) -> Tuple[object, object, object]:
    x = foo() if b else bar()
    y = b or foo()
    z = b and foo()
    return (x, y, z)
def g() -> Tuple[object, object]:
    return (foo() or bar(), foo() and bar())

def nand(p: bool, q: bool) -> bool:
    if not (p and q):
        return True
    return False
[file driver.py]
from native import f, g, nand
assert f(True) == ('foo', True, 'foo')
print()
assert f(False) == ('bar', 'foo', False)
print()
assert g() == ('foo', 'bar')

assert nand(True, True) == False
assert nand(True, False) == True
assert nand(False, True) == True
assert nand(False, False) == True
[out]
foo
foo

bar
foo

foo
foo
bar

[case testMultipleAssignment]
from typing import Tuple, List, Any

def from_tuple(t: Tuple[int, str]) -> List[Any]:
    x, y = t
    return [y, x]

def from_list(l: List[int]) -> List[int]:
    x, y = l
    return [y, x]

def from_any(o: Any) -> List[Any]:
    x, y = o
    return [y, x]
[file driver.py]
from native import from_tuple, from_list, from_any

assert from_tuple((1, 'x')) == ['x', 1]
assert from_list([3, 4]) == [4, 3]
assert from_any('xy') == ['y', 'x']

[case testUnboxTuple]
from typing import List, Tuple

def f(x: List[Tuple[int, int]]) -> int:
    a, b = x[0]
    return a + b
[file driver.py]
from native import f
assert f([(5, 6)]) == 11

[case testModuleTopLevel]
x = 1
print(x)

def f() -> None:
    print(x + 1)

def g() -> None:
    global x
    x = 77

[file driver.py]
import native
native.f()
native.x = 5
native.f()
native.g()
print(native.x)

[out]
1
2
6
77

[case testExceptionAtModuleTopLevel]
from typing import Any

def f(x: int) -> None: pass

y: Any = ''
f(y)

[file driver.py]
import traceback
try:
    import native
except TypeError:
    traceback.print_exc()
else:
    assert False

[out]
Traceback (most recent call last):
  File "tmp/driver.py", line 3, in <module>
    import native
  File "tmp/py/native.py", line 6, in <module>
    f(y)
TypeError: int object expected

[case testComprehensions]
# A list comprehension
l = [str(x) + "     " + str(y) + "   " + str(x*y) for x in range(10)
     if x != 6 if x != 5 for y in range(x) if y*x != 8]

# Test short-circuiting as well
def pred(x: int) -> bool:
    if x > 6:
        raise Exception()
    return x > 3
# If we fail to short-circuit, pred(x) will be called with x=7
# eventually and will raise an exception.
l2 = [x for x in range(10) if x <= 6 if pred(x)]

# A dictionary comprehension
d = {k: k*k for k in range(10) if k != 5 if k != 6}

# A set comprehension
s = {str(x) + "     " + str(y) + "   " + str(x*y) for x in range(10)
     if x != 6 if x != 5 for y in range(x) if y*x != 8}

[file driver.py]
from native import l, l2, d, s
for a in l:
    print(a)
print(tuple(l2))
for k in sorted(d):
    print(k, d[k])
for a in sorted(s):
    print(a)
[out]
1     0   0
2     0   0
2     1   2
3     0   0
3     1   3
3     2   6
4     0   0
4     1   4
4     3   12
7     0   0
7     1   7
7     2   14
7     3   21
7     4   28
7     5   35
7     6   42
8     0   0
8     2   16
8     3   24
8     4   32
8     5   40
8     6   48
8     7   56
9     0   0
9     1   9
9     2   18
9     3   27
9     4   36
9     5   45
9     6   54
9     7   63
9     8   72
(4, 5, 6)
0 0
1 1
2 4
3 9
4 16
7 49
8 64
9 81
1     0   0
2     0   0
2     1   2
3     0   0
3     1   3
3     2   6
4     0   0
4     1   4
4     3   12
7     0   0
7     1   7
7     2   14
7     3   21
7     4   28
7     5   35
7     6   42
8     0   0
8     2   16
8     3   24
8     4   32
8     5   40
8     6   48
8     7   56
9     0   0
9     1   9
9     2   18
9     3   27
9     4   36
9     5   45
9     6   54
9     7   63
9     8   72

[case testMultipleVarsWithLoops]
# Test comprehensions and for loops with multiple index variables
l = [(1, 2, 'a'), (3, 4, 'b'), (5, 6, 'c')]
l2 = [str(a*100+b)+' '+c for a, b, c in l]
l3 = []
for a, b, c in l:
    l3.append(str(a*1000+b)+' '+c)
[file driver.py]
from native import l, l2, l3
for a in l2 + l3:
    print(a)
[out]
102 a
304 b
506 c
1002 a
3004 b
5006 c

[case testDel]
from typing import List
def printDict(dict) -> None:
    l = list(dict.keys()) # type: List[str]
    l.sort()
    for key in l:
        print(key, dict[key])
    print("#########")

def delList() -> None:
    l = [1, 2, 3]
    print(tuple(l))
    del l[1]
    print(tuple(l))

def delDict() -> None:
    d = {"one":1, "two":2}
    printDict(d)
    del d["one"]
    printDict(d)

def delListMultiple() -> None:
    l = [1, 2, 3, 4, 5, 6, 7]
    print(tuple(l))
    del l[1], l[2], l[3]
    print(tuple(l))

def delDictMultiple() -> None:
    d = {"one":1, "two":2, "three":3, "four":4}
    printDict(d)
    del d["two"], d["four"]
    printDict(d)

class Dummy():
    def __init__(self, x: int, y: int) -> None:
        self.x = x
        self.y = y

def delAttribute() -> None:
    dummy = Dummy(1, 2)
    del dummy.x
    try:
        print(dummy.x)
    except AttributeError:
        print("dummy.x successfully deleted")

def delAttributeMultiple() -> None:
    dummy = Dummy(1, 2)
    del dummy.x, dummy.y
    try:
        print(dummy.x)
    except AttributeError:
        print("dummy.x successfully deleted")
    try:
        print(dummy.y)
    except AttributeError:
        print("dummy.y successfully deleted")
[file driver.py]
from native import delList, delDict, delListMultiple, delDictMultiple, delAttribute, delAttributeMultiple
delList()
delDict()
delListMultiple()
delDictMultiple()
delAttribute()
delAttributeMultiple()
[out]
(1, 2, 3)
(1, 3)
one 1
two 2
#########
two 2
#########
(1, 2, 3, 4, 5, 6, 7)
(1, 3, 5, 7)
four 4
one 1
three 3
two 2
#########
one 1
three 3
#########
<<<<<<< HEAD

[case testNativeIndex]
from typing import Any
class Item:
    def __init__(self, value: str) -> None:
        self.value = value

class NonBoxedThing:
    def __getitem__(self, index: Item) -> Item:
        return Item("2 * " + index.value + " + 1")

class BoxedThing:
    def __getitem__(self, index: int) -> int:
        return 2 * index + 1

def index_into(x : Any, y : Any) -> Any:
    return x[y]

def internal_index_into() -> None:
    x = BoxedThing()
    print (x[3])
    y = NonBoxedThing()
    z = Item("3")
    print(y[z].value)

[file driver.py]
from native import Item, BoxedThing, NonBoxedThing, index_into, internal_index_into
x = BoxedThing()
y = 3
print(x[y], index_into(x, y))

z = NonBoxedThing()
w = Item("3")
print(z[w].value, index_into(z, w).value)

internal_index_into()
[out]
7 7
2 * 3 + 1 2 * 3 + 1
7
2 * 3 + 1
=======
dummy.x successfully deleted
dummy.x successfully deleted
dummy.y successfully deleted
>>>>>>> e950db98
<|MERGE_RESOLUTION|>--- conflicted
+++ resolved
@@ -1842,7 +1842,9 @@
 one 1
 three 3
 #########
-<<<<<<< HEAD
+dummy.x successfully deleted
+dummy.x successfully deleted
+dummy.y successfully deleted
 
 [case testNativeIndex]
 from typing import Any
@@ -1883,9 +1885,4 @@
 7 7
 2 * 3 + 1 2 * 3 + 1
 7
-2 * 3 + 1
-=======
-dummy.x successfully deleted
-dummy.x successfully deleted
-dummy.y successfully deleted
->>>>>>> e950db98
+2 * 3 + 1