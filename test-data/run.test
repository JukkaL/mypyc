
[case testCallTrivialFunction]
def f(x: int) -> int:
    return x
[file driver.py]
from native import f
print(f(3))
print(f(-157))
print(f(10**20))
print(f(-10**20))
[out]
3
-157
100000000000000000000
-100000000000000000000

[case testInc]
def inc(x: int) -> int:
    return x + 1
[file driver.py]
from native import inc
print(inc(3))
print(inc(-5))
print(inc(10**20))
[out]
4
-4
100000000000000000001

[case testCount]
def count(n: int) -> int:
    i = 1
    while i <= n:
        i = i + 1
    return i
[file driver.py]
from native import count
print(count(0))
print(count(1))
print(count(5))
[out]
1
2
6

[case testFor]
from typing import List
def count(n: int) -> None:
    for i in range(n):
        print(i)
def list_iter(l: List[int]) -> None:
    for i in l:
        print(i)
[file driver.py]
from native import count, list_iter
count(5)
list_iter(list(reversed(range(5))))
[out]
0
1
2
3
4
4
3
2
1
0

[case testLoopElse]
from typing import Iterator
def run_for_range(n: int) -> None:
    for i in range(n):
        if i == 3:
            break
        print(i)
    else:
        print(n+1)

def run_for_list(n: int) -> None:
    for i in list(range(n)):
        if i == 3:
            break
        print(i)
    else:
        print(n+1)

def run_for_iter(n: int) -> None:
    def identity(x: Iterator[int]) -> Iterator[int]:
        return x
    for i in identity(range(n)):
        if i == 3:
            break
        print(i)
    else:
        print(n+1)

def count(n: int) -> int:
    i = 1
    while i <= n:
        i = i + 1
        if i == 5:
            break
    else:
        i *= -1
    return i

def nested_while() -> int:
    while True:
        while False:
            pass
        else:
            break
    else:
        return -1
    return 0

def nested_for() -> int:
    for x in range(1000):
        for y in [1,2,3]:
            pass
        else:
            break
    else:
        return -1
    return 0

[file driver.py]
from native import run_for_range, run_for_list, run_for_iter, count, nested_while, nested_for
assert nested_while() == 0
assert nested_for() == 0
assert count(0) == -1
assert count(1) == -2
assert count(5) == 5
assert count(6) == 5
run_for_range(3)
run_for_range(5)
print('==')
run_for_list(3)
run_for_list(5)
print('==')
run_for_iter(3)
run_for_iter(5)
[out]
0
1
2
4
0
1
2
==
0
1
2
4
0
1
2
==
0
1
2
4
0
1
2

[case testRecursiveFibonacci]
def fib(n: int) -> int:
    if n <= 1:
        return 1
    else:
        return fib(n - 1) + fib(n - 2)
    return 0  # TODO: This should be unnecessary
[file driver.py]
from native import fib
print(fib(0))
print(fib(1))
print(fib(2))
print(fib(6))
[out]
1
1
2
13

[case testListPlusEquals]
from typing import Any
def append(x: Any) -> None:
    x += [1]

[file driver.py]
from native import append
x = []
append(x)
assert x == [1]

[case testListSum]
from typing import List
def sum(a: List[int], l: int) -> int:
    sum = 0
    i = 0
    while i < l:
        sum = sum + a[i]
        i = i + 1
    return sum
[file driver.py]
from native import sum
print(sum([], 0))
print(sum([3], 1))
print(sum([5, 6, -4], 3))
print(sum([2**128 + 5, -2**127 - 8], 2))
[out]
0
3
7
170141183460469231731687303715884105725

[case testListSet]
from typing import List
def copy(a: List[int], b: List[int], l: int) -> int:
    i = 0
    while i < l:
        a[i] = b[i]
        i = i + 1
    return 0
[file driver.py]
from native import copy
a = [0, '']
copy(a, [-1, 5], 2)
print(1, a)
copy(a, [2**128 + 5, -2**127 - 8], 2)
print(2, a)
[out]
1 [-1, 5]
2 [340282366920938463463374607431768211461, -170141183460469231731687303715884105736]

[case testSieve]
from typing import List

def primes(n: int) -> List[int]:
    a = [1] * (n + 1)
    a[0] = 0
    a[1] = 0
    i = 0
    while i < n:
        if a[i] == 1:
            j = i * i
            while j < n:
                a[j] = 0
                j = j + i
        i = i + 1
    return a
[file driver.py]
from native import primes
print(primes(3))
print(primes(13))
[out]
[[0, 0, 1, 1]
[[0, 0, 1, 1, 0, 1, 0, 1, 0, 0, 0, 1, 0, 1]
-- argh ]]


[case testListAppend]
from typing import List
def f(x: List[int], n: int) -> None:
    x.append(n)
[file driver.py]
from native import f
l = [1, 2]
f(l, 10)
assert l == [1, 2, 10]
f(l, 3)
f(l, 4)
f(l, 5)
assert l == [1, 2, 10, 3, 4, 5]

[case testTrue]
def f() -> bool:
    return True
[file driver.py]
from native import f
print(f())
[out]
True

[case testBoolIf]
def f(x: bool) -> bool:
    if x:
        return False
    else:
        return True
[file driver.py]
from native import f
print(f(True))
print(f(False))
[out]
False
True

[case testTuple]
from typing import Tuple
def f(x: Tuple[int, int]) -> Tuple[int,int]:
    return x
[file driver.py]
from native import f
print(f((1,2)))
[out]
(1, 2)

[case testEmptyTupleFunctionWithTupleType]
from typing import Tuple
def f() -> Tuple[()]:
    return ()
[file driver.py]
from native import f
assert f() == ()

[case testEmptyTupleFunctionWithAnyType]
from typing import Any
def f() -> Any:
    return ()
[file driver.py]
from native import f
assert f() == ()

[case testTupleGet]
from typing import Tuple
def f(x: Tuple[Tuple[int, bool], int]) -> int:
    return x[0][0]
[file driver.py]
from native import f
print(f(((1,True),2)))
[out]
1

[case testTupleGetBoxedInt]
from typing import Tuple
def f(x: Tuple[Tuple[int, bool], int]) -> int:
    return x[0][0]
[file driver.py]
from native import f
big_number = pow(2, 80)
print(f(((big_number,True),2)))
[out]
1208925819614629174706176

[case testNewTuple]
def f() -> int:
    x = (False, 1)
    return x[1]
[file driver.py]
from native import f
print(f())
[out]
1

[case testNewTupleBoxedInt]
def f(y: int) -> int:
    x = (False, y)
    return x[1]
[file driver.py]
from native import f
big_number = pow(2, 80)
print(f(big_number))
[out]
1208925819614629174706176

[case testSequenceTuple]
from typing import List
def f(x: List[int]) -> int:
    return tuple(x)[1]
[file driver.py]
from native import f
print(f([1,2,3,4]))
[out]
2

[case testSequenceTupleLen]
from typing import List
def f(x: List[int]) -> int:
    return len(tuple(x))
[file driver.py]
from native import f
print(f([1,2,3,4]))
[out]
4

[case testSequenceTupleArg]
from typing import Tuple
def f(x: Tuple[int, ...]) -> int:
    return x[1]
[file driver.py]
from native import f
print(f((1,2,3,4)))
[out]
2

[case testFunctionCallWithDefaultArgs]
from typing import Tuple, List
def f(x: int, y: int = 3, s: str = "test") -> Tuple[int, str]:
    def inner() -> int:
        return x + y
    return inner(), s
def g() -> None:
    assert f(2) == (5, "test")
    assert f(s = "123", x = -2) == (1, "123")
[file driver.py]
from native import f, g
g()
assert f(2) == (5, "test")
assert f(s = "123", x = -2) == (1, "123")

[case testMethodCallWithDefaultArgs]
from typing import Tuple, List
class A:
    def f(self, x: int, y: int = 3, s: str = "test") -> Tuple[int, str]:
        def inner() -> int:
            return x + y
        return inner(), s
def g() -> None:
    a = A()
    assert a.f(2) == (5, "test")
    assert a.f(s = "123", x = -2) == (1, "123")
[file driver.py]
from native import A, g
g()
a = A()
assert a.f(2) == (5, "test")
assert a.f(s = "123", x = -2) == (1, "123")

[case testPycall]
import testmodule

def f(x: int) -> int:
    return testmodule.factorial(5)
[file testmodule.py]
def factorial(x: int) -> int:
    if x == 0:
        return 1
    else:
        return x * factorial(x-1)
[file driver.py]
from native import f
print(f(5))
[out]
120

[case testPrint]
import builtins
def f(x: int) -> None:
    builtins.print(5)
[file driver.py]
from native import f
f(5)
[out]
5

[case testOptional]
from typing import Optional

class A: pass

def f(x: Optional[A]) -> Optional[A]:
    return x

def g(x: Optional[A]) -> int:
    if x is None:
        return 1
    if x is not None:
        return 2
    return 3

def h(x: Optional[int], y: Optional[bool]) -> None:
    pass

[file driver.py]
from native import f, g, A
a = A()
assert f(None) is None
assert f(a) is a
assert g(None) == 1
assert g(a) == 2

[case testFromImport]
from testmodule import g

def f(x: int) -> int:
    return g(x)
[file testmodule.py]
def g(x: int) -> int:
    return x + 1
[file driver.py]
from native import f
assert f(1) == 2

[case testStr]
def f() -> str:
    return 'some string'
def g() -> str:
    return 'some\a \v \t \x7f " \n \0string 🐍'
def tostr(x: int) -> str:
    return str(x)
def concat(x: str, y: str) -> str:
    return x + y
def eq(x: str) -> int:
    if x == 'foo':
        return 0
    elif x != 'bar':
        return 1
    return 2

[file driver.py]
from native import f, g, tostr, concat, eq
assert f() == 'some string'
assert g() == 'some\a \v \t \x7f " \n \0string 🐍'
assert tostr(57) == '57'
assert concat('foo', 'bar') == 'foobar'
assert eq('foo') == 0
assert eq('zar') == 1
assert eq('bar') == 2

[case testSets]
from typing import Set, List
def instantiateLiteral() -> Set[int]:
    return {1, 2, 3, 5, 8}

def fromIterator() -> List[Set[int]]:
    x = set([1, 3, 5])
    y = set((1, 3, 5))
    z = set({1: '1', 3: '3', 5: '5'})
    return [x, y, z]

def addIncrementing(s : Set[int]) -> None:
    for a in [1, 2, 3]:
        if a not in s:
            s.add(a)
            return

def replaceWith1(s : Set[int]) -> None:
    s.clear()
    s.add(1)

def remove1(s : Set[int]) -> None:
    s.remove(1)

def discard1(s: Set[int]) -> None:
    s.discard(1)

def pop(s : Set[int]) -> int:
    return s.pop()

[file driver.py]
from native import instantiateLiteral
val = instantiateLiteral()
assert 1 in val
assert 2 in val
assert 3 in val
assert 5 in val
assert 8 in val
assert len(val) == 5
assert val == {1, 2, 3, 5, 8}
s = 0
for i in val:
    s += i
assert s == 19

from native import fromIterator
sets = fromIterator()
for s in sets:
    assert s == {1, 3, 5}

from native import addIncrementing
s = set()
addIncrementing(s)
assert s == {1}
addIncrementing(s)
assert s == {1, 2}
addIncrementing(s)
assert s == {1, 2, 3}

from native import replaceWith1
s = {3, 7, 12}
replaceWith1(s)
assert s == {1}

from native import remove1
import traceback
s = {1, 4, 6}
remove1(s)
assert s == {4, 6}
try:
    remove1(s)
except KeyError as e:
    print(e)

from native import discard1
s = {1, 4, 6}
discard1(s)
assert s == {4, 6}
discard1(s)
assert s == {4, 6}

from native import pop
s = {1, 2, 3}
x = pop(s)
assert len(s) == 2
assert x in [1, 2, 3]
y = pop(s)
assert len(s) == 1
assert y in [1, 2, 3]
assert x != y
z = pop(s)
assert len(s) == 0
assert z in [1, 2, 3]
assert x != z
assert y != z
try:
    w = pop(s)
except KeyError as e:
    print(e)

[out]
1
'pop from an empty set'


[case testDictUpdate]
from typing import Dict
def f(x: int) -> int:
    dict1 = {} # type: Dict[int, int]
    dict1[1] = 1
    dict2 = {} # type: Dict[int, int]
    dict2[x] = 2
    dict1.update(dict2)
    return dict1[1]
[file driver.py]
from native import f
assert f(1) == 2
assert f(2) == 1

[case testPyMethodCall]
from typing import List
def f(x: List[int]) -> int:
    return x.pop()
def g(x: List[int], y: List[int]) -> None:
    x.extend(y)
[file driver.py]
from native import f, g
l = [1, 2]
assert f(l) == 2
g(l, [10])
assert l == [1, 10]
assert f(l) == 10
assert f(l) == 1
g(l, [11, 12])
assert l == [11, 12]

[case testMethodCallWithKeywordArgs]
from typing import Tuple
import testmodule
class A:
    def echo(self, a: int, b: int, c: int) -> Tuple[int, int, int]:
        return a, b, c
def test_native_method_call_with_kwargs() -> None:
    a = A()
    assert a.echo(1, c=3, b=2) == (1, 2, 3)
    assert a.echo(c = 3, a = 1, b = 2) == (1, 2, 3)
def test_module_method_call_with_kwargs() -> None:
    a = testmodule.A()
    assert a.echo(1, c=3, b=2) == (1, 2, 3)
    assert a.echo(c = 3, a = 1, b = 2) == (1, 2, 3)
[file testmodule.py]
from typing import Tuple
class A:
    def echo(self, a: int, b: int, c: int) -> Tuple[int, int, int]:
        return a, b, c
[file driver.py]
import native
native.test_native_method_call_with_kwargs()
native.test_module_method_call_with_kwargs()

[case testException]
from typing import List
def f(x: List[int]) -> None:
    g(x)

def g(x: List[int]) -> bool:
    x[5] = 2
    return True

def r1() -> None:
    q1()

def q1() -> None:
    raise Exception("test")

def r2() -> None:
    q2()

def q2() -> None:
    raise Exception
[file driver.py]
from native import f, r1, r2
import traceback
try:
    f([])
except IndexError:
    traceback.print_exc()
try:
    r1()
except Exception:
    traceback.print_exc()
try:
    r2()
except Exception:
    traceback.print_exc()
[out]
Traceback (most recent call last):
  File "tmp/driver.py", line 4, in <module>
    f([])
  File "tmp/py/native.py", line 3, in f
    g(x)
  File "tmp/py/native.py", line 6, in g
    x[5] = 2
IndexError: list assignment index out of range
Traceback (most recent call last):
  File "tmp/driver.py", line 8, in <module>
    r1()
  File "tmp/py/native.py", line 10, in r1
    q1()
  File "tmp/py/native.py", line 13, in q1
    raise Exception("test")
Exception: test
Traceback (most recent call last):
  File "tmp/driver.py", line 12, in <module>
    r2()
  File "tmp/py/native.py", line 16, in r2
    q2()
  File "tmp/py/native.py", line 19, in q2
    raise Exception
Exception

[case testTryExcept]
from typing import Any
import wrapsys
def g(b: bool) -> None:
    try:
        if b:
            x = [0]
            x[1]
        else:
            raise Exception('hi')
    except:
        print("caught!")

def r(x: int) -> None:
    if x == 0:
        [0][1]
    elif x == 1:
        raise Exception('hi')
    elif x == 2:
        {1: 1}[0]
    elif x == 3:
        a = object()  # type: Any
        a.lol

def f(b: bool) -> None:
    try:
        r(int(b))
    except:
        print(str(wrapsys.exc_info()[1]))
    print(str(wrapsys.exc_info()[1]))

def h() -> None:
    while True:
        try:
            raise Exception('gonna break')
        except:
            print(str(wrapsys.exc_info()[1]))
            break
    print(str(wrapsys.exc_info()[1]))

def i() -> None:
    try:
        r(0)
    except:
        print(type(wrapsys.exc_info()[1]))
        raise

def j(n: int) -> None:
    try:
        r(n)
    except (IndexError, KeyError):
        print("lookup!")
    except AttributeError as e:
        print("attr! --", e)

def k() -> None:
    try:
        r(1)
    except:
        r(0)

def l() -> None:
    try:
        r(0)
    except IndexError:
        try:
            r(2)
        except KeyError as e:
            print("key! --", e)


[file wrapsys.py]
# This is a gross hack around some limitations of the test system/mypyc.
from typing import Any
import sys
def exc_info() -> Any:
    return sys.exc_info()  # type: ignore

[file driver.py]
import traceback
import sys
from native import g, f, h, i, j, k, l
print("== i ==")
try:
    i()
except:
    traceback.print_exc(file=sys.stdout)

print("== k ==")
try:
    k()
except:
    traceback.print_exc(file=sys.stdout)

print("== g ==")
g(True)
g(False)

print("== f ==")
f(True)
f(False)

print("== h ==")
h()

print("== j ==")
j(0)
j(2)
j(3)
try:
    j(1)
except:
    print("out!")

print("== l ==")
l()
[out]
== i ==
<class 'IndexError'>
Traceback (most recent call last):
  File "tmp/driver.py", line 6, in <module>
    i()
  File "tmp/py/native.py", line 42, in i
    r(0)
  File "tmp/py/native.py", line 15, in r
    [0][1]
IndexError: list index out of range
== k ==
Traceback (most recent call last):
  File "tmp/py/native.py", line 57, in k
    r(1)
  File "tmp/py/native.py", line 17, in r
    raise Exception('hi')
Exception: hi

During handling of the above exception, another exception occurred:

Traceback (most recent call last):
  File "tmp/driver.py", line 12, in <module>
    k()
  File "tmp/py/native.py", line 59, in k
    r(0)
  File "tmp/py/native.py", line 15, in r
    [0][1]
IndexError: list index out of range
== g ==
caught!
caught!
== f ==
hi
None
list index out of range
None
== h ==
gonna break
None
== j ==
lookup!
lookup!
attr! -- 'object' object has no attribute 'lol'
out!
== l ==
key! -- 0

[case testTryFinally]
from typing import Any
import wrapsys

def a(b1: bool, b2: int) -> None:
    try:
        if b1:
            raise Exception('hi')
    finally:
        print('finally:', str(wrapsys.exc_info()[1]))
        if b2 == 2:
            return
        if b2 == 1:
            raise Exception('again!')

def b(b1: int, b2: int) -> str:
    try:
        if b1 == 1:
            raise Exception('hi')
        elif b1 == 2:
            [0][1]
        elif b1 == 3:
            return 'try'
    except IndexError:
        print('except')
    finally:
        print('finally:', str(wrapsys.exc_info()[1]))
        if b2 == 2:
            return 'finally'
        if b2 == 1:
            raise Exception('again!')
    return 'outer'

def c() -> str:
    try:
        try:
            return 'wee'
        finally:
            print("out a")
    finally:
        print("out b")


[file wrapsys.py]
# This is a gross hack around some limitations of the test system/mypyc.
from typing import Any
import sys
def exc_info() -> Any:
    return sys.exc_info()  # type: ignore

[file driver.py]
import traceback
import sys
from native import a, b, c

def run(f):
    try:
        x = f()
        if x:
            print("returned:", x)
    except Exception as e:
        print("caught:", type(e).__name__ + ": " + str(e))

print("== a ==")
for i in range(3):
    for b1 in [False, True]:
        run(lambda: a(b1, i))

print("== b ==")
for i in range(4):
    for j in range(3):
        run(lambda: b(i, j))

print("== b ==")
print(c())

[out]
== a ==
finally: None
finally: hi
caught: Exception: hi
finally: None
caught: Exception: again!
finally: hi
caught: Exception: again!
finally: None
finally: hi
== b ==
finally: None
returned: outer
finally: None
caught: Exception: again!
finally: None
returned: finally
finally: hi
caught: Exception: hi
finally: hi
caught: Exception: again!
finally: hi
returned: finally
except
finally: None
returned: outer
except
finally: None
caught: Exception: again!
except
finally: None
returned: finally
finally: None
returned: try
finally: None
caught: Exception: again!
finally: None
returned: finally
== b ==
out a
out b
wee

[case testWith]
from typing import Any
class Thing:
    def __init__(self, x: str) -> None:
        self.x = x
    def __enter__(self) -> str:
        print('enter!', self.x)
        if self.x == 'crash':
            raise Exception('ohno')
        return self.x
    def __exit__(self, x: Any, y: Any, z: Any) -> None:
        print('exit!', self.x, y)

def foo(i: int) -> int:
    with Thing('a') as x:
        print("yooo?", x)
        if i == 0:
            return 10
        elif i == 1:
            raise Exception('exception!')
    return -1

def bar() -> None:
    with Thing('a') as x, Thing('b') as y:
        print("yooo?", x, y)

def baz() -> None:
    with Thing('a') as x, Thing('crash') as y:
        print("yooo?", x, y)

[file driver.py]
from native import foo, bar, baz
assert foo(0) == 10
print('== foo ==')
try:
    foo(1)
except Exception:
    print('caught')
assert foo(2) == -1

print('== bar ==')
bar()

print('== baz ==')
try:
    baz()
except Exception:
    print('caught')

[out]
enter! a
yooo? a
exit! a None
== foo ==
enter! a
yooo? a
exit! a exception!
caught
enter! a
yooo? a
exit! a None
== bar ==
enter! a
enter! b
yooo? a b
exit! b None
exit! a None
== baz ==
enter! a
enter! crash
exit! a ohno
caught

[case testGenericEquality]
def eq(a: object, b: object) -> bool:
    if a == b:
        return True
    else:
        return False
def ne(a: object, b: object) -> bool:
    if a != b:
        return True
    else:
        return False
def f(o: object) -> bool:
    if [1, 2] == o:
        return True
    else:
        return False
[file driver.py]
from native import eq, ne, f
assert eq('xz', 'x' + 'z')
assert not eq('x', 'y')
assert not ne('xz', 'x' + 'z')
assert ne('x', 'y')
assert f([1, 2])
assert not f([2, 2])
assert not f(1)

[case testGenericBinaryOps]
from typing import Any
def add(x: Any, y: Any) -> Any:
    return x + y
def subtract(x: Any, y: Any) -> Any:
    return x - y
def multiply(x: Any, y: Any) -> Any:
    return x * y
def floor_div(x: Any, y: Any) -> Any:
    return x // y
def true_div(x: Any, y: Any) -> Any:
    return x / y
def remainder(x: Any, y: Any) -> Any:
    return x % y
def power(x: Any, y: Any) -> Any:
    return x ** y
def lshift(x: Any, y: Any) -> Any:
    return x << y
def rshift(x: Any, y: Any) -> Any:
    return x >> y
def num_and(x: Any, y: Any) -> Any:
    return x & y
def num_xor(x: Any, y: Any) -> Any:
    return x ^ y
def num_or(x: Any, y: Any) -> Any:
    return x | y
def lt(x: Any, y: Any) -> Any:
    if x < y:
        return True
    else:
        return False
def le(x: Any, y: Any) -> Any:
    if x <= y:
        return True
    else:
        return False
def gt(x: Any, y: Any) -> Any:
    if x > y:
        return True
    else:
        return False
def ge(x: Any, y: Any) -> Any:
    if x >= y:
        return True
    else:
        return False
def contains(x: Any, y: Any) -> Any:
    if x in y:
        return True
    else:
        return False
def identity(x: Any, y: Any) -> Any:
    if x is y:
        return True
    else:
        return False
def disidentity(x: Any, y: Any) -> Any:
    if x is not y:
        return True
    else:
        return False
def not_eq_cond(a: Any, b: Any) -> bool:
    if not (a == b):
        return True
    else:
        return False
def eq2(a: Any, b: Any) -> bool:
    return a == b
def slice1(x: Any) -> Any:
    return x[:]
def slice2(x: Any, y: Any) -> Any:
    return x[y:]
def slice3(x: Any, y: Any) -> Any:
    return x[:y]
def slice4(x: Any, y: Any, z: Any) -> Any:
    return x[y:z]
def slice5(x: Any, y: Any, z: Any, zz: Any) -> Any:
    return x[y:z:zz]
[file driver.py]
from native import *
assert add(5, 6) == 11
assert add('x', 'y') == 'xy'
assert subtract(8, 3) == 5
assert multiply(8, 3) == 24
assert floor_div(8, 3) == 2
assert true_div(7, 2) == 3.5
assert remainder(11, 4) == 3
assert remainder('%.3d', 5) == '005'
assert remainder('%d-%s', (5, 'xy')) == '5-xy'
assert power(3, 4) == 81
assert lshift(5, 3) == 40
assert rshift(41, 3) == 5
assert num_and(99, 56) == 32
assert num_xor(99, 56) == 91
assert num_or(99, 56) == 123
assert lt('a', 'b')
assert not lt('a', 'a')
assert not lt('b', 'a')
assert not gt('a', 'b')
assert not gt('a', 'a')
assert gt('b', 'a')
assert le('a', 'b')
assert le('a', 'a')
assert not le('b', 'a')
assert not ge('a', 'b')
assert ge('a', 'a')
assert ge('b', 'a')
assert contains('x', 'axb')
assert not contains('X', 'axb')
assert contains('x', {'x', 'y'})
a = [1, 3, 5]
assert slice1(a) == a
assert slice1(a) is not a
assert slice2(a, 1) == [3, 5]
assert slice3(a, -1) == [1, 3]
assert slice4(a, 1, -1) == [3]
assert slice5(a, 2, 0, -1) == [5, 3]
o1, o2 = object(), object()
assert identity(o1, o1)
assert not identity(o1, o2)
assert not disidentity(o1, o1)
assert disidentity(o1, o2)
assert eq2('xz', 'x' + 'z')
assert not eq2('x', 'y')
assert not not_eq_cond('xz', 'x' + 'z')
assert not_eq_cond('x', 'y')

[case testGenericMiscOps]
from typing import Any
def neg(x: Any) -> Any:
    return -x
def pos(x: Any) -> Any:
    return +x
def invert(x: Any) -> Any:
    return ~x
def get_item(o: Any, k: Any) -> Any:
    return o[k]
def set_item(o: Any, k: Any, v: Any) -> Any:
    o[k] = v
[file driver.py]
from native import *
assert neg(6) == -6
assert pos(6) == 6
assert invert(6) == -7
d = {'x': 5}
assert get_item(d, 'x') == 5
set_item(d, 'y', 6)
assert d['y'] == 6

[case testAnyAttributeAndMethodAccess]
from typing import Any, List
class C:
    a: int
    def m(self, x: int, a: List[int]) -> int:
        return self.a + x + a[0]
def get_a(x: Any) -> Any:
    return x.a
def set_a(x: Any, y: Any) -> None:
    x.a = y
def call_m(x: Any) -> Any:
    return x.m(1, [3])
[file driver.py]
from native import C, get_a, set_a, call_m
class D:
    def m(self, x, a):
        return self.a + x + a[0]

c = C()
c.a = 6
d = D()
d.a = 2
assert get_a(c) == 6
assert get_a(d) == 2
assert call_m(c) == 10
assert call_m(d) == 6
set_a(c, 5)
assert c.a == 5
set_a(d, 4)
assert d.a == 4
try:
    get_a(object())
except AttributeError:
    pass
else:
    assert False
try:
    call_m(object())
except AttributeError:
    pass
else:
    assert False
try:
    set_a(object(), 5)
except AttributeError:
    pass
else:
    assert False

[case testAnyCall]
from typing import Any
def call(f: Any) -> Any:
    return f(1, 'x')
[file driver.py]
from native import call
def f(x, y):
    return (x, y)
def g(x): pass

assert call(f) == (1, 'x')
for bad in g, 1:
    try:
        call(bad)
    except TypeError:
        pass
    else:
        assert False, bad

[case testFloat]
def assign_and_return_float_sum() -> float:
    f1 = 1.0
    f2 = 2.0
    f3 = 3.0
    return f1 * f2 + f3

def from_int(i: int) -> float:
    return float(i)

def to_int(x: float) -> int:
    return int(x)

[file driver.py]
from native import assign_and_return_float_sum, from_int, to_int
sum = 0.0
for i in range(10):
    sum += assign_and_return_float_sum()
assert sum == 50.0

assert str(from_int(10)) == '10.0'
assert str(to_int(3.14)) == '3'

[case testBytes]
def f(x: bytes) -> bytes:
    return x

def concat(a: bytes, b: bytes) -> bytes:
    return a + b

def eq(a: bytes, b: bytes) -> bool:
    return a == b

def neq(a: bytes, b: bytes) -> bool:
    return a != b

def join() -> bytes:
    seq = (b'1', b'"', b'\xf0')
    return b'\x07'.join(seq)
[file driver.py]
from native import f, concat, eq, neq, join
assert f(b'123') == b'123'
assert f(b'\x07 \x0b " \t \x7f \xf0') == b'\x07 \x0b " \t \x7f \xf0'
assert concat(b'123', b'456') == b'123456'
assert eq(b'123', b'123')
assert not eq(b'123', b'1234')
assert neq(b'123', b'1234')
assert join() == b'1\x07"\x07\xf0'

[case testBigIntLiteral]
def big_int() -> None:
    a_62_bit = 4611686018427387902
    max_62_bit = 4611686018427387903
    b_63_bit = 4611686018427387904
    c_63_bit = 9223372036854775806
    max_63_bit = 9223372036854775807
    d_64_bit = 9223372036854775808
    max_32_bit = 2147483647
    print(a_62_bit)
    print(max_62_bit)
    print(b_63_bit)
    print(c_63_bit)
    print(max_63_bit)
    print(d_64_bit)
    print(max_32_bit)
[file driver.py]
from native import big_int
big_int()
[out]
4611686018427387902
4611686018427387903
4611686018427387904
9223372036854775806
9223372036854775807
9223372036854775808
2147483647

[case testForIterable]
from typing import Iterable, Dict, Any
def iterate_over_any(a: Any) -> None:
    for element in a:
        print(element)

def iterate_over_iterable(iterable: Iterable[T]) -> None:
    for element in iterable:
        print(element)

def iterate_and_delete(d: Dict[int, int]) -> None:
    for key in d:
        d.pop(key)

def sum_over_values(d: Dict[int, int]) -> int:
    s = 0
    for key in d:
        s = s + d[key]
    return s

def sum_over_even_values(d: Dict[int, int]) -> int:
    s = 0
    for key in d:
        if d[key] % 2:
            continue
        s = s + d[key]
    return s

def sum_over_two_values(d: Dict[int, int]) -> int:
    s = 0
    i = 0
    for key in d:
        if i == 2:
            break
        s = s + d[key]
        i = i + 1
    return s

[file driver.py]
from native import iterate_over_any, iterate_over_iterable, iterate_and_delete, sum_over_values, sum_over_even_values, sum_over_two_values
import traceback
def broken_generator(n):
    num = 0
    while num < n:
        yield num
        num += 1
    raise Exception('Exception Manually Raised')

d = {1:1, 2:2, 3:3, 4:4, 5:5}
print(sum_over_values(d))
print(sum_over_even_values(d))
print(sum_over_two_values(d))

try:
    iterate_over_any(5)
except TypeError:
    traceback.print_exc()
try:
    iterate_over_iterable(broken_generator(5))
except Exception:
    traceback.print_exc()
try:
    iterate_and_delete(d)
except RuntimeError:
    traceback.print_exc()
[out]
Traceback (most recent call last):
  File "tmp/driver.py", line 16, in <module>
    iterate_over_any(5)
  File "tmp/py/native.py", line 3, in iterate_over_any
    for element in a:
TypeError: 'int' object is not iterable
Traceback (most recent call last):
  File "tmp/driver.py", line 20, in <module>
    iterate_over_iterable(broken_generator(5))
  File "tmp/py/native.py", line 7, in iterate_over_iterable
    for element in iterable:
  File "tmp/driver.py", line 8, in broken_generator
    raise Exception('Exception Manually Raised')
Exception: Exception Manually Raised
Traceback (most recent call last):
  File "tmp/driver.py", line 24, in <module>
    iterate_and_delete(d)
  File "tmp/py/native.py", line 11, in iterate_and_delete
    for key in d:
RuntimeError: dictionary changed size during iteration
15
6
3
0
1
2
3
4

[case testNeg]
def neg(x: int) -> int:
    return -x
[file driver.py]
from native import neg
assert neg(5) == -5
assert neg(-5) == 5
assert neg(1073741823) == -1073741823
assert neg(-1073741823) == 1073741823
assert neg(1073741824) == -1073741824
assert neg(-1073741824) == 1073741824
assert neg(2147483647) == -2147483647
assert neg(-2147483647) == 2147483647
assert neg(2147483648) == -2147483648
assert neg(-2147483648) == 2147483648
assert neg(4611686018427387904) == -4611686018427387904
assert neg(-4611686018427387904) == 4611686018427387904
assert neg(9223372036854775807) == -9223372036854775807
assert neg(-9223372036854775807) == 9223372036854775807
assert neg(9223372036854775808) == -9223372036854775808
assert neg(-9223372036854775808) == 9223372036854775808

[case testContinueFor]
def f() -> None:
    for n in range(5):
        continue
[file driver.py]
from native import f
f()

[case testCallableTypes]
from typing import Callable
def absolute_value(x: int) -> int:
    return x if x > 0 else -x

def call_native_function(x: int) -> int:
    return absolute_value(x)

def call_python_function(x: int) -> int:
    return int(x)

def return_float() -> float:
    return 5.0

def return_callable_type() -> Callable[[], float]:
    return return_float

def call_callable_type() -> float:
    f = return_callable_type()
    return f()

def return_passed_in_callable_type(f: Callable[[], float]) -> Callable[[], float]:
    return f

def call_passed_in_callable_type(f: Callable[[], float]) -> float:
    return f()

[file driver.py]
from native import call_native_function, call_python_function, return_float, return_callable_type, call_callable_type, return_passed_in_callable_type, call_passed_in_callable_type
a = call_native_function(1)
b = call_python_function(1)
c = return_callable_type()
d = call_callable_type()
e = return_passed_in_callable_type(return_float)
f = call_passed_in_callable_type(return_float)
assert a == 1
assert b == 1
assert c() == 5.0
assert d == 5.0
assert e() == 5.0
assert f == 5.0

[case testKeywordArgs]
from typing import Tuple
import testmodule

def g(a: int, b: int, c: int) -> Tuple[int, int, int]:
    return a, b, c

def test_call_native_function_with_keyword_args() -> None:
    assert g(1, c = 3, b = 2) == (1, 2, 3)
    assert g(c = 3, a = 1, b = 2) == (1, 2, 3)

def test_call_module_function_with_keyword_args() -> None:
    assert testmodule.g(1, c = 3, b = 2) == (1, 2, 3)
    assert testmodule.g(c = 3, a = 1, b = 2) == (1, 2, 3)

def test_call_python_function_with_keyword_args() -> None:
    assert int("11", base=2) == 3

def test_call_lambda_function_with_keyword_args() -> None:
    g = testmodule.get_lambda_function()
    assert g(1, c = 3, b = 2) == (1, 2, 3)
    assert g(c = 3, a = 1, b = 2) == (1, 2, 3)

[file testmodule.py]
from typing import Tuple

def g(a: int, b: int, c: int) -> Tuple[int, int, int]:
    return a, b, c

def get_lambda_function():
    return (lambda a, b, c: (a, b, c))

[file driver.py]
import native
native.test_call_native_function_with_keyword_args()
native.test_call_module_function_with_keyword_args()
native.test_call_python_function_with_keyword_args()
native.test_call_lambda_function_with_keyword_args()

[case testStarArgs]
from typing import Tuple

def g(a: int, b: int, c: int) -> Tuple[int, int, int]:
    return a, b, c

def test_star_args() -> None:
    assert g(*[1, 2, 3]) == (1, 2, 3)
    assert g(*(1, 2, 3)) == (1, 2, 3)
    assert g(*(1,), *[2, 3]) == (1, 2, 3)
    assert g(*(), *(1,), *(), *(2,), *(3,), *()) == (1, 2, 3)
    assert g(*range(3)) == (0, 1, 2)

[file driver.py]
import native
native.test_star_args()

[case testStar2Args]
from typing import Tuple

def g(a: int, b: int, c: int) -> Tuple[int, int, int]:
    return a, b, c

def test_star2_args() -> None:
    assert g(**{'a': 1, 'b': 2, 'c': 3}) == (1, 2, 3)
    assert g(**{'c': 3, 'a': 1, 'b': 2}) == (1, 2, 3)
    assert g(b=2, **{'a': 1, 'c': 3}) == (1, 2, 3)

[file driver.py]
import native
native.test_star2_args()

[case testStarAndStar2Args]
from typing import Tuple
def g(a: int, b: int, c: int) -> Tuple[int, int, int]:
    return a, b, c

class C:
    def g(self, a: int, b: int, c: int) -> Tuple[int, int, int]:
        return a, b, c

def test_star_and_star2_args() -> None:
    assert g(1, *(2,), **{'c': 3}) == (1, 2, 3)
    assert g(*[1], **{'b': 2, 'c': 3}) == (1, 2, 3)
    c = C()
    assert c.g(1, *(2,), **{'c': 3}) == (1, 2, 3)
    assert c.g(*[1], **{'b': 2, 'c': 3}) == (1, 2, 3)

[file driver.py]
import native
native.test_star_and_star2_args()

[case testAllTheArgCombinations]
from typing import Tuple
def g(a: int, b: int, c: int, d: int = -1) -> Tuple[int, int, int, int]:
    return a, b, c, d

class C:
    def g(self, a: int, b: int, c: int, d: int = -1) -> Tuple[int, int, int, int]:
        return a, b, c, d

def test_all_the_arg_combinations() -> None:
    assert g(1, *(2,), **{'c': 3}) == (1, 2, 3, -1)
    assert g(*[1], **{'b': 2, 'c': 3, 'd': 4}) == (1, 2, 3, 4)
    c = C()
    assert c.g(1, *(2,), **{'c': 3}) == (1, 2, 3, -1)
    assert c.g(*[1], **{'b': 2, 'c': 3, 'd': 4}) == (1, 2, 3, 4)

[file driver.py]
import native
native.test_all_the_arg_combinations()

[case testArbitraryLvalues]
from typing import List, Dict, Any

class O(object):
    def __init__(self) -> None:
        self.x = 1

def increment_attr(a: Any) -> Any:
    a.x += 1
    return a

def increment_attr_o(o: O) -> O:
    o.x += 1
    return o

def increment_all_indices(l: List[int]) -> List[int]:
    for i in range(len(l)):
        l[i] += 1
    return l

def increment_all_keys(d: Dict[str, int]) -> Dict[str, int]:
    for k in d:
        d[k] += 1
    return d

[file driver.py]
from native import O, increment_attr, increment_attr_o, increment_all_indices, increment_all_keys

class P(object):
    def __init__(self) -> None:
        self.x = 0

assert increment_attr(P()).x == 1
assert increment_attr_o(O()).x == 2
assert increment_all_indices([1, 2, 3]) == [2, 3, 4]
assert increment_all_keys({'a':1, 'b':2, 'c':3}) == {'a':2, 'b':3, 'c':4}

[case testNestedFunctions]
from typing import Callable

def outer() -> Callable[[], object]:
    def inner() -> object:
        return None
    return inner

def first() -> Callable[[], Callable[[], str]]:
    def second() -> Callable[[], str]:
        def third() -> str:
            return 'third: nested function'
        return third
    return second

def uno(num: float) -> Callable[[str], str]:
    def dos(s: str) -> str:
        return s + '!'
    return dos

def eins(num: float) -> str:
    def zwei(s: str) -> str:
        return s + '?'
    a = zwei('eins')
    b = zwei('zwei')
    return a

def inner() -> str:
    return 'inner: normal function'

def second() -> str:
    return 'second: normal function'

def third() -> str:
    return 'third: normal function'

[file driver.py]
from native import outer, inner, first, uno, eins, second, third
print(outer()())
print(inner())
print(first()()())
print(uno(5.0)('uno'))
print(eins(4.0))
print(second())
print(third())
[out]
None
inner: normal function
third: nested function
uno!
eins?
second: normal function
third: normal function

[case testControlFlowExprs]
from typing import Tuple
def foo() -> object:
    print('foo')
    return 'foo'
def bar() -> object:
    print('bar')
    return 'bar'

def f(b: bool) -> Tuple[object, object, object]:
    x = foo() if b else bar()
    y = b or foo()
    z = b and foo()
    return (x, y, z)
def g() -> Tuple[object, object]:
    return (foo() or bar(), foo() and bar())

def nand(p: bool, q: bool) -> bool:
    if not (p and q):
        return True
    return False
[file driver.py]
from native import f, g, nand
assert f(True) == ('foo', True, 'foo')
print()
assert f(False) == ('bar', 'foo', False)
print()
assert g() == ('foo', 'bar')

assert nand(True, True) == False
assert nand(True, False) == True
assert nand(False, True) == True
assert nand(False, False) == True
[out]
foo
foo

bar
foo

foo
foo
bar

[case testMultipleAssignment]
from typing import Tuple, List, Any

def from_tuple(t: Tuple[int, str]) -> List[Any]:
    x, y = t
    return [y, x]

def from_list(l: List[int]) -> List[int]:
    x, y = l
    return [y, x]

def from_any(o: Any) -> List[Any]:
    x, y = o
    return [y, x]
[file driver.py]
from native import from_tuple, from_list, from_any

assert from_tuple((1, 'x')) == ['x', 1]
assert from_list([3, 4]) == [4, 3]
assert from_any('xy') == ['y', 'x']

[case testUnboxTuple]
from typing import List, Tuple

def f(x: List[Tuple[int, int]]) -> int:
    a, b = x[0]
    return a + b
[file driver.py]
from native import f
assert f([(5, 6)]) == 11

[case testModuleTopLevel]
x = 1
print(x)

def f() -> None:
    print(x + 1)

def g() -> None:
    global x
    x = 77

[file driver.py]
import native
native.f()
native.x = 5
native.f()
native.g()
print(native.x)

[out]
1
2
6
77

[case testExceptionAtModuleTopLevel]
from typing import Any

def f(x: int) -> None: pass

y: Any = ''
f(y)

[file driver.py]
import traceback
try:
    import native
except TypeError:
    traceback.print_exc()
else:
    assert False

[out]
Traceback (most recent call last):
  File "tmp/driver.py", line 3, in <module>
    import native
  File "tmp/py/native.py", line 6, in <module>
    f(y)
TypeError: int object expected

[case testComprehensions]
# A list comprehension
l = [str(x) + "     " + str(y) + "   " + str(x*y) for x in range(10)
     if x != 6 if x != 5 for y in range(x) if y*x != 8]

# Test short-circuiting as well
def pred(x: int) -> bool:
    if x > 6:
        raise Exception()
    return x > 3
# If we fail to short-circuit, pred(x) will be called with x=7
# eventually and will raise an exception.
l2 = [x for x in range(10) if x <= 6 if pred(x)]

# A dictionary comprehension
d = {k: k*k for k in range(10) if k != 5 if k != 6}

# A set comprehension
s = {str(x) + "     " + str(y) + "   " + str(x*y) for x in range(10)
     if x != 6 if x != 5 for y in range(x) if y*x != 8}

[file driver.py]
from native import l, l2, d, s
for a in l:
    print(a)
print(tuple(l2))
for k in sorted(d):
    print(k, d[k])
for a in sorted(s):
    print(a)
[out]
1     0   0
2     0   0
2     1   2
3     0   0
3     1   3
3     2   6
4     0   0
4     1   4
4     3   12
7     0   0
7     1   7
7     2   14
7     3   21
7     4   28
7     5   35
7     6   42
8     0   0
8     2   16
8     3   24
8     4   32
8     5   40
8     6   48
8     7   56
9     0   0
9     1   9
9     2   18
9     3   27
9     4   36
9     5   45
9     6   54
9     7   63
9     8   72
(4, 5, 6)
0 0
1 1
2 4
3 9
4 16
7 49
8 64
9 81
1     0   0
2     0   0
2     1   2
3     0   0
3     1   3
3     2   6
4     0   0
4     1   4
4     3   12
7     0   0
7     1   7
7     2   14
7     3   21
7     4   28
7     5   35
7     6   42
8     0   0
8     2   16
8     3   24
8     4   32
8     5   40
8     6   48
8     7   56
9     0   0
9     1   9
9     2   18
9     3   27
9     4   36
9     5   45
9     6   54
9     7   63
9     8   72

[case testMultipleVarsWithLoops]
# Test comprehensions and for loops with multiple index variables
l = [(1, 2, 'a'), (3, 4, 'b'), (5, 6, 'c')]
l2 = [str(a*100+b)+' '+c for a, b, c in l]
l3 = []
for a, b, c in l:
    l3.append(str(a*1000+b)+' '+c)
[file driver.py]
from native import l, l2, l3
for a in l2 + l3:
    print(a)
[out]
102 a
304 b
506 c
1002 a
3004 b
5006 c

[case testDel]
from typing import List
def printDict(dict) -> None:
    l = list(dict.keys()) # type: List[str]
    l.sort()
    for key in l:
        print(key, dict[key])
    print("#########")

def delList() -> None:
    l = [1, 2, 3]
    print(tuple(l))
    del l[1]
    print(tuple(l))

def delDict() -> None:
    d = {"one":1, "two":2}
    printDict(d)
    del d["one"]
    printDict(d)

def delListMultiple() -> None:
    l = [1, 2, 3, 4, 5, 6, 7]
    print(tuple(l))
    del l[1], l[2], l[3]
    print(tuple(l))

def delDictMultiple() -> None:
    d = {"one":1, "two":2, "three":3, "four":4}
    printDict(d)
    del d["two"], d["four"]
    printDict(d)

class Dummy():
    def __init__(self, x: int, y: int) -> None:
        self.x = x
        self.y = y

def delAttribute() -> None:
    dummy = Dummy(1, 2)
    del dummy.x
    try:
        print(dummy.x)
    except AttributeError:
        print("dummy.x successfully deleted")

def delAttributeMultiple() -> None:
    dummy = Dummy(1, 2)
    del dummy.x, dummy.y
    try:
        print(dummy.x)
    except AttributeError:
        print("dummy.x successfully deleted")
    try:
        print(dummy.y)
    except AttributeError:
        print("dummy.y successfully deleted")
[file driver.py]
from native import delList, delDict, delListMultiple, delDictMultiple, delAttribute, delAttributeMultiple
delList()
delDict()
delListMultiple()
delDictMultiple()
delAttribute()
delAttributeMultiple()
[out]
(1, 2, 3)
(1, 3)
one 1
two 2
#########
two 2
#########
(1, 2, 3, 4, 5, 6, 7)
(1, 3, 5, 7)
four 4
one 1
three 3
two 2
#########
one 1
three 3
#########
dummy.x successfully deleted
dummy.x successfully deleted
dummy.y successfully deleted

[case testProperty]
from typing import Callable
from mypy_extensions import trait
class Temperature:
    @property
    def celsius(self) -> float:
        return 5.0 * (self.farenheit - 32.0) / 9.0

    def __init__(self, farenheit: float) -> None:
        self.farenheit = farenheit

    def print_temp(self) -> None:
        print("F:", self.farenheit, "C:", self.celsius)

    @property
    def rankine(self) -> float:
        raise NotImplementedError

class Access:
    @property
    def number_of_accesses(self) -> int:
        self._count += 1
        return self._count
    def __init__(self) -> None:
        self._count = 0

from typing import Callable
class BaseProperty:
    @property
    def doc(self) -> str:
        return "Represents a sequence of values. Updates itself by next, which is a new value."

    @property
    def value(self) -> object:
        return self._incrementer

    @property
    def bad_value(self) -> object:
        return self._incrementer

    @property
    def next(self) -> BaseProperty:
        return BaseProperty(self._incrementer + 1)

    def __init__(self, value: int) -> None:
        self._incrementer = value

class DerivedProperty(BaseProperty):
    @property
    def value(self) -> int:
        return self._incrementer

    @property
    def bad_value(self) -> object:
        return self._incrementer

    def __init__(self, incr_func: Callable[[int], int], value: int) -> None:
        BaseProperty.__init__(self, value)
        self._incr_func = incr_func

    @property
    def next(self) -> DerivedProperty:
        return DerivedProperty(self._incr_func, self._incr_func(self.value))

class AgainProperty(DerivedProperty):
    @property
    def next(self) -> AgainProperty:
        return AgainProperty(self._incr_func, self._incr_func(self._incr_func(self.value)))

    @property
    def bad_value(self) -> int:
        return self._incrementer

def print_first_n(n: int, thing: BaseProperty) -> None:
    vals = []
    cur_thing = thing
    for _ in range(n):
        vals.append(cur_thing.value)
        cur_thing = cur_thing.next
    print ('', vals)

@trait
class Trait:
    @property
    def value(self) -> int:
        return 3

class Printer(Trait):
    def print_value(self) -> None:
        print(self.value)

[file driver.py]
from native import Temperature, Access
import traceback
x = Temperature(32.0)
try:
    print (x.rankine)
except NotImplementedError as e:
    traceback.print_exc()
print (x.celsius)
x.print_temp()

y = Temperature(212.0)
print (y.celsius)
y.print_temp()

z = Access()
print (z.number_of_accesses)
print (z.number_of_accesses)
print (z.number_of_accesses)
print (z.number_of_accesses)

from native import BaseProperty, DerivedProperty, AgainProperty, print_first_n
a = BaseProperty(7)
b = DerivedProperty((lambda x: x // 2 if (x % 2 == 0) else 3 * x + 1), 7)
c = AgainProperty((lambda x: x // 2 if (x % 2 == 0) else 3 * x + 1), 7)

def py_print_first_n(n: int, thing: BaseProperty) -> None:
    vals = []
    cur_thing = thing
    for _ in range(n):
        vals.append(cur_thing.value)
        cur_thing = cur_thing.next
    print ('', vals)

py_print_first_n(20, a)
py_print_first_n(20, b)
py_print_first_n(20, c)

print(a.next.next.next.bad_value)
print(b.next.next.next.bad_value)
print(c.next.next.next.bad_value)

print_first_n(20, a)
print_first_n(20, b)
print_first_n(20, c)

print (a.doc)
print (b.doc)
print (c.doc)

from native import Printer
Printer().print_value()
print (Printer().value)
[out]
Traceback (most recent call last):
  File "tmp/driver.py", line 5, in <module>
    print (x.rankine)
  File "tmp/py/native.py", line 16, in rankine
    raise NotImplementedError
NotImplementedError
0.0
F: 32.0 C: 0.0
100.0
F: 212.0 C: 100.0
1
2
3
4
 [7, 8, 9, 10, 11, 12, 13, 14, 15, 16, 17, 18, 19, 20, 21, 22, 23, 24, 25, 26]
 [7, 22, 11, 34, 17, 52, 26, 13, 40, 20, 10, 5, 16, 8, 4, 2, 1, 4, 2, 1]
 [7, 11, 17, 26, 40, 10, 16, 4, 1, 2, 4, 1, 2, 4, 1, 2, 4, 1, 2, 4]
10
34
26
 [7, 8, 9, 10, 11, 12, 13, 14, 15, 16, 17, 18, 19, 20, 21, 22, 23, 24, 25, 26]
 [7, 22, 11, 34, 17, 52, 26, 13, 40, 20, 10, 5, 16, 8, 4, 2, 1, 4, 2, 1]
 [7, 11, 17, 26, 40, 10, 16, 4, 1, 2, 4, 1, 2, 4, 1, 2, 4, 1, 2, 4]
Represents a sequence of values. Updates itself by next, which is a new value.
Represents a sequence of values. Updates itself by next, which is a new value.
Represents a sequence of values. Updates itself by next, which is a new value.
3
3

[case testNativeIndex]
from typing import Any
class Item:
    def __init__(self, value: str) -> None:
        self.value = value

class NonBoxedThing:
    def __getitem__(self, index: Item) -> Item:
        return Item("2 * " + index.value + " + 1")

class BoxedThing:
    def __getitem__(self, index: int) -> int:
        return 2 * index + 1

def index_into(x : Any, y : Any) -> Any:
    return x[y]

def internal_index_into() -> None:
    x = BoxedThing()
    print (x[3])
    y = NonBoxedThing()
    z = Item("3")
    print(y[z].value)

[file driver.py]
from native import Item, BoxedThing, NonBoxedThing, index_into, internal_index_into
x = BoxedThing()
y = 3
print(x[y], index_into(x, y))

z = NonBoxedThing()
w = Item("3")
print(z[w].value, index_into(z, w).value)

internal_index_into()
[out]
7 7
2 * 3 + 1 2 * 3 + 1
7
2 * 3 + 1

[case testTypeAlias]
from typing import Tuple, List, Dict, NewType, NamedTuple
class A:
    pass

T = List[A]
U = List[Tuple[int, str]]
Z = List[List[int]]
D = Dict[int, List[int]]
N = NewType('N', int)
G = Tuple[int, str]
def foo(x: N) -> int:
    return x
foo(N(10))
z = N(10)
Lol = NamedTuple('Lol', (('a', int), ('b', T)))
x = Lol(1, [])
def take_lol(x: Lol) -> int:
    return x.a

[file driver.py]
from native import *
print(T, U, Z, D)
print(x)
print(z)
print(take_lol(x))
[out]
typing.List[native.A] typing.List[typing.Tuple[int, str]] typing.List[typing.List[int]] typing.Dict[int, typing.List[int]]
Lol(a=1, b=[])
10
1

[case testTupleAttr]
from typing import Tuple
class C:
    b: Tuple[Tuple[Tuple[int, int], int], int, str, object]
def f() -> None:
    c = C()
    c.b = (((1, 2), 2), 1, 'hi', 'hi2')
    print(c.b)

def g() -> None:
    try:
        h()
    except Exception:
        print('caught the exception')

def h() -> Tuple[Tuple[Tuple[int, int], int], int, str, object]:
    raise Exception('Intentional exception')
[file driver.py]
from native import f, g
f()
g()
[out]
(((1, 2), 2), 1, 'hi', 'hi2')
caught the exception

<<<<<<< HEAD
[case testUnion]
from typing import Union

class A:
    def __init__(self, x: int) -> None:
        self.x = x
    def f(self, y: int) -> int:
        return y + self.x

class B:
    def __init__(self, x: object) -> None:
        self.x = x
    def f(self, y: object) -> object:
        return y

def f(x: Union[A, str]) -> object:
    if isinstance(x, A):
        return x.x
    else:
        return x + 'x'

def g(x: int) -> Union[A, int]:
    if x == 0:
        return A(1)
    else:
        return x + 1

def get(x: Union[A, B]) -> object:
    return x.x

def call(x: Union[A, B]) -> object:
    return x.f(5)

[file driver.py]
from native import A, B, f, g, get, call
assert f('a') == 'ax'
assert f(A(4)) == 4
assert isinstance(g(0), A)
assert g(2) == 3
assert get(A(5)) == 5
assert get(B('x')) == 'x'
assert call(A(4)) == 9
assert call(B('x')) == 5
try:
    f(1)
except TypeError:
    pass
else:
    assert False
=======
[case testYield]
from typing import Generator, Iterable, Union
def yield_three_times() -> Iterable[int]:
    yield 1
    yield 2
    yield 3

def yield_twice_and_return() -> Generator[int, None, int]:
    yield 1
    yield 2
    return 4
    yield 3

def yield_while_loop() -> Generator[int, None, int]:
    i = 0
    while i < 5:
        if i == 3:
            return i
        yield i
        i += 1
    return -1

def yield_for_loop() -> Iterable[int]:
    l = [i for i in range(3)]
    for i in l:
        yield i

    d = {k: None for k in range(3)}
    for k in d:
        yield k

    for i in range(3):
        yield i

    for i in range(three()):
        yield i

def yield_with_except() -> Generator[int, None, None]:
    yield 10
    try:
        return
    except:
        print('Caught exception inside generator function')

def complex_yield(a: int, b: str, c: float) -> Generator[Union[str, int], None, float]:
    x = 2
    while x < a:
        if x % 2 == 0:
            dummy_var = 1
            yield str(x) + ' ' + b
            dummy_var = 1
        else:
            dummy_var = 1
            yield x
            dummy_var = 1
        x += 1
    return c

def three() -> int:
    return 3

[file driver.py]
from native import yield_three_times, yield_twice_and_return, yield_while_loop, yield_for_loop, yield_with_except, complex_yield

generator = yield_three_times()
assert next(generator) == 1
assert next(generator) == 2
assert next(generator) == 3
try:
    next(generator)
except StopIteration as e:
    assert e.value is None

generator = yield_twice_and_return()
assert next(generator) == 1
assert next(generator) == 2
try:
    next(generator)
except StopIteration as e:
    assert e.value == 4
try:
    next(generator)
except StopIteration as e:
    assert e.value is None

generator = yield_while_loop()
assert next(generator) == 0
assert next(generator) == 1
assert next(generator) == 2
try:
    next(generator)
except StopIteration as e:
    assert e.value == 3
try:
    next(generator)
except StopIteration as e:
    assert e.value is None

generator = yield_for_loop()
for i in range(4):
    assert next(generator) == 0
    assert next(generator) == 1
    assert next(generator) == 2
try:
    next(generator)
except StopIteration as e:
    assert e.value is None

generator = yield_with_except()
assert next(generator) == 10
try:
    next(generator)
except StopIteration as e:
    assert e.value is None

generator = complex_yield(5, 'foo', 1.0)
assert next(generator) == '2 foo'
assert next(generator) == 3
assert next(generator) == '4 foo'
try:
    next(generator)
except StopIteration as e:
    assert e.value == 1.0
try:
    next(generator)
except StopIteration as e:
    assert e.value is None

for i in yield_twice_and_return():
    print(i)

for i in yield_while_loop():
    print(i)

[out]
1
2
0
1
2
>>>>>>> 17420f14
<|MERGE_RESOLUTION|>--- conflicted
+++ resolved
@@ -2396,7 +2396,6 @@
 (((1, 2), 2), 1, 'hi', 'hi2')
 caught the exception
 
-<<<<<<< HEAD
 [case testUnion]
 from typing import Union
 
@@ -2446,7 +2445,7 @@
     pass
 else:
     assert False
-=======
+
 [case testYield]
 from typing import Generator, Iterable, Union
 def yield_three_times() -> Iterable[int]:
@@ -2586,5 +2585,4 @@
 2
 0
 1
-2
->>>>>>> 17420f14
+2