--- conflicted
+++ resolved
@@ -631,11 +631,6 @@
     max_63_bit = 9223372036854775807
     d_64_bit = 9223372036854775808
     max_32_bit = 2147483647
-<<<<<<< HEAD
-[file driver.py]
-from native import big_int
-big_int()
-=======
     print(a_62_bit)
     print(max_62_bit)
     print(b_63_bit)
@@ -653,5 +648,4 @@
 9223372036854775806
 9223372036854775807
 9223372036854775808
-2147483647
->>>>>>> af9347e8
+2147483647