--- conflicted
+++ resolved
@@ -1938,7 +1938,6 @@
 dummy.x successfully deleted
 dummy.y successfully deleted
 
-<<<<<<< HEAD
 [case testProperty]
 class Temperature:
     @property
@@ -1998,7 +1997,7 @@
 2
 3
 4
-=======
+
 [case testNativeIndex]
 from typing import Any
 class Item:
@@ -2070,5 +2069,4 @@
 typing.List[native.A] typing.List[typing.Tuple[int, str]] typing.List[typing.List[int]] typing.Dict[int, typing.List[int]]
 Lol(a=1, b=[])
 10
-1
->>>>>>> 9365c717
+1