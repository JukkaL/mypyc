
[case testCallTrivialFunction]
def f(x: int) -> int:
    return x
[file driver.py]
from native import f
print(f(3))
print(f(-157))
print(f(10**20))
print(f(-10**20))
[out]
3
-157
100000000000000000000
-100000000000000000000

[case testInc]
def inc(x: int) -> int:
    return x + 1
[file driver.py]
from native import inc
print(inc(3))
print(inc(-5))
print(inc(10**20))
[out]
4
-4
100000000000000000001

[case testCount]
def count(n: int) -> int:
    i = 1
    while i <= n:
        i = i + 1
    return i
[file driver.py]
from native import count
print(count(0))
print(count(1))
print(count(5))
[out]
1
2
6

[case testFor]
from typing import List
def count(n: int) -> None:
    for i in range(n):
        print(i)
def list_iter(l: List[int]) -> None:
    for i in l:
        print(i)
[file driver.py]
from native import count, list_iter
count(5)
list_iter(list(reversed(range(5))))
[out]
0
1
2
3
4
4
3
2
1
0

[case testRecursiveFibonacci]
def fib(n: int) -> int:
    if n <= 1:
        return 1
    else:
        return fib(n - 1) + fib(n - 2)
    return 0  # TODO: This should be unnecessary
[file driver.py]
from native import fib
print(fib(0))
print(fib(1))
print(fib(2))
print(fib(6))
[out]
1
1
2
13

[case testListSum]
from typing import List
def sum(a: List[int], l: int) -> int:
    sum = 0
    i = 0
    while i < l:
        sum = sum + a[i]
        i = i + 1
    return sum
[file driver.py]
from native import sum
print(sum([], 0))
print(sum([3], 1))
print(sum([5, 6, -4], 3))
print(sum([2**128 + 5, -2**127 - 8], 2))
[out]
0
3
7
170141183460469231731687303715884105725

[case testListSet]
from typing import List
def copy(a: List[int], b: List[int], l: int) -> int:
    i = 0
    while i < l:
        a[i] = b[i]
        i = i + 1
    return 0
[file driver.py]
from native import copy
a = [0, '']
copy(a, [-1, 5], 2)
print(1, a)
copy(a, [2**128 + 5, -2**127 - 8], 2)
print(2, a)
[out]
1 [-1, 5]
2 [340282366920938463463374607431768211461, -170141183460469231731687303715884105736]

[case testSieve]
from typing import List

def primes(n: int) -> List[int]:
    a = [1] * (n + 1)
    a[0] = 0
    a[1] = 0
    i = 0
    while i < n:
        if a[i] == 1:
            j = i * i
            while j < n:
                a[j] = 0
                j = j + i
        i = i + 1
    return a
[file driver.py]
from native import primes
print(primes(3))
print(primes(13))
[out]
[[0, 0, 1, 1]
[[0, 0, 1, 1, 0, 1, 0, 1, 0, 0, 0, 1, 0, 1]

[case testListAppend]
from typing import List
def f(x: List[int], n: int) -> None:
    x.append(n)
[file driver.py]
from native import f
l = [1, 2]
f(l, 10)
assert l == [1, 2, 10]
f(l, 3)
f(l, 4)
f(l, 5)
assert l == [1, 2, 10, 3, 4, 5]

[case testTrue]
def f() -> bool:
    return True
[file driver.py]
from native import f
print(f())
[out]
True

[case testBoolIf]
def f(x: bool) -> bool:
    if x:
        return False
    else:
        return True
[file driver.py]
from native import f
print(f(True))
print(f(False))
[out]
False
True

[case testTuple]
from typing import Tuple
def f(x: Tuple[int, int]) -> Tuple[int,int]:
    return x
[file driver.py]
from native import f
print(f((1,2)))
[out]
(1, 2)

[case testTupleGet]
from typing import Tuple
def f(x: Tuple[Tuple[int, bool], int]) -> int:
    return x[0][0]
[file driver.py]
from native import f
print(f(((1,True),2)))
[out]
1

[case testTupleGetBoxedInt]
from typing import Tuple
def f(x: Tuple[Tuple[int, bool], int]) -> int:
    return x[0][0]
[file driver.py]
from native import f
big_number = pow(2, 80)
print(f(((big_number,True),2)))
[out]
1208925819614629174706176

[case testNewTuple]
def f() -> int:
    x = (False, 1)
    return x[1]
[file driver.py]
from native import f
print(f())
[out]
1

[case testNewTupleBoxedInt]
def f(y: int) -> int:
    x = (False, y)
    return x[1]
[file driver.py]
from native import f
big_number = pow(2, 80)
print(f(big_number))
[out]
1208925819614629174706176

[case testSequenceTuple]
from typing import List
def f(x: List[int]) -> int:
    return tuple(x)[1]
[file driver.py]
from native import f
print(f([1,2,3,4]))
[out]
2

[case testSequenceTupleLen]
from typing import List
def f(x: List[int]) -> int:
    return len(tuple(x))
[file driver.py]
from native import f
print(f([1,2,3,4]))
[out]
4

[case testSequenceTupleArg]
from typing import Tuple
def f(x: Tuple[int, ...]) -> int:
    return x[1]
[file driver.py]
from native import f
print(f((1,2,3,4)))
[out]
2

[case testPycall]
import testmodule

def f(x: int) -> int:
    return testmodule.factorial(5)
[file testmodule.py]
def factorial(x: int) -> int:
    if x == 0:
        return 1
    else:
        return x * factorial(x-1)
[file driver.py]
from native import f
print(f(5))
[out]
120

[case testPrint]
import builtins
def f(x: int) -> None:
    builtins.print(5)
[file driver.py]
from native import f
f(5)
[out]
5

[case testOptional]
from typing import Optional

class A: pass

def f(x: Optional[A]) -> Optional[A]:
    return x

def g(x: Optional[A]) -> int:
    if x is None:
        return 1
    if x is not None:
        return 2
    return 3

def h(x: Optional[int], y: Optional[bool]) -> None:
    pass

[file driver.py]
from native import f, g, A
a = A()
assert f(None) is None
assert f(a) is a
assert g(None) == 1
assert g(a) == 2

<<<<<<< HEAD
[case testFromImport]
from testmodule import g

def f(x: int) -> int:
    return g(x)
[file testmodule.py]
def g(x: int) -> int:
    return x + 1
[file driver.py]
from native import f
assert f(1) == 2
=======
[case testStr]
def f() -> str:
    return 'some string'
def g() -> str:
    return 'some\a \v \t \x7f " \n \0string 🐍'
def tostr(x: int) -> str:
    return str(x)
def concat(x: str, y: str) -> str:
    return x + y
def eq(x: str) -> int:
    if x == 'foo':
        return 0
    elif x != 'bar':
        return 1
    return 2

[file driver.py]
from native import f, g, tostr, concat, eq
assert f() == 'some string'
assert g() == 'some\a \v \t \x7f " \n \0string 🐍'
assert tostr(57) == '57'
assert concat('foo', 'bar') == 'foobar'
assert eq('foo') == 0
assert eq('zar') == 1
assert eq('bar') == 2

[case testDictUpdate]
from typing import Dict
def f(x: int) -> int:
    dict1 = {} # type: Dict[int, int]
    dict1[1] = 1
    dict2 = {} # type: Dict[int, int]
    dict2[x] = 2
    dict1.update(dict2)
    return dict1[1]
[file driver.py]
from native import f
assert f(1) == 2
assert f(2) == 1

[case testPyMethodCall]
from typing import List
def f(x: List[int]) -> int:
    return x.pop()
def g(x: List[int], y: List[int]) -> None:
    x.extend(y)
[file driver.py]
from native import f, g
l = [1, 2]
assert f(l) == 2
g(l, [10])
assert l == [1, 10]
assert f(l) == 10
assert f(l) == 1
g(l, [11, 12])
assert l == [11, 12]

[case testException]
from typing import List
def f(x: List[int]) -> None:
    g(x)

def g(x: List[int]) -> bool:
    x[5] = 2
    return True
[file driver.py]
from native import f
import traceback
try:
    f([])
except IndexError:
    traceback.print_exc()
[out]
Traceback (most recent call last):
  File "tmp/driver.py", line 4, in <module>
    f([])
  File "tmp/py/native.py", line 3, in f
    g(x)
  File "tmp/py/native.py", line 6, in g
    x[5] = 2
IndexError: list assignment index out of range

[case testGenericEquality]
def eq(a: object, b: object) -> bool:
    if a == b:
        return True
    else:
        return False
def ne(a: object, b: object) -> bool:
    if a != b:
        return True
    else:
        return False
def f(o: object) -> bool:
    if [1, 2] == o:
        return True
    else:
        return False
[file driver.py]
from native import eq, ne, f
assert eq('xz', 'x' + 'z')
assert not eq('x', 'y')
assert not ne('xz', 'x' + 'z')
assert ne('x', 'y')
assert f([1, 2])
assert not f([2, 2])
assert not f(1)

[case testGenericBinaryOps]
from typing import Any
def add(x: Any, y: Any) -> Any:
    return x + y
def subtract(x: Any, y: Any) -> Any:
    return x - y
def multiply(x: Any, y: Any) -> Any:
    return x * y
def floor_div(x: Any, y: Any) -> Any:
    return x // y
def true_div(x: Any, y: Any) -> Any:
    return x / y
def remainder(x: Any, y: Any) -> Any:
    return x % y
def power(x: Any, y: Any) -> Any:
    return x ** y
def lshift(x: Any, y: Any) -> Any:
    return x << y
def rshift(x: Any, y: Any) -> Any:
    return x >> y
def num_and(x: Any, y: Any) -> Any:
    return x & y
def num_xor(x: Any, y: Any) -> Any:
    return x ^ y
def num_or(x: Any, y: Any) -> Any:
    return x | y
def lt(x: Any, y: Any) -> Any:
    if x < y:
        return True
    else:
        return False
def le(x: Any, y: Any) -> Any:
    if x <= y:
        return True
    else:
        return False
def gt(x: Any, y: Any) -> Any:
    if x > y:
        return True
    else:
        return False
def ge(x: Any, y: Any) -> Any:
    if x >= y:
        return True
    else:
        return False
def contains(x: Any, y: Any) -> Any:
    if x in y:
        return True
    else:
        return False
[file driver.py]
from native import *
assert add(5, 6) == 11
assert add('x', 'y') == 'xy'
assert subtract(8, 3) == 5
assert multiply(8, 3) == 24
assert floor_div(8, 3) == 2
assert true_div(7, 2) == 3.5
assert remainder(11, 4) == 3
assert remainder('%.3d', 5) == '005'
assert remainder('%d-%s', (5, 'xy')) == '5-xy'
assert power(3, 4) == 81
assert lshift(5, 3) == 40
assert rshift(41, 3) == 5
assert num_and(99, 56) == 32
assert num_xor(99, 56) == 91
assert num_or(99, 56) == 123
assert lt('a', 'b')
assert not lt('a', 'a')
assert not lt('b', 'a')
assert not gt('a', 'b')
assert not gt('a', 'a')
assert gt('b', 'a')
assert le('a', 'b')
assert le('a', 'a')
assert not le('b', 'a')
assert not ge('a', 'b')
assert ge('a', 'a')
assert ge('b', 'a')
assert contains('x', 'axb')
assert not contains('X', 'axb')
assert contains('x', {'x', 'y'})

[case testGenericMiscOps]
from typing import Any
def neg(x: Any) -> Any:
    return -x
def pos(x: Any) -> Any:
    return +x
def invert(x: Any) -> Any:
    return ~x
def get_item(o: Any, k: Any) -> Any:
    return o[k]
def set_item(o: Any, k: Any, v: Any) -> Any:
    o[k] = v
[file driver.py]
from native import *
assert neg(6) == -6
assert pos(6) == 6
assert invert(6) == -7
d = {'x': 5}
assert get_item(d, 'x') == 5
set_item(d, 'y', 6)
assert d['y'] == 6

[case testAnyAttributeAndMethodAccess]
from typing import Any, List
class C:
    a: int
    def m(self, x: int, a: List[int]) -> int:
        return self.a + x + a[0]
def get_a(x: Any) -> Any:
    return x.a
def set_a(x: Any, y: Any) -> None:
    x.a = y
def call_m(x: Any) -> Any:
    return x.m(1, [3])
[file driver.py]
from native import C, get_a, set_a, call_m
class D:
    def m(self, x, a):
        return self.a + x + a[0]

c = C()
c.a = 6
d = D()
d.a = 2
assert get_a(c) == 6
assert get_a(d) == 2
assert call_m(c) == 10
assert call_m(d) == 6
set_a(c, 5)
assert c.a == 5
set_a(d, 4)
assert d.a == 4
try:
    get_a(object())
except AttributeError:
    pass
else:
    assert False
try:
    call_m(object())
except AttributeError:
    pass
else:
    assert False
try:
    set_a(object(), 5)
except AttributeError:
    pass
else:
    assert False

[case testAnyCall]
from typing import Any
def call(f: Any) -> Any:
    return f(1, 'x')
[file driver.py]
from native import call
def f(x, y):
    return (x, y)
def g(x): pass

assert call(f) == (1, 'x')
for bad in g, 1:
    try:
        call(bad)
    except TypeError:
        pass
    else:
        assert False, bad

[case testFloat]
def assign_and_return_float_sum() -> float:
    f1 = 1.0
    f2 = 2.0
    f3 = 3.0
    return f1 * f2 + f3

def from_int(i: int) -> float:
    return float(i)

def to_int(x: float) -> int:
    return int(x)

[file driver.py]
from native import assign_and_return_float_sum, from_int, to_int
sum = 0.0
for i in range(10):
    sum += assign_and_return_float_sum()
assert sum == 50.0

assert str(from_int(10)) == '10.0'
assert str(to_int(3.14)) == '3'

[case testBigIntLiteral]
def big_int() -> None:
    a_62_bit = 4611686018427387902
    max_62_bit = 4611686018427387903
    b_63_bit = 4611686018427387904
    c_63_bit = 9223372036854775806
    max_63_bit = 9223372036854775807
    d_64_bit = 9223372036854775808
    max_32_bit = 2147483647
    print(a_62_bit)
    print(max_62_bit)
    print(b_63_bit)
    print(c_63_bit)
    print(max_63_bit)
    print(d_64_bit)
    print(max_32_bit)
[file driver.py]
from native import big_int
big_int()
[out]
4611686018427387902
4611686018427387903
4611686018427387904
9223372036854775806
9223372036854775807
9223372036854775808
2147483647

[case testForIterable]
from typing import Iterable, Dict, Any
def iterate_over_any(a: Any) -> None:
    for element in a:
        print(element)

def iterate_over_iterable(iterable: Iterable[T]) -> None:
    for element in iterable:
        print(element)

def iterate_and_delete(d: Dict[int, int]) -> None:
    for key in d:
        d.pop(key)

def sum_over_values(d: Dict[int, int]) -> int:
    s = 0
    for key in d:
        s = s + d[key]
    return s

def sum_over_even_values(d: Dict[int, int]) -> int:
    s = 0
    for key in d:
        if d[key] % 2:
            continue
        s = s + d[key]
    return s

def sum_over_two_values(d: Dict[int, int]) -> int:
    s = 0
    i = 0
    for key in d:
        if i == 2:
            break
        s = s + d[key]
        i = i + 1
    return s

[file driver.py]
from native import iterate_over_any, iterate_over_iterable, iterate_and_delete, sum_over_values, sum_over_even_values, sum_over_two_values
import traceback
def broken_generator(n):
    num = 0
    while num < n:
        yield num
        num += 1
    raise Exception('Exception Manually Raised')

d = {1:1, 2:2, 3:3, 4:4, 5:5}
print(sum_over_values(d))
print(sum_over_even_values(d))
print(sum_over_two_values(d))

try:
    iterate_over_any(5)
except TypeError:
    traceback.print_exc()
try:
    iterate_over_iterable(broken_generator(5))
except Exception:
    traceback.print_exc()
try:
    iterate_and_delete(d)
except RuntimeError:
    traceback.print_exc()
[out]
Traceback (most recent call last):
  File "tmp/driver.py", line 16, in <module>
    iterate_over_any(5)
  File "tmp/py/native.py", line 3, in iterate_over_any
    for element in a:
TypeError: 'int' object is not iterable
Traceback (most recent call last):
  File "tmp/driver.py", line 20, in <module>
    iterate_over_iterable(broken_generator(5))
  File "tmp/py/native.py", line 7, in iterate_over_iterable
    for element in iterable:
  File "tmp/driver.py", line 8, in broken_generator
    raise Exception('Exception Manually Raised')
Exception: Exception Manually Raised
Traceback (most recent call last):
  File "tmp/driver.py", line 24, in <module>
    iterate_and_delete(d)
  File "tmp/py/native.py", line 11, in iterate_and_delete
    for key in d:
RuntimeError: dictionary changed size during iteration
15
6
3
0
1
2
3
4

[case testNeg]
def neg(x: int) -> int:
    return -x
[file driver.py]
from native import neg
assert neg(5) == -5
assert neg(-5) == 5
assert neg(1073741823) == -1073741823
assert neg(-1073741823) == 1073741823
assert neg(1073741824) == -1073741824
assert neg(-1073741824) == 1073741824
assert neg(2147483647) == -2147483647
assert neg(-2147483647) == 2147483647
assert neg(2147483648) == -2147483648
assert neg(-2147483648) == 2147483648
assert neg(4611686018427387904) == -4611686018427387904
assert neg(-4611686018427387904) == 4611686018427387904
assert neg(9223372036854775807) == -9223372036854775807
assert neg(-9223372036854775807) == 9223372036854775807
assert neg(9223372036854775808) == -9223372036854775808
assert neg(-9223372036854775808) == 9223372036854775808

[case testContinueFor]
def f() -> None:
    for n in range(5):
        continue
[file driver.py]
from native import f
f()

[case testCallableTypes]
from typing import Callable
def absolute_value(x: int) -> int:
    return x if x > 0 else -x

def call_native_function(x: int) -> int:
    return absolute_value(x)

def call_python_function(x: int) -> int:
    return int(x)

def return_float() -> float:
    return 5.0

def return_callable_type() -> Callable[[], float]:
    return return_float

def call_callable_type() -> float:
    f = return_callable_type()
    return f()

def return_passed_in_callable_type(f: Callable[[], float]) -> Callable[[], float]:
    return f

def call_passed_in_callable_type(f: Callable[[], float]) -> float:
    return f()

[file driver.py]
from native import call_native_function, call_python_function, return_float, return_callable_type, call_callable_type, return_passed_in_callable_type, call_passed_in_callable_type
a = call_native_function(1)
b = call_python_function(1)
c = return_callable_type()
d = call_callable_type()
e = return_passed_in_callable_type(return_float)
f = call_passed_in_callable_type(return_float)
assert a == 1
assert b == 1
assert c() == 5.0
assert d == 5.0
assert e() == 5.0
assert f == 5.0
>>>>>>> 5f903cf5
<|MERGE_RESOLUTION|>--- conflicted
+++ resolved
@@ -322,7 +322,6 @@
 assert g(None) == 1
 assert g(a) == 2
 
-<<<<<<< HEAD
 [case testFromImport]
 from testmodule import g
 
@@ -334,7 +333,7 @@
 [file driver.py]
 from native import f
 assert f(1) == 2
-=======
+
 [case testStr]
 def f() -> str:
     return 'some string'
@@ -833,5 +832,4 @@
 assert c() == 5.0
 assert d == 5.0
 assert e() == 5.0
-assert f == 5.0
->>>>>>> 5f903cf5
+assert f == 5.0