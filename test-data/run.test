
[case testCallTrivialFunction]
def f(x: int) -> int:
    return x
[file driver.py]
from native import f
print(f(3))
print(f(-157))
print(f(10**20))
print(f(-10**20))
[out]
3
-157
100000000000000000000
-100000000000000000000

[case testInc]
def inc(x: int) -> int:
    return x + 1
[file driver.py]
from native import inc
print(inc(3))
print(inc(-5))
print(inc(10**20))
[out]
4
-4
100000000000000000001

[case testCount]
def count(n: int) -> int:
    i = 1
    while i <= n:
        i = i + 1
    return i
[file driver.py]
from native import count
print(count(0))
print(count(1))
print(count(5))
[out]
1
2
6

[case testFor]
from typing import List
def count(n: int) -> None:
    for i in range(n):
        print(i)
def list_iter(l: List[int]) -> None:
    for i in l:
        print(i)
[file driver.py]
from native import count, list_iter
count(5)
list_iter(list(reversed(range(5))))
[out]
0
1
2
3
4
4
3
2
1
0

[case testRecursiveFibonacci]
def fib(n: int) -> int:
    if n <= 1:
        return 1
    else:
        return fib(n - 1) + fib(n - 2)
    return 0  # TODO: This should be unnecessary
[file driver.py]
from native import fib
print(fib(0))
print(fib(1))
print(fib(2))
print(fib(6))
[out]
1
1
2
13

[case testListSum]
from typing import List
def sum(a: List[int], l: int) -> int:
    sum = 0
    i = 0
    while i < l:
        sum = sum + a[i]
        i = i + 1
    return sum
[file driver.py]
from native import sum
print(sum([], 0))
print(sum([3], 1))
print(sum([5, 6, -4], 3))
print(sum([2**128 + 5, -2**127 - 8], 2))
[out]
0
3
7
170141183460469231731687303715884105725

[case testListSet]
from typing import List
def copy(a: List[int], b: List[int], l: int) -> int:
    i = 0
    while i < l:
        a[i] = b[i]
        i = i + 1
    return 0
[file driver.py]
from native import copy
a = [0, '']
copy(a, [-1, 5], 2)
print(1, a)
copy(a, [2**128 + 5, -2**127 - 8], 2)
print(2, a)
[out]
1 [-1, 5]
2 [340282366920938463463374607431768211461, -170141183460469231731687303715884105736]

[case testSieve]
from typing import List

def primes(n: int) -> List[int]:
    a = [1] * (n + 1)
    a[0] = 0
    a[1] = 0
    i = 0
    while i < n:
        if a[i] == 1:
            j = i * i
            while j < n:
                a[j] = 0
                j = j + i
        i = i + 1
    return a
[file driver.py]
from native import primes
print(primes(3))
print(primes(13))
[out]
[[0, 0, 1, 1]
[[0, 0, 1, 1, 0, 1, 0, 1, 0, 0, 0, 1, 0, 1]

[case testListAppend]
from typing import List
def f(x: List[int], n: int) -> None:
    x.append(n)
[file driver.py]
from native import f
l = [1, 2]
f(l, 10)
assert l == [1, 2, 10]
f(l, 3)
f(l, 4)
f(l, 5)
assert l == [1, 2, 10, 3, 4, 5]

[case testTrue]
def f() -> bool:
    return True
[file driver.py]
from native import f
print(f())
[out]
True

[case testBoolIf]
def f(x: bool) -> bool:
    if x:
        return False
    else:
        return True
[file driver.py]
from native import f
print(f(True))
print(f(False))
[out]
False
True

[case testTuple]
from typing import Tuple
def f(x: Tuple[int, int]) -> Tuple[int,int]:
    return x
[file driver.py]
from native import f
print(f((1,2)))
[out]
(1, 2)

[case testTupleGet]
from typing import Tuple
def f(x: Tuple[Tuple[int, bool], int]) -> int:
    return x[0][0]
[file driver.py]
from native import f
print(f(((1,True),2)))
[out]
1

[case testTupleGetBoxedInt]
from typing import Tuple
def f(x: Tuple[Tuple[int, bool], int]) -> int:
    return x[0][0]
[file driver.py]
from native import f
big_number = pow(2, 80)
print(f(((big_number,True),2)))
[out]
1208925819614629174706176

[case testNewTuple]
def f() -> int:
    x = (False, 1)
    return x[1]
[file driver.py]
from native import f
print(f())
[out]
1

[case testNewTupleBoxedInt]
def f(y: int) -> int:
    x = (False, y)
    return x[1]
[file driver.py]
from native import f
big_number = pow(2, 80)
print(f(big_number))
[out]
1208925819614629174706176

[case testSequenceTuple]
from typing import List
def f(x: List[int]) -> int:
    return tuple(x)[1]
[file driver.py]
from native import f
print(f([1,2,3,4]))
[out]
2

[case testSequenceTupleLen]
from typing import List
def f(x: List[int]) -> int:
    return len(tuple(x))
[file driver.py]
from native import f
print(f([1,2,3,4]))
[out]
4

[case testSequenceTupleArg]
from typing import Tuple
def f(x: Tuple[int, ...]) -> int:
    return x[1]
[file driver.py]
from native import f
print(f((1,2,3,4)))
[out]
2

[case testPycall]
import testmodule

def f(x: int) -> int:
    return testmodule.factorial(5)
[file testmodule.py]
def factorial(x: int) -> int:
    if x == 0:
        return 1
    else:
        return x * factorial(x-1)
[file driver.py]
from native import f
print(f(5))
[out]
120

[case testPrint]
import builtins
def f(x: int) -> None:
    builtins.print(5)
[file driver.py]
from native import f
f(5)
[out]
5

[case testOptional]
from typing import Optional

class A: pass

def f(x: Optional[A]) -> Optional[A]:
    return x

def g(x: Optional[A]) -> int:
    if x is None:
        return 1
    if x is not None:
        return 2
    return 3

def h(x: Optional[int], y: Optional[bool]) -> None:
    pass

[file driver.py]
from native import f, g, A
a = A()
assert f(None) is None
assert f(a) is a
assert g(None) == 1
assert g(a) == 2

[case testFromImport]
from testmodule import g

def f(x: int) -> int:
    return g(x)
[file testmodule.py]
def g(x: int) -> int:
    return x + 1
[file driver.py]
from native import f
assert f(1) == 2

[case testStr]
def f() -> str:
    return 'some string'
def g() -> str:
    return 'some\a \v \t \x7f " \n \0string 🐍'
def tostr(x: int) -> str:
    return str(x)
def concat(x: str, y: str) -> str:
    return x + y
def eq(x: str) -> int:
    if x == 'foo':
        return 0
    elif x != 'bar':
        return 1
    return 2

[file driver.py]
from native import f, g, tostr, concat, eq
assert f() == 'some string'
assert g() == 'some\a \v \t \x7f " \n \0string 🐍'
assert tostr(57) == '57'
assert concat('foo', 'bar') == 'foobar'
assert eq('foo') == 0
assert eq('zar') == 1
assert eq('bar') == 2

[case testDictUpdate]
from typing import Dict
def f(x: int) -> int:
    dict1 = {} # type: Dict[int, int]
    dict1[1] = 1
    dict2 = {} # type: Dict[int, int]
    dict2[x] = 2
    dict1.update(dict2)
    return dict1[1]
[file driver.py]
from native import f
assert f(1) == 2
assert f(2) == 1

[case testPyMethodCall]
from typing import List
def f(x: List[int]) -> int:
    return x.pop()
def g(x: List[int], y: List[int]) -> None:
    x.extend(y)
[file driver.py]
from native import f, g
l = [1, 2]
assert f(l) == 2
g(l, [10])
assert l == [1, 10]
assert f(l) == 10
assert f(l) == 1
g(l, [11, 12])
assert l == [11, 12]

[case testException]
from typing import List
def f(x: List[int]) -> None:
    g(x)

def g(x: List[int]) -> bool:
    x[5] = 2
    return True
[file driver.py]
from native import f
import traceback
try:
    f([])
except IndexError:
    traceback.print_exc()
[out]
Traceback (most recent call last):
  File "tmp/driver.py", line 4, in <module>
    f([])
  File "tmp/py/native.py", line 3, in f
    g(x)
  File "tmp/py/native.py", line 6, in g
    x[5] = 2
IndexError: list assignment index out of range

[case testGenericEquality]
def eq(a: object, b: object) -> bool:
    if a == b:
        return True
    else:
        return False
def ne(a: object, b: object) -> bool:
    if a != b:
        return True
    else:
        return False
def f(o: object) -> bool:
    if [1, 2] == o:
        return True
    else:
        return False
[file driver.py]
from native import eq, ne, f
assert eq('xz', 'x' + 'z')
assert not eq('x', 'y')
assert not ne('xz', 'x' + 'z')
assert ne('x', 'y')
assert f([1, 2])
assert not f([2, 2])
assert not f(1)

[case testGenericBinaryOps]
from typing import Any
def add(x: Any, y: Any) -> Any:
    return x + y
def subtract(x: Any, y: Any) -> Any:
    return x - y
def multiply(x: Any, y: Any) -> Any:
    return x * y
def floor_div(x: Any, y: Any) -> Any:
    return x // y
def true_div(x: Any, y: Any) -> Any:
    return x / y
def remainder(x: Any, y: Any) -> Any:
    return x % y
def power(x: Any, y: Any) -> Any:
    return x ** y
def lshift(x: Any, y: Any) -> Any:
    return x << y
def rshift(x: Any, y: Any) -> Any:
    return x >> y
def num_and(x: Any, y: Any) -> Any:
    return x & y
def num_xor(x: Any, y: Any) -> Any:
    return x ^ y
def num_or(x: Any, y: Any) -> Any:
    return x | y
def lt(x: Any, y: Any) -> Any:
    if x < y:
        return True
    else:
        return False
def le(x: Any, y: Any) -> Any:
    if x <= y:
        return True
    else:
        return False
def gt(x: Any, y: Any) -> Any:
    if x > y:
        return True
    else:
        return False
def ge(x: Any, y: Any) -> Any:
    if x >= y:
        return True
    else:
        return False
def contains(x: Any, y: Any) -> Any:
    if x in y:
        return True
    else:
        return False
def identity(x: Any, y: Any) -> Any:
    if x is y:
        return True
    else:
        return False
def disidentity(x: Any, y: Any) -> Any:
    if x is not y:
        return True
    else:
        return False
def not_eq_cond(a: Any, b: Any) -> bool:
    if not (a == b):
        return True
    else:
        return False
def eq2(a: Any, b: Any) -> bool:
    return a == b
def slice1(x: Any) -> Any:
    return x[:]
def slice2(x: Any, y: Any) -> Any:
    return x[y:]
def slice3(x: Any, y: Any) -> Any:
    return x[:y]
def slice4(x: Any, y: Any, z: Any) -> Any:
    return x[y:z]
def slice5(x: Any, y: Any, z: Any, zz: Any) -> Any:
    return x[y:z:zz]
[file driver.py]
from native import *
assert add(5, 6) == 11
assert add('x', 'y') == 'xy'
assert subtract(8, 3) == 5
assert multiply(8, 3) == 24
assert floor_div(8, 3) == 2
assert true_div(7, 2) == 3.5
assert remainder(11, 4) == 3
assert remainder('%.3d', 5) == '005'
assert remainder('%d-%s', (5, 'xy')) == '5-xy'
assert power(3, 4) == 81
assert lshift(5, 3) == 40
assert rshift(41, 3) == 5
assert num_and(99, 56) == 32
assert num_xor(99, 56) == 91
assert num_or(99, 56) == 123
assert lt('a', 'b')
assert not lt('a', 'a')
assert not lt('b', 'a')
assert not gt('a', 'b')
assert not gt('a', 'a')
assert gt('b', 'a')
assert le('a', 'b')
assert le('a', 'a')
assert not le('b', 'a')
assert not ge('a', 'b')
assert ge('a', 'a')
assert ge('b', 'a')
assert contains('x', 'axb')
assert not contains('X', 'axb')
assert contains('x', {'x', 'y'})
a = [1, 3, 5]
assert slice1(a) == a
assert slice1(a) is not a
assert slice2(a, 1) == [3, 5]
assert slice3(a, -1) == [1, 3]
assert slice4(a, 1, -1) == [3]
assert slice5(a, 2, 0, -1) == [5, 3]
o1, o2 = object(), object()
assert identity(o1, o1)
assert not identity(o1, o2)
assert not disidentity(o1, o1)
assert disidentity(o1, o2)
assert eq2('xz', 'x' + 'z')
assert not eq2('x', 'y')
assert not not_eq_cond('xz', 'x' + 'z')
assert not_eq_cond('x', 'y')

[case testGenericMiscOps]
from typing import Any
def neg(x: Any) -> Any:
    return -x
def pos(x: Any) -> Any:
    return +x
def invert(x: Any) -> Any:
    return ~x
def get_item(o: Any, k: Any) -> Any:
    return o[k]
def set_item(o: Any, k: Any, v: Any) -> Any:
    o[k] = v
[file driver.py]
from native import *
assert neg(6) == -6
assert pos(6) == 6
assert invert(6) == -7
d = {'x': 5}
assert get_item(d, 'x') == 5
set_item(d, 'y', 6)
assert d['y'] == 6

[case testAnyAttributeAndMethodAccess]
from typing import Any, List
class C:
    a: int
    def m(self, x: int, a: List[int]) -> int:
        return self.a + x + a[0]
def get_a(x: Any) -> Any:
    return x.a
def set_a(x: Any, y: Any) -> None:
    x.a = y
def call_m(x: Any) -> Any:
    return x.m(1, [3])
[file driver.py]
from native import C, get_a, set_a, call_m
class D:
    def m(self, x, a):
        return self.a + x + a[0]

c = C()
c.a = 6
d = D()
d.a = 2
assert get_a(c) == 6
assert get_a(d) == 2
assert call_m(c) == 10
assert call_m(d) == 6
set_a(c, 5)
assert c.a == 5
set_a(d, 4)
assert d.a == 4
try:
    get_a(object())
except AttributeError:
    pass
else:
    assert False
try:
    call_m(object())
except AttributeError:
    pass
else:
    assert False
try:
    set_a(object(), 5)
except AttributeError:
    pass
else:
    assert False

[case testAnyCall]
from typing import Any
def call(f: Any) -> Any:
    return f(1, 'x')
[file driver.py]
from native import call
def f(x, y):
    return (x, y)
def g(x): pass

assert call(f) == (1, 'x')
for bad in g, 1:
    try:
        call(bad)
    except TypeError:
        pass
    else:
        assert False, bad

[case testFloat]
def assign_and_return_float_sum() -> float:
    f1 = 1.0
    f2 = 2.0
    f3 = 3.0
    return f1 * f2 + f3

def from_int(i: int) -> float:
    return float(i)

def to_int(x: float) -> int:
    return int(x)

[file driver.py]
from native import assign_and_return_float_sum, from_int, to_int
sum = 0.0
for i in range(10):
    sum += assign_and_return_float_sum()
assert sum == 50.0

assert str(from_int(10)) == '10.0'
assert str(to_int(3.14)) == '3'

[case testBigIntLiteral]
def big_int() -> None:
    a_62_bit = 4611686018427387902
    max_62_bit = 4611686018427387903
    b_63_bit = 4611686018427387904
    c_63_bit = 9223372036854775806
    max_63_bit = 9223372036854775807
    d_64_bit = 9223372036854775808
    max_32_bit = 2147483647
    print(a_62_bit)
    print(max_62_bit)
    print(b_63_bit)
    print(c_63_bit)
    print(max_63_bit)
    print(d_64_bit)
    print(max_32_bit)
[file driver.py]
from native import big_int
big_int()
[out]
4611686018427387902
4611686018427387903
4611686018427387904
9223372036854775806
9223372036854775807
9223372036854775808
2147483647

[case testForIterable]
from typing import Iterable, Dict, Any
def iterate_over_any(a: Any) -> None:
    for element in a:
        print(element)

def iterate_over_iterable(iterable: Iterable[T]) -> None:
    for element in iterable:
        print(element)

def iterate_and_delete(d: Dict[int, int]) -> None:
    for key in d:
        d.pop(key)

def sum_over_values(d: Dict[int, int]) -> int:
    s = 0
    for key in d:
        s = s + d[key]
    return s

def sum_over_even_values(d: Dict[int, int]) -> int:
    s = 0
    for key in d:
        if d[key] % 2:
            continue
        s = s + d[key]
    return s

def sum_over_two_values(d: Dict[int, int]) -> int:
    s = 0
    i = 0
    for key in d:
        if i == 2:
            break
        s = s + d[key]
        i = i + 1
    return s

[file driver.py]
from native import iterate_over_any, iterate_over_iterable, iterate_and_delete, sum_over_values, sum_over_even_values, sum_over_two_values
import traceback
def broken_generator(n):
    num = 0
    while num < n:
        yield num
        num += 1
    raise Exception('Exception Manually Raised')

d = {1:1, 2:2, 3:3, 4:4, 5:5}
print(sum_over_values(d))
print(sum_over_even_values(d))
print(sum_over_two_values(d))

try:
    iterate_over_any(5)
except TypeError:
    traceback.print_exc()
try:
    iterate_over_iterable(broken_generator(5))
except Exception:
    traceback.print_exc()
try:
    iterate_and_delete(d)
except RuntimeError:
    traceback.print_exc()
[out]
Traceback (most recent call last):
  File "tmp/driver.py", line 16, in <module>
    iterate_over_any(5)
  File "tmp/py/native.py", line 3, in iterate_over_any
    for element in a:
TypeError: 'int' object is not iterable
Traceback (most recent call last):
  File "tmp/driver.py", line 20, in <module>
    iterate_over_iterable(broken_generator(5))
  File "tmp/py/native.py", line 7, in iterate_over_iterable
    for element in iterable:
  File "tmp/driver.py", line 8, in broken_generator
    raise Exception('Exception Manually Raised')
Exception: Exception Manually Raised
Traceback (most recent call last):
  File "tmp/driver.py", line 24, in <module>
    iterate_and_delete(d)
  File "tmp/py/native.py", line 11, in iterate_and_delete
    for key in d:
RuntimeError: dictionary changed size during iteration
15
6
3
0
1
2
3
4

[case testNeg]
def neg(x: int) -> int:
    return -x
[file driver.py]
from native import neg
assert neg(5) == -5
assert neg(-5) == 5
assert neg(1073741823) == -1073741823
assert neg(-1073741823) == 1073741823
assert neg(1073741824) == -1073741824
assert neg(-1073741824) == 1073741824
assert neg(2147483647) == -2147483647
assert neg(-2147483647) == 2147483647
assert neg(2147483648) == -2147483648
assert neg(-2147483648) == 2147483648
assert neg(4611686018427387904) == -4611686018427387904
assert neg(-4611686018427387904) == 4611686018427387904
assert neg(9223372036854775807) == -9223372036854775807
assert neg(-9223372036854775807) == 9223372036854775807
assert neg(9223372036854775808) == -9223372036854775808
assert neg(-9223372036854775808) == 9223372036854775808

[case testContinueFor]
def f() -> None:
    for n in range(5):
        continue
[file driver.py]
from native import f
f()

[case testCallableTypes]
from typing import Callable
def absolute_value(x: int) -> int:
    return x if x > 0 else -x

def call_native_function(x: int) -> int:
    return absolute_value(x)

def call_python_function(x: int) -> int:
    return int(x)

def return_float() -> float:
    return 5.0

def return_callable_type() -> Callable[[], float]:
    return return_float

def call_callable_type() -> float:
    f = return_callable_type()
    return f()

def return_passed_in_callable_type(f: Callable[[], float]) -> Callable[[], float]:
    return f

def call_passed_in_callable_type(f: Callable[[], float]) -> float:
    return f()

[file driver.py]
from native import call_native_function, call_python_function, return_float, return_callable_type, call_callable_type, return_passed_in_callable_type, call_passed_in_callable_type
a = call_native_function(1)
b = call_python_function(1)
c = return_callable_type()
d = call_callable_type()
e = return_passed_in_callable_type(return_float)
f = call_passed_in_callable_type(return_float)
assert a == 1
assert b == 1
assert c() == 5.0
assert d == 5.0
assert e() == 5.0
assert f == 5.0

[case testArbitraryLvalues]
from typing import List, Dict, Any

class O(object):
    def __init__(self) -> None:
        self.x = 1

def increment_attr(a: Any) -> Any:
    a.x += 1
    return a

def increment_attr_o(o: O) -> O:
    o.x += 1
    return o

def increment_all_indices(l: List[int]) -> List[int]:
    for i in range(len(l)):
        l[i] += 1
    return l

def increment_all_keys(d: Dict[str, int]) -> Dict[str, int]:
    for k in d:
        d[k] += 1
    return d

[file driver.py]
from native import O, increment_attr, increment_attr_o, increment_all_indices, increment_all_keys

class P(object):
    def __init__(self) -> None:
        self.x = 0

assert increment_attr(P()).x == 1
assert increment_attr_o(O()).x == 2
assert increment_all_indices([1, 2, 3]) == [2, 3, 4]
assert increment_all_keys({'a':1, 'b':2, 'c':3}) == {'a':2, 'b':3, 'c':4}

<<<<<<< HEAD
[case testNestedFunctions]
from typing import Callable

def outer() -> Callable[[], object]:
    def inner() -> object:
        return None
    return inner

def first() -> Callable[[], Callable[[], str]]:
    def second() -> Callable[[], str]:
        def third() -> str:
            return 'third: nested function'
        return third
    return second

def uno(num: float) -> Callable[[str], str]:
    def dos(s: str) -> str:
        return s + '!'
    return dos

def eins(num: float) -> str:
    def zwei(s: str) -> str:
        return s + '?'
    a = zwei('eins')
    b = zwei('zwei')
    return a

def inner() -> str:
    return 'inner: normal function'

def second() -> str:
    return 'second: normal function'

def third() -> str:
    return 'third: normal function'

[file driver.py]
from native import outer, inner, first, uno, eins, second, third
print(outer()())
print(inner())
print(first()()())
print(uno(5.0)('uno'))
print(eins(4.0))
print(second())
print(third())
[out]
None
inner: normal function
third: nested function
uno!
eins?
second: normal function
third: normal function

[case testControlFlowExprs]
from typing import Tuple
def foo() -> object:
    print('foo')
    return 'foo'
def bar() -> object:
    print('bar')
    return 'bar'

def f(b: bool) -> Tuple[object, object, object]:
    x = foo() if b else bar()
    y = b or foo()
    z = b and foo()
    return (x, y, z)
def g() -> Tuple[object, object]:
    return (foo() or bar(), foo() and bar())

def nand(p: bool, q: bool) -> bool:
    if not (p and q):
        return True
    return False
[file driver.py]
from native import f, g, nand
assert f(True) == ('foo', True, 'foo')
print()
assert f(False) == ('bar', 'foo', False)
print()
assert g() == ('foo', 'bar')

assert nand(True, True) == False
assert nand(True, False) == True
assert nand(False, True) == True
assert nand(False, False) == True
[out]
foo
foo

bar
foo

foo
foo
bar

=======
>>>>>>> facfb228
[case testMultipleAssignment]
from typing import Tuple, List, Any

def from_tuple(t: Tuple[int, str]) -> List[Any]:
    x, y = t
    return [y, x]

def from_list(l: List[int]) -> List[int]:
    x, y = l
    return [y, x]

def from_any(o: Any) -> List[Any]:
    x, y = o
    return [y, x]
[file driver.py]
from native import from_tuple, from_list, from_any

assert from_tuple((1, 'x')) == ['x', 1]
assert from_list([3, 4]) == [4, 3]
assert from_any('xy') == ['y', 'x']

[case testUnboxTuple]
from typing import List, Tuple

def f(x: List[Tuple[int, int]]) -> int:
    a, b = x[0]
    return a + b
[file driver.py]
from native import f
assert f([(5, 6)]) == 11

[case testModuleTopLevel]
x = 1
print(x)

def f() -> None:
    print(x + 1)

def g() -> None:
    global x
    x = 77

[file driver.py]
import native
native.f()
native.x = 5
native.f()
native.g()
print(native.x)

[out]
1
2
6
77

[case testExceptionAtModuleTopLevel]
from typing import Any

def f(x: int) -> None: pass

y: Any = ''
f(y)

[file driver.py]
import traceback
try:
    import native
except TypeError:
    traceback.print_exc()
else:
    assert False

[out]
Traceback (most recent call last):
  File "tmp/driver.py", line 3, in <module>
    import native
  File "tmp/py/native.py", line 6, in <module>
    f(y)
TypeError: int object expected<|MERGE_RESOLUTION|>--- conflicted
+++ resolved
@@ -914,7 +914,6 @@
 assert increment_all_indices([1, 2, 3]) == [2, 3, 4]
 assert increment_all_keys({'a':1, 'b':2, 'c':3}) == {'a':2, 'b':3, 'c':4}
 
-<<<<<<< HEAD
 [case testNestedFunctions]
 from typing import Callable
 
@@ -1013,8 +1012,6 @@
 foo
 bar
 
-=======
->>>>>>> facfb228
 [case testMultipleAssignment]
 from typing import Tuple, List, Any
 
