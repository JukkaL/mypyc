
[case testCallTrivialFunction]
def f(x: int) -> int:
    return x
[file driver.py]
from native import f
print(f(3))
print(f(-157))
print(f(10**20))
print(f(-10**20))
[out]
3
-157
100000000000000000000
-100000000000000000000

[case testInc]
def inc(x: int) -> int:
    return x + 1
[file driver.py]
from native import inc
print(inc(3))
print(inc(-5))
print(inc(10**20))
[out]
4
-4
100000000000000000001

[case testCount]
def count(n: int) -> int:
    i = 1
    while i <= n:
        i = i + 1
    return i
[file driver.py]
from native import count
print(count(0))
print(count(1))
print(count(5))
[out]
1
2
6

[case testFor]
from typing import List
def count(n: int) -> None:
    for i in range(n):
        print(i)
def list_iter(l: List[int]) -> None:
    for i in l:
        print(i)
[file driver.py]
from native import count, list_iter
count(5)
list_iter(list(reversed(range(5))))
[out]
0
1
2
3
4
4
3
2
1
0

[case testRecursiveFibonacci]
def fib(n: int) -> int:
    if n <= 1:
        return 1
    else:
        return fib(n - 1) + fib(n - 2)
    return 0  # TODO: This should be unnecessary
[file driver.py]
from native import fib
print(fib(0))
print(fib(1))
print(fib(2))
print(fib(6))
[out]
1
1
2
13

[case testListSum]
from typing import List
def sum(a: List[int], l: int) -> int:
    sum = 0
    i = 0
    while i < l:
        sum = sum + a[i]
        i = i + 1
    return sum
[file driver.py]
from native import sum
print(sum([], 0))
print(sum([3], 1))
print(sum([5, 6, -4], 3))
print(sum([2**128 + 5, -2**127 - 8], 2))
[out]
0
3
7
170141183460469231731687303715884105725

[case testListSet]
from typing import List
def copy(a: List[int], b: List[int], l: int) -> int:
    i = 0
    while i < l:
        a[i] = b[i]
        i = i + 1
    return 0
[file driver.py]
from native import copy
a = [0, '']
copy(a, [-1, 5], 2)
print(1, a)
copy(a, [2**128 + 5, -2**127 - 8], 2)
print(2, a)
[out]
1 [-1, 5]
2 [340282366920938463463374607431768211461, -170141183460469231731687303715884105736]

[case testSieve]
from typing import List

def primes(n: int) -> List[int]:
    a = [1] * (n + 1)
    a[0] = 0
    a[1] = 0
    i = 0
    while i < n:
        if a[i] == 1:
            j = i * i
            while j < n:
                a[j] = 0
                j = j + i
        i = i + 1
    return a
[file driver.py]
from native import primes
print(primes(3))
print(primes(13))
[out]
[[0, 0, 1, 1]
[[0, 0, 1, 1, 0, 1, 0, 1, 0, 0, 0, 1, 0, 1]

[case testListAppend]
from typing import List
def f(x: List[int], n: int) -> None:
    x.append(n)
[file driver.py]
from native import f
l = [1, 2]
f(l, 10)
assert l == [1, 2, 10]
f(l, 3)
f(l, 4)
f(l, 5)
assert l == [1, 2, 10, 3, 4, 5]

[case testTrue]
def f() -> bool:
    return True
[file driver.py]
from native import f
print(f())
[out]
True

[case testBoolIf]
def f(x: bool) -> bool:
    if x:
        return False
    else:
        return True
[file driver.py]
from native import f
print(f(True))
print(f(False))
[out]
False
True

[case testTuple]
from typing import Tuple
def f(x: Tuple[int, int]) -> Tuple[int,int]:
    return x
[file driver.py]
from native import f
print(f((1,2)))
[out]
(1, 2)

[case testTupleGet]
from typing import Tuple
def f(x: Tuple[Tuple[int, bool], int]) -> int:
    return x[0][0]
[file driver.py]
from native import f
print(f(((1,True),2)))
[out]
1

[case testTupleGetBoxedInt]
from typing import Tuple
def f(x: Tuple[Tuple[int, bool], int]) -> int:
    return x[0][0]
[file driver.py]
from native import f
big_number = pow(2, 80)
print(f(((big_number,True),2)))
[out]
1208925819614629174706176

[case testNewTuple]
def f() -> int:
    x = (False, 1)
    return x[1]
[file driver.py]
from native import f
print(f())
[out]
1

[case testNewTupleBoxedInt]
def f(y: int) -> int:
    x = (False, y)
    return x[1]
[file driver.py]
from native import f
big_number = pow(2, 80)
print(f(big_number))
[out]
1208925819614629174706176

[case testSequenceTuple]
from typing import List
def f(x: List[int]) -> int:
    return tuple(x)[1]
[file driver.py]
from native import f
print(f([1,2,3,4]))
[out]
2

[case testSequenceTupleLen]
from typing import List
def f(x: List[int]) -> int:
    return len(tuple(x))
[file driver.py]
from native import f
print(f([1,2,3,4]))
[out]
4

[case testSequenceTupleArg]
from typing import Tuple
def f(x: Tuple[int, ...]) -> int:
    return x[1]
[file driver.py]
from native import f
print(f((1,2,3,4)))
[out]
2

[case testPycall]
import testmodule

def f(x: int) -> int:
    return testmodule.factorial(5)
[file testmodule.py]
def factorial(x: int) -> int:
    if x == 0:
        return 1
    else:
        return x * factorial(x-1)
[file driver.py]
from native import f
print(f(5))
[out]
120

[case testPrint]
import builtins
def f(x: int) -> None:
    builtins.print(5)
[file driver.py]
from native import f
f(5)
[out]
5

[case testOptional]
from typing import Optional

class A: pass

def f(x: Optional[A]) -> Optional[A]:
    return x

def g(x: Optional[A]) -> int:
    if x is None:
        return 1
    if x is not None:
        return 2
    return 3

def h(x: Optional[int], y: Optional[bool]) -> None:
    pass

[file driver.py]
from native import f, g, A
a = A()
assert f(None) is None
assert f(a) is a
assert g(None) == 1
assert g(a) == 2

[case testFromImport]
from testmodule import g

def f(x: int) -> int:
    return g(x)
[file testmodule.py]
def g(x: int) -> int:
    return x + 1
[file driver.py]
from native import f
assert f(1) == 2

[case testStr]
def f() -> str:
    return 'some string'
def g() -> str:
    return 'some\a \v \t \x7f " \n \0string 🐍'
def tostr(x: int) -> str:
    return str(x)
def concat(x: str, y: str) -> str:
    return x + y
def eq(x: str) -> int:
    if x == 'foo':
        return 0
    elif x != 'bar':
        return 1
    return 2

[file driver.py]
from native import f, g, tostr, concat, eq
assert f() == 'some string'
assert g() == 'some\a \v \t \x7f " \n \0string 🐍'
assert tostr(57) == '57'
assert concat('foo', 'bar') == 'foobar'
assert eq('foo') == 0
assert eq('zar') == 1
assert eq('bar') == 2

[case testDictUpdate]
from typing import Dict
def f(x: int) -> int:
    dict1 = {} # type: Dict[int, int]
    dict1[1] = 1
    dict2 = {} # type: Dict[int, int]
    dict2[x] = 2
    dict1.update(dict2)
    return dict1[1]
[file driver.py]
from native import f
assert f(1) == 2
assert f(2) == 1

[case testPyMethodCall]
from typing import List
def f(x: List[int]) -> int:
    return x.pop()
def g(x: List[int], y: List[int]) -> None:
    x.extend(y)
[file driver.py]
from native import f, g
l = [1, 2]
assert f(l) == 2
g(l, [10])
assert l == [1, 10]
assert f(l) == 10
assert f(l) == 1
g(l, [11, 12])
assert l == [11, 12]

[case testException]
from typing import List
def f(x: List[int]) -> None:
    g(x)

def g(x: List[int]) -> bool:
    x[5] = 2
    return True
[file driver.py]
from native import f
import traceback
try:
    f([])
except IndexError:
    traceback.print_exc()
[out]
Traceback (most recent call last):
  File "tmp/driver.py", line 4, in <module>
    f([])
  File "tmp/py/native.py", line 3, in f
    g(x)
  File "tmp/py/native.py", line 6, in g
    x[5] = 2
IndexError: list assignment index out of range

[case testGenericEquality]
def eq(a: object, b: object) -> bool:
    if a == b:
        return True
    else:
        return False
def ne(a: object, b: object) -> bool:
    if a != b:
        return True
    else:
        return False
def f(o: object) -> bool:
    if [1, 2] == o:
        return True
    else:
        return False
[file driver.py]
from native import eq, ne, f
assert eq('xz', 'x' + 'z')
assert not eq('x', 'y')
assert not ne('xz', 'x' + 'z')
assert ne('x', 'y')
assert f([1, 2])
assert not f([2, 2])
assert not f(1)

[case testGenericBinaryOps]
from typing import Any
def add(x: Any, y: Any) -> Any:
    return x + y
def subtract(x: Any, y: Any) -> Any:
    return x - y
def multiply(x: Any, y: Any) -> Any:
    return x * y
def floor_div(x: Any, y: Any) -> Any:
    return x // y
def true_div(x: Any, y: Any) -> Any:
    return x / y
def remainder(x: Any, y: Any) -> Any:
    return x % y
def power(x: Any, y: Any) -> Any:
    return x ** y
def lshift(x: Any, y: Any) -> Any:
    return x << y
def rshift(x: Any, y: Any) -> Any:
    return x >> y
def num_and(x: Any, y: Any) -> Any:
    return x & y
def num_xor(x: Any, y: Any) -> Any:
    return x ^ y
def num_or(x: Any, y: Any) -> Any:
    return x | y
def lt(x: Any, y: Any) -> Any:
    if x < y:
        return True
    else:
        return False
def le(x: Any, y: Any) -> Any:
    if x <= y:
        return True
    else:
        return False
def gt(x: Any, y: Any) -> Any:
    if x > y:
        return True
    else:
        return False
def ge(x: Any, y: Any) -> Any:
    if x >= y:
        return True
    else:
        return False
def contains(x: Any, y: Any) -> Any:
    if x in y:
        return True
    else:
        return False
[file driver.py]
from native import *
assert add(5, 6) == 11
assert add('x', 'y') == 'xy'
assert subtract(8, 3) == 5
assert multiply(8, 3) == 24
assert floor_div(8, 3) == 2
assert true_div(7, 2) == 3.5
assert remainder(11, 4) == 3
assert remainder('%.3d', 5) == '005'
assert remainder('%d-%s', (5, 'xy')) == '5-xy'
assert power(3, 4) == 81
assert lshift(5, 3) == 40
assert rshift(41, 3) == 5
assert num_and(99, 56) == 32
assert num_xor(99, 56) == 91
assert num_or(99, 56) == 123
assert lt('a', 'b')
assert not lt('a', 'a')
assert not lt('b', 'a')
assert not gt('a', 'b')
assert not gt('a', 'a')
assert gt('b', 'a')
assert le('a', 'b')
assert le('a', 'a')
assert not le('b', 'a')
assert not ge('a', 'b')
assert ge('a', 'a')
assert ge('b', 'a')
assert contains('x', 'axb')
assert not contains('X', 'axb')
assert contains('x', {'x', 'y'})

[case testGenericMiscOps]
from typing import Any
def neg(x: Any) -> Any:
    return -x
def pos(x: Any) -> Any:
    return +x
def invert(x: Any) -> Any:
    return ~x
def get_item(o: Any, k: Any) -> Any:
    return o[k]
def set_item(o: Any, k: Any, v: Any) -> Any:
    o[k] = v
[file driver.py]
from native import *
assert neg(6) == -6
assert pos(6) == 6
assert invert(6) == -7
d = {'x': 5}
assert get_item(d, 'x') == 5
set_item(d, 'y', 6)
assert d['y'] == 6

[case testAnyAttributeAndMethodAccess]
from typing import Any, List
class C:
    a: int
    def m(self, x: int, a: List[int]) -> int:
        return self.a + x + a[0]
def get_a(x: Any) -> Any:
    return x.a
def set_a(x: Any, y: Any) -> None:
    x.a = y
def call_m(x: Any) -> Any:
    return x.m(1, [3])
[file driver.py]
from native import C, get_a, set_a, call_m
class D:
    def m(self, x, a):
        return self.a + x + a[0]

c = C()
c.a = 6
d = D()
d.a = 2
assert get_a(c) == 6
assert get_a(d) == 2
assert call_m(c) == 10
assert call_m(d) == 6
set_a(c, 5)
assert c.a == 5
set_a(d, 4)
assert d.a == 4
try:
    get_a(object())
except AttributeError:
    pass
else:
    assert False
try:
    call_m(object())
except AttributeError:
    pass
else:
    assert False
try:
    set_a(object(), 5)
except AttributeError:
    pass
else:
    assert False

[case testAnyCall]
from typing import Any
def call(f: Any) -> Any:
    return f(1, 'x')
[file driver.py]
from native import call
def f(x, y):
    return (x, y)
def g(x): pass

assert call(f) == (1, 'x')
for bad in g, 1:
    try:
        call(bad)
    except TypeError:
        pass
    else:
        assert False, bad

[case testFloat]
def assign_and_return_float_sum() -> float:
    f1 = 1.0
    f2 = 2.0
    f3 = 3.0
    return f1 * f2 + f3

def from_int(i: int) -> float:
    return float(i)

def to_int(x: float) -> int:
    return int(x)

[file driver.py]
from native import assign_and_return_float_sum, from_int, to_int
sum = 0.0
for i in range(10):
    sum += assign_and_return_float_sum()
assert sum == 50.0

assert str(from_int(10)) == '10.0'
assert str(to_int(3.14)) == '3'

[case testBigIntLiteral]
def big_int() -> None:
    a_62_bit = 4611686018427387902
    max_62_bit = 4611686018427387903
    b_63_bit = 4611686018427387904
    c_63_bit = 9223372036854775806
    max_63_bit = 9223372036854775807
    d_64_bit = 9223372036854775808
    max_32_bit = 2147483647
    print(a_62_bit)
    print(max_62_bit)
    print(b_63_bit)
    print(c_63_bit)
    print(max_63_bit)
    print(d_64_bit)
    print(max_32_bit)
[file driver.py]
from native import big_int
big_int()
[out]
4611686018427387902
4611686018427387903
4611686018427387904
9223372036854775806
9223372036854775807
9223372036854775808
2147483647

[case testForIterable]
from typing import Iterable, Dict, Any
def iterate_over_any(a: Any) -> None:
    for element in a:
        print(element)

def iterate_over_iterable(iterable: Iterable[T]) -> None:
    for element in iterable:
        print(element)

def iterate_and_delete(d: Dict[int, int]) -> None:
    for key in d:
        d.pop(key)

def sum_over_values(d: Dict[int, int]) -> int:
    s = 0
    for key in d:
        s = s + d[key]
    return s

def sum_over_even_values(d: Dict[int, int]) -> int:
    s = 0
    for key in d:
        if d[key] % 2:
            continue
        s = s + d[key]
    return s

def sum_over_two_values(d: Dict[int, int]) -> int:
    s = 0
    i = 0
    for key in d:
        if i == 2:
            break
        s = s + d[key]
        i = i + 1
    return s

[file driver.py]
from native import iterate_over_any, iterate_over_iterable, iterate_and_delete, sum_over_values, sum_over_even_values, sum_over_two_values
import traceback
def broken_generator(n):
    num = 0
    while num < n:
        yield num
        num += 1
    raise Exception('Exception Manually Raised')

d = {1:1, 2:2, 3:3, 4:4, 5:5}
print(sum_over_values(d))
print(sum_over_even_values(d))
print(sum_over_two_values(d))

try:
    iterate_over_any(5)
except TypeError:
    traceback.print_exc()
try:
    iterate_over_iterable(broken_generator(5))
except Exception:
    traceback.print_exc()
try:
    iterate_and_delete(d)
except RuntimeError:
    traceback.print_exc()
[out]
Traceback (most recent call last):
  File "tmp/driver.py", line 16, in <module>
    iterate_over_any(5)
  File "tmp/py/native.py", line 3, in iterate_over_any
    for element in a:
TypeError: 'int' object is not iterable
Traceback (most recent call last):
  File "tmp/driver.py", line 20, in <module>
    iterate_over_iterable(broken_generator(5))
  File "tmp/py/native.py", line 7, in iterate_over_iterable
    for element in iterable:
  File "tmp/driver.py", line 8, in broken_generator
    raise Exception('Exception Manually Raised')
Exception: Exception Manually Raised
Traceback (most recent call last):
  File "tmp/driver.py", line 24, in <module>
    iterate_and_delete(d)
  File "tmp/py/native.py", line 11, in iterate_and_delete
    for key in d:
RuntimeError: dictionary changed size during iteration
15
6
3
0
1
2
3
4

[case testNeg]
def neg(x: int) -> int:
    return -x
[file driver.py]
from native import neg
assert neg(5) == -5
assert neg(-5) == 5
assert neg(1073741823) == -1073741823
assert neg(-1073741823) == 1073741823
assert neg(1073741824) == -1073741824
assert neg(-1073741824) == 1073741824
assert neg(2147483647) == -2147483647
assert neg(-2147483647) == 2147483647
assert neg(2147483648) == -2147483648
assert neg(-2147483648) == 2147483648
assert neg(4611686018427387904) == -4611686018427387904
assert neg(-4611686018427387904) == 4611686018427387904
assert neg(9223372036854775807) == -9223372036854775807
assert neg(-9223372036854775807) == 9223372036854775807
assert neg(9223372036854775808) == -9223372036854775808
assert neg(-9223372036854775808) == 9223372036854775808

[case testContinueFor]
def f() -> None:
    for n in range(5):
        continue
[file driver.py]
from native import f
f()

[case testCallableTypes]
from typing import Callable
def absolute_value(x: int) -> int:
    return x if x > 0 else -x

def call_native_function(x: int) -> int:
    return absolute_value(x)

def call_python_function(x: int) -> int:
    return int(x)

def return_float() -> float:
    return 5.0

def return_callable_type() -> Callable[[], float]:
    return return_float

def call_callable_type() -> float:
    f = return_callable_type()
    return f()

def return_passed_in_callable_type(f: Callable[[], float]) -> Callable[[], float]:
    return f

def call_passed_in_callable_type(f: Callable[[], float]) -> float:
    return f()

[file driver.py]
from native import call_native_function, call_python_function, return_float, return_callable_type, call_callable_type, return_passed_in_callable_type, call_passed_in_callable_type
a = call_native_function(1)
b = call_python_function(1)
c = return_callable_type()
d = call_callable_type()
e = return_passed_in_callable_type(return_float)
f = call_passed_in_callable_type(return_float)
assert a == 1
assert b == 1
assert c() == 5.0
assert d == 5.0
assert e() == 5.0
assert f == 5.0

[case testArbitraryLvalues]
from typing import List, Dict, Any

class O(object):
    def __init__(self) -> None:
        self.x = 1

def increment_attr(a: Any) -> Any:
    a.x += 1
    return a

def increment_attr_o(o: O) -> O:
    o.x += 1
    return o

def increment_all_indices(l: List[int]) -> List[int]:
    for i in range(len(l)):
        l[i] += 1
    return l

def increment_all_keys(d: Dict[str, int]) -> Dict[str, int]:
    for k in d:
        d[k] += 1
    return d

[file driver.py]
from native import O, increment_attr, increment_attr_o, increment_all_indices, increment_all_keys

class P(object):
    def __init__(self) -> None:
        self.x = 0

assert increment_attr(P()).x == 1
assert increment_attr_o(O()).x == 2
assert increment_all_indices([1, 2, 3]) == [2, 3, 4]
assert increment_all_keys({'a':1, 'b':2, 'c':3}) == {'a':2, 'b':3, 'c':4}

[case testNestedFunctions]
from typing import Callable

def outer() -> Callable[[], object]:
    def inner() -> object:
        return None
    return inner

def first() -> Callable[[], Callable[[], str]]:
    def second() -> Callable[[], str]:
        def third() -> str:
            return 'third: nested function'
        return third
    return second

def uno(num: float) -> Callable[[str], str]:
    def dos(s: str) -> str:
        return s + '!'
    return dos

def eins(num: float) -> str:
    def zwei(s: str) -> str:
        return s + '?'
    a = zwei('eins')
    b = zwei('zwei')
    return a

def inner() -> str:
    return 'inner: normal function'

def second() -> str:
    return 'second: normal function'

def third() -> str:
    return 'third: normal function'

[file driver.py]
from native import outer, inner, first, uno, eins, second, third
print(outer()())
print(inner())
print(first()()())
print(uno(5.0)('uno'))
print(eins(4.0))
print(second())
print(third())
[out]
None
inner: normal function
third: nested function
uno!
eins?
second: normal function
third: normal function

<<<<<<< HEAD
[case testFreeVars]
from typing import Callable

def a(num: int) -> int:
    def inner() -> int:
        return num
    return inner()

def b() -> int:
    num = 3
    def inner() -> int:
        return num
    return inner()

def c(num: int) -> int:
    x = 1
    y = 2
    def inner() -> int:
        nonlocal x
        x = 3
        return num + x + y
    return inner()

def d() -> int:
    num = 3
    def inner() -> int:
        nonlocal num
        num = 5
        foo = 6
        return num
    return inner() + num

def e() -> int:
    num = 3
    def inner() -> int:
        num = 5
        foo = 6
        return num
    return inner() + num

[file driver.py]
from native import a, b, c, d, e
assert a(3) == 3
assert b() == 3
assert c(3) == 8
assert d() == 10
assert e() == 8

[case testNestedFunctionsInsideClass]
class A:
    def __init__(self, x: int) -> None:
        self.x = x

    def outer(self, num: int) -> int:
        y = 5
        def inner() -> int:
            return self.x + y + num
        return inner()

[file driver.py]
from native import A

assert A(3).outer(4) == 12
=======
[case testMultipleAssignment]
from typing import Tuple, List, Any

def from_tuple(t: Tuple[int, str]) -> List[Any]:
    x, y = t
    return [y, x]

def from_list(l: List[int]) -> List[int]:
    x, y = l
    return [y, x]

def from_any(o: Any) -> List[Any]:
    x, y = o
    return [y, x]
[file driver.py]
from native import from_tuple, from_list, from_any

assert from_tuple((1, 'x')) == ['x', 1]
assert from_list([3, 4]) == [4, 3]
assert from_any('xy') == ['y', 'x']
>>>>>>> 432f259d
<|MERGE_RESOLUTION|>--- conflicted
+++ resolved
@@ -925,7 +925,6 @@
 second: normal function
 third: normal function
 
-<<<<<<< HEAD
 [case testFreeVars]
 from typing import Callable
 
@@ -989,7 +988,7 @@
 from native import A
 
 assert A(3).outer(4) == 12
-=======
+
 [case testMultipleAssignment]
 from typing import Tuple, List, Any
 
@@ -1009,5 +1008,4 @@
 
 assert from_tuple((1, 'x')) == ['x', 1]
 assert from_list([3, 4]) == [4, 3]
-assert from_any('xy') == ['y', 'x']
->>>>>>> 432f259d
+assert from_any('xy') == ['y', 'x']