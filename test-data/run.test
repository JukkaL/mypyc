--- conflicted
+++ resolved
@@ -3253,7 +3253,6 @@
 assert call_any_nested([[1, 1, 1], [1, 1], []]) == 1
 assert call_any_nested([[1, 1, 1], [0, 1], []]) == 0
 
-<<<<<<< HEAD
 [case testAssignModule]
 import a
 assert a.x == 20
@@ -3262,7 +3261,7 @@
 x = 20
 [file driver.py]
 import native
-=======
+
 [case testNoneStuff]
 from typing import Optional
 class A:
@@ -3285,5 +3284,4 @@
 # Catch refcounting failures
 for i in range(10000):
     native.none()
-    native.arg(None)
->>>>>>> 4d5526aa
+    native.arg(None)