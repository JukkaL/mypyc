
[case testCallTrivialFunction]
def f(x: int) -> int:
    return x
[file driver.py]
from native import f
print(f(3))
print(f(-157))
print(f(10**20))
print(f(-10**20))
[out]
3
-157
100000000000000000000
-100000000000000000000

[case testInc]
def inc(x: int) -> int:
    return x + 1
[file driver.py]
from native import inc
print(inc(3))
print(inc(-5))
print(inc(10**20))
[out]
4
-4
100000000000000000001

[case testCount]
def count(n: int) -> int:
    i = 1
    while i <= n:
        i = i + 1
    return i
[file driver.py]
from native import count
print(count(0))
print(count(1))
print(count(5))
[out]
1
2
6

[case testFor]
from typing import List
def count(n: int) -> None:
    for i in range(n):
        print(i)
def list_iter(l: List[int]) -> None:
    for i in l:
        print(i)
[file driver.py]
from native import count, list_iter
count(5)
list_iter(list(reversed(range(5))))
[out]
0
1
2
3
4
4
3
2
1
0

[case testLoopElse]
from typing import Iterator
def run_for_range(n: int) -> None:
    for i in range(n):
        if i == 3:
            break
        print(i)
    else:
        print(n+1)

def run_for_list(n: int) -> None:
    for i in list(range(n)):
        if i == 3:
            break
        print(i)
    else:
        print(n+1)

def run_for_iter(n: int) -> None:
    def identity(x: Iterator[int]) -> Iterator[int]:
        return x
    for i in identity(range(n)):
        if i == 3:
            break
        print(i)
    else:
        print(n+1)

def count(n: int) -> int:
    i = 1
    while i <= n:
        i = i + 1
        if i == 5:
            break
    else:
        i *= -1
    return i

def nested_while() -> int:
    while True:
        while False:
            pass
        else:
            break
    else:
        return -1
    return 0

def nested_for() -> int:
    for x in range(1000):
        for y in [1,2,3]:
            pass
        else:
            break
    else:
        return -1
    return 0

[file driver.py]
from native import run_for_range, run_for_list, run_for_iter, count, nested_while, nested_for
assert nested_while() == 0
assert nested_for() == 0
assert count(0) == -1
assert count(1) == -2
assert count(5) == 5
assert count(6) == 5
run_for_range(3)
run_for_range(5)
print('==')
run_for_list(3)
run_for_list(5)
print('==')
run_for_iter(3)
run_for_iter(5)
[out]
0
1
2
4
0
1
2
==
0
1
2
4
0
1
2
==
0
1
2
4
0
1
2

[case testRecursiveFibonacci]
def fib(n: int) -> int:
    if n <= 1:
        return 1
    else:
        return fib(n - 1) + fib(n - 2)
    return 0  # TODO: This should be unnecessary
[file driver.py]
from native import fib
print(fib(0))
print(fib(1))
print(fib(2))
print(fib(6))
[out]
1
1
2
13

[case testListSum]
from typing import List
def sum(a: List[int], l: int) -> int:
    sum = 0
    i = 0
    while i < l:
        sum = sum + a[i]
        i = i + 1
    return sum
[file driver.py]
from native import sum
print(sum([], 0))
print(sum([3], 1))
print(sum([5, 6, -4], 3))
print(sum([2**128 + 5, -2**127 - 8], 2))
[out]
0
3
7
170141183460469231731687303715884105725

[case testListSet]
from typing import List
def copy(a: List[int], b: List[int], l: int) -> int:
    i = 0
    while i < l:
        a[i] = b[i]
        i = i + 1
    return 0
[file driver.py]
from native import copy
a = [0, '']
copy(a, [-1, 5], 2)
print(1, a)
copy(a, [2**128 + 5, -2**127 - 8], 2)
print(2, a)
[out]
1 [-1, 5]
2 [340282366920938463463374607431768211461, -170141183460469231731687303715884105736]

[case testSieve]
from typing import List

def primes(n: int) -> List[int]:
    a = [1] * (n + 1)
    a[0] = 0
    a[1] = 0
    i = 0
    while i < n:
        if a[i] == 1:
            j = i * i
            while j < n:
                a[j] = 0
                j = j + i
        i = i + 1
    return a
[file driver.py]
from native import primes
print(primes(3))
print(primes(13))
[out]
[[0, 0, 1, 1]
[[0, 0, 1, 1, 0, 1, 0, 1, 0, 0, 0, 1, 0, 1]
-- argh ]]


[case testListAppend]
from typing import List
def f(x: List[int], n: int) -> None:
    x.append(n)
[file driver.py]
from native import f
l = [1, 2]
f(l, 10)
assert l == [1, 2, 10]
f(l, 3)
f(l, 4)
f(l, 5)
assert l == [1, 2, 10, 3, 4, 5]

[case testTrue]
def f() -> bool:
    return True
[file driver.py]
from native import f
print(f())
[out]
True

[case testBoolIf]
def f(x: bool) -> bool:
    if x:
        return False
    else:
        return True
[file driver.py]
from native import f
print(f(True))
print(f(False))
[out]
False
True

[case testTuple]
from typing import Tuple
def f(x: Tuple[int, int]) -> Tuple[int,int]:
    return x
[file driver.py]
from native import f
print(f((1,2)))
[out]
(1, 2)

[case testEmptyTupleFunctionWithTupleType]
from typing import Tuple
def f() -> Tuple[()]:
    return ()
[file driver.py]
from native import f
assert f() == ()

[case testEmptyTupleFunctionWithAnyType]
from typing import Any
def f() -> Any:
    return ()
[file driver.py]
from native import f
assert f() == ()

[case testTupleGet]
from typing import Tuple
def f(x: Tuple[Tuple[int, bool], int]) -> int:
    return x[0][0]
[file driver.py]
from native import f
print(f(((1,True),2)))
[out]
1

[case testTupleGetBoxedInt]
from typing import Tuple
def f(x: Tuple[Tuple[int, bool], int]) -> int:
    return x[0][0]
[file driver.py]
from native import f
big_number = pow(2, 80)
print(f(((big_number,True),2)))
[out]
1208925819614629174706176

[case testNewTuple]
def f() -> int:
    x = (False, 1)
    return x[1]
[file driver.py]
from native import f
print(f())
[out]
1

[case testNewTupleBoxedInt]
def f(y: int) -> int:
    x = (False, y)
    return x[1]
[file driver.py]
from native import f
big_number = pow(2, 80)
print(f(big_number))
[out]
1208925819614629174706176

[case testSequenceTuple]
from typing import List
def f(x: List[int]) -> int:
    return tuple(x)[1]
[file driver.py]
from native import f
print(f([1,2,3,4]))
[out]
2

[case testSequenceTupleLen]
from typing import List
def f(x: List[int]) -> int:
    return len(tuple(x))
[file driver.py]
from native import f
print(f([1,2,3,4]))
[out]
4

[case testSequenceTupleArg]
from typing import Tuple
def f(x: Tuple[int, ...]) -> int:
    return x[1]
[file driver.py]
from native import f
print(f((1,2,3,4)))
[out]
2

[case testFunctionCallWithDefaultArgs]
from typing import Tuple, List
def f(x: int, y: int = 3, s: str = "test") -> Tuple[int, str]:
    def inner() -> int:
        return x + y
    return inner(), s
def g() -> None:
    assert f(2) == (5, "test")
    assert f(s = "123", x = -2) == (1, "123")
[file driver.py]
from native import f, g
g()
assert f(2) == (5, "test")
assert f(s = "123", x = -2) == (1, "123")

[case testMethodCallWithDefaultArgs]
from typing import Tuple, List
class A:
    def f(self, x: int, y: int = 3, s: str = "test") -> Tuple[int, str]:
        def inner() -> int:
            return x + y
        return inner(), s
def g() -> None:
    a = A()
    assert a.f(2) == (5, "test")
    assert a.f(s = "123", x = -2) == (1, "123")
[file driver.py]
from native import A, g
g()
a = A()
assert a.f(2) == (5, "test")
assert a.f(s = "123", x = -2) == (1, "123")

[case testPycall]
import testmodule

def f(x: int) -> int:
    return testmodule.factorial(5)
[file testmodule.py]
def factorial(x: int) -> int:
    if x == 0:
        return 1
    else:
        return x * factorial(x-1)
[file driver.py]
from native import f
print(f(5))
[out]
120

[case testPrint]
import builtins
def f(x: int) -> None:
    builtins.print(5)
[file driver.py]
from native import f
f(5)
[out]
5

[case testOptional]
from typing import Optional

class A: pass

def f(x: Optional[A]) -> Optional[A]:
    return x

def g(x: Optional[A]) -> int:
    if x is None:
        return 1
    if x is not None:
        return 2
    return 3

def h(x: Optional[int], y: Optional[bool]) -> None:
    pass

[file driver.py]
from native import f, g, A
a = A()
assert f(None) is None
assert f(a) is a
assert g(None) == 1
assert g(a) == 2

[case testFromImport]
from testmodule import g

def f(x: int) -> int:
    return g(x)
[file testmodule.py]
def g(x: int) -> int:
    return x + 1
[file driver.py]
from native import f
assert f(1) == 2

[case testStr]
def f() -> str:
    return 'some string'
def g() -> str:
    return 'some\a \v \t \x7f " \n \0string 🐍'
def tostr(x: int) -> str:
    return str(x)
def concat(x: str, y: str) -> str:
    return x + y
def eq(x: str) -> int:
    if x == 'foo':
        return 0
    elif x != 'bar':
        return 1
    return 2

[file driver.py]
from native import f, g, tostr, concat, eq
assert f() == 'some string'
assert g() == 'some\a \v \t \x7f " \n \0string 🐍'
assert tostr(57) == '57'
assert concat('foo', 'bar') == 'foobar'
assert eq('foo') == 0
assert eq('zar') == 1
assert eq('bar') == 2

[case testSets]
from typing import Set, List
def instantiateLiteral() -> Set[int]:
    return {1, 2, 3, 5, 8}

def fromIterator() -> List[Set[int]]:
    x = set([1, 3, 5])
    y = set((1, 3, 5))
    z = set({1: '1', 3: '3', 5: '5'})
    return [x, y, z]

def addIncrementing(s : Set[int]) -> None:
    for a in [1, 2, 3]:
        if a not in s:
            s.add(a)
            return

def replaceWith1(s : Set[int]) -> None:
    s.clear()
    s.add(1)

def remove1(s : Set[int]) -> None:
    s.remove(1)

def discard1(s: Set[int]) -> None:
    s.discard(1)

def pop(s : Set[int]) -> int:
    return s.pop()

[file driver.py]
from native import instantiateLiteral
val = instantiateLiteral()
assert 1 in val
assert 2 in val
assert 3 in val
assert 5 in val
assert 8 in val
assert len(val) == 5
assert val == {1, 2, 3, 5, 8}
s = 0
for i in val:
    s += i
assert s == 19

from native import fromIterator
sets = fromIterator()
for s in sets:
    assert s == {1, 3, 5}

from native import addIncrementing
s = set()
addIncrementing(s)
assert s == {1}
addIncrementing(s)
assert s == {1, 2}
addIncrementing(s)
assert s == {1, 2, 3}

from native import replaceWith1
s = {3, 7, 12}
replaceWith1(s)
assert s == {1}

from native import remove1
import traceback
s = {1, 4, 6}
remove1(s)
assert s == {4, 6}
try:
    remove1(s)
except KeyError as e:
    print(e)

from native import discard1
s = {1, 4, 6}
discard1(s)
assert s == {4, 6}
discard1(s)
assert s == {4, 6}

from native import pop
s = {1, 2, 3}
x = pop(s)
assert len(s) == 2
assert x in [1, 2, 3]
y = pop(s)
assert len(s) == 1
assert y in [1, 2, 3]
assert x != y
z = pop(s)
assert len(s) == 0
assert z in [1, 2, 3]
assert x != z
assert y != z
try:
    w = pop(s)
except KeyError as e:
    print(e)

[out]
1
'pop from an empty set'


[case testDictUpdate]
from typing import Dict
def f(x: int) -> int:
    dict1 = {} # type: Dict[int, int]
    dict1[1] = 1
    dict2 = {} # type: Dict[int, int]
    dict2[x] = 2
    dict1.update(dict2)
    return dict1[1]
[file driver.py]
from native import f
assert f(1) == 2
assert f(2) == 1

[case testPyMethodCall]
from typing import List
def f(x: List[int]) -> int:
    return x.pop()
def g(x: List[int], y: List[int]) -> None:
    x.extend(y)
[file driver.py]
from native import f, g
l = [1, 2]
assert f(l) == 2
g(l, [10])
assert l == [1, 10]
assert f(l) == 10
assert f(l) == 1
g(l, [11, 12])
assert l == [11, 12]

[case testMethodCallWithKeywordArgs]
from typing import Tuple
import testmodule
class A:
    def echo(self, a: int, b: int, c: int) -> Tuple[int, int, int]:
        return a, b, c
def test_native_method_call_with_kwargs() -> None:
    a = A()
    assert a.echo(1, c=3, b=2) == (1, 2, 3)
    assert a.echo(c = 3, a = 1, b = 2) == (1, 2, 3)
def test_module_method_call_with_kwargs() -> None:
    a = testmodule.A()
    assert a.echo(1, c=3, b=2) == (1, 2, 3)
    assert a.echo(c = 3, a = 1, b = 2) == (1, 2, 3)
[file testmodule.py]
from typing import Tuple
class A:
    def echo(self, a: int, b: int, c: int) -> Tuple[int, int, int]:
        return a, b, c
[file driver.py]
import native
native.test_native_method_call_with_kwargs()
native.test_module_method_call_with_kwargs()

[case testException]
from typing import List
def f(x: List[int]) -> None:
    g(x)

def g(x: List[int]) -> bool:
    x[5] = 2
    return True

def r1() -> None:
    q1()

def q1() -> None:
    raise Exception("test")

def r2() -> None:
    q2()

def q2() -> None:
    raise Exception
[file driver.py]
from native import f, r1, r2
import traceback
try:
    f([])
except IndexError:
    traceback.print_exc()
try:
    r1()
except Exception:
    traceback.print_exc()
try:
    r2()
except Exception:
    traceback.print_exc()
[out]
Traceback (most recent call last):
  File "tmp/driver.py", line 4, in <module>
    f([])
  File "tmp/py/native.py", line 3, in f
    g(x)
  File "tmp/py/native.py", line 6, in g
    x[5] = 2
IndexError: list assignment index out of range
Traceback (most recent call last):
  File "tmp/driver.py", line 8, in <module>
    r1()
  File "tmp/py/native.py", line 10, in r1
    q1()
  File "tmp/py/native.py", line 13, in q1
    raise Exception("test")
Exception: test
Traceback (most recent call last):
  File "tmp/driver.py", line 12, in <module>
    r2()
  File "tmp/py/native.py", line 16, in r2
    q2()
  File "tmp/py/native.py", line 19, in q2
    raise Exception
Exception

[case testTryExcept]
from typing import Any
import wrapsys
def g(b: bool) -> None:
    try:
        if b:
            x = [0]
            x[1]
        else:
            raise Exception('hi')
    except:
        print("caught!")

def r(x: int) -> None:
    if x == 0:
        [0][1]
    elif x == 1:
        raise Exception('hi')
    elif x == 2:
        {1: 1}[0]
    elif x == 3:
        a = object()  # type: Any
        a.lol

def f(b: bool) -> None:
    try:
        r(int(b))
    except:
        print(str(wrapsys.exc_info()[1]))
    print(str(wrapsys.exc_info()[1]))

def h() -> None:
    while True:
        try:
            raise Exception('gonna break')
        except:
            print(str(wrapsys.exc_info()[1]))
            break
    print(str(wrapsys.exc_info()[1]))

def i() -> None:
    try:
        r(0)
    except:
        print(type(wrapsys.exc_info()[1]))
        raise

def j(n: int) -> None:
    try:
        r(n)
    except (IndexError, KeyError):
        print("lookup!")
    except AttributeError as e:
        print("attr! --", e)

def k() -> None:
    try:
        r(1)
    except:
        r(0)

def l() -> None:
    try:
        r(0)
    except IndexError:
        try:
            r(2)
        except KeyError as e:
            print("key! --", e)

def m(x: object) -> int:
    try:
        st = id(x)
    except Exception:
        return -1
    return st + 1

[file wrapsys.py]
# This is a gross hack around some limitations of the test system/mypyc.
from typing import Any
import sys
def exc_info() -> Any:
    return sys.exc_info()  # type: ignore

[file driver.py]
import traceback
import sys
from native import g, f, h, i, j, k, l, m
print("== i ==")
try:
    i()
except:
    traceback.print_exc(file=sys.stdout)

print("== k ==")
try:
    k()
except:
    traceback.print_exc(file=sys.stdout)

print("== g ==")
g(True)
g(False)

print("== f ==")
f(True)
f(False)

print("== h ==")
h()

print("== j ==")
j(0)
j(2)
j(3)
try:
    j(1)
except:
    print("out!")

print("== l ==")
l()

m('lol')
[out]
== i ==
<class 'IndexError'>
Traceback (most recent call last):
  File "tmp/driver.py", line 6, in <module>
    i()
  File "tmp/py/native.py", line 42, in i
    r(0)
  File "tmp/py/native.py", line 15, in r
    [0][1]
IndexError: list index out of range
== k ==
Traceback (most recent call last):
  File "tmp/py/native.py", line 57, in k
    r(1)
  File "tmp/py/native.py", line 17, in r
    raise Exception('hi')
Exception: hi

During handling of the above exception, another exception occurred:

Traceback (most recent call last):
  File "tmp/driver.py", line 12, in <module>
    k()
  File "tmp/py/native.py", line 59, in k
    r(0)
  File "tmp/py/native.py", line 15, in r
    [0][1]
IndexError: list index out of range
== g ==
caught!
caught!
== f ==
hi
None
list index out of range
None
== h ==
gonna break
None
== j ==
lookup!
lookup!
attr! -- 'object' object has no attribute 'lol'
out!
== l ==
key! -- 0

[case testTryFinally]
from typing import Any
import wrapsys

def a(b1: bool, b2: int) -> None:
    try:
        if b1:
            raise Exception('hi')
    finally:
        print('finally:', str(wrapsys.exc_info()[1]))
        if b2 == 2:
            return
        if b2 == 1:
            raise Exception('again!')

def b(b1: int, b2: int) -> str:
    try:
        if b1 == 1:
            raise Exception('hi')
        elif b1 == 2:
            [0][1]
        elif b1 == 3:
            return 'try'
    except IndexError:
        print('except')
    finally:
        print('finally:', str(wrapsys.exc_info()[1]))
        if b2 == 2:
            return 'finally'
        if b2 == 1:
            raise Exception('again!')
    return 'outer'

def c() -> str:
    try:
        try:
            return 'wee'
        finally:
            print("out a")
    finally:
        print("out b")


[file wrapsys.py]
# This is a gross hack around some limitations of the test system/mypyc.
from typing import Any
import sys
def exc_info() -> Any:
    return sys.exc_info()  # type: ignore

[file driver.py]
import traceback
import sys
from native import a, b, c

def run(f):
    try:
        x = f()
        if x:
            print("returned:", x)
    except Exception as e:
        print("caught:", type(e).__name__ + ": " + str(e))

print("== a ==")
for i in range(3):
    for b1 in [False, True]:
        run(lambda: a(b1, i))

print("== b ==")
for i in range(4):
    for j in range(3):
        run(lambda: b(i, j))

print("== b ==")
print(c())

[out]
== a ==
finally: None
finally: hi
caught: Exception: hi
finally: None
caught: Exception: again!
finally: hi
caught: Exception: again!
finally: None
finally: hi
== b ==
finally: None
returned: outer
finally: None
caught: Exception: again!
finally: None
returned: finally
finally: hi
caught: Exception: hi
finally: hi
caught: Exception: again!
finally: hi
returned: finally
except
finally: None
returned: outer
except
finally: None
caught: Exception: again!
except
finally: None
returned: finally
finally: None
returned: try
finally: None
caught: Exception: again!
finally: None
returned: finally
== b ==
out a
out b
wee

[case testWith]
from typing import Any
class Thing:
    def __init__(self, x: str) -> None:
        self.x = x
    def __enter__(self) -> str:
        print('enter!', self.x)
        if self.x == 'crash':
            raise Exception('ohno')
        return self.x
    def __exit__(self, x: Any, y: Any, z: Any) -> None:
        print('exit!', self.x, y)

def foo(i: int) -> int:
    with Thing('a') as x:
        print("yooo?", x)
        if i == 0:
            return 10
        elif i == 1:
            raise Exception('exception!')
    return -1

def bar() -> None:
    with Thing('a') as x, Thing('b') as y:
        print("yooo?", x, y)

def baz() -> None:
    with Thing('a') as x, Thing('crash') as y:
        print("yooo?", x, y)

[file driver.py]
from native import foo, bar, baz
assert foo(0) == 10
print('== foo ==')
try:
    foo(1)
except Exception:
    print('caught')
assert foo(2) == -1

print('== bar ==')
bar()

print('== baz ==')
try:
    baz()
except Exception:
    print('caught')

[out]
enter! a
yooo? a
exit! a None
== foo ==
enter! a
yooo? a
exit! a exception!
caught
enter! a
yooo? a
exit! a None
== bar ==
enter! a
enter! b
yooo? a b
exit! b None
exit! a None
== baz ==
enter! a
enter! crash
exit! a ohno
caught

[case testGenericEquality]
def eq(a: object, b: object) -> bool:
    if a == b:
        return True
    else:
        return False
def ne(a: object, b: object) -> bool:
    if a != b:
        return True
    else:
        return False
def f(o: object) -> bool:
    if [1, 2] == o:
        return True
    else:
        return False
[file driver.py]
from native import eq, ne, f
assert eq('xz', 'x' + 'z')
assert not eq('x', 'y')
assert not ne('xz', 'x' + 'z')
assert ne('x', 'y')
assert f([1, 2])
assert not f([2, 2])
assert not f(1)

[case testGenericBinaryOps]
from typing import Any
def add(x: Any, y: Any) -> Any:
    return x + y
def subtract(x: Any, y: Any) -> Any:
    return x - y
def multiply(x: Any, y: Any) -> Any:
    return x * y
def floor_div(x: Any, y: Any) -> Any:
    return x // y
def true_div(x: Any, y: Any) -> Any:
    return x / y
def remainder(x: Any, y: Any) -> Any:
    return x % y
def power(x: Any, y: Any) -> Any:
    return x ** y
def lshift(x: Any, y: Any) -> Any:
    return x << y
def rshift(x: Any, y: Any) -> Any:
    return x >> y
def num_and(x: Any, y: Any) -> Any:
    return x & y
def num_xor(x: Any, y: Any) -> Any:
    return x ^ y
def num_or(x: Any, y: Any) -> Any:
    return x | y
def lt(x: Any, y: Any) -> Any:
    if x < y:
        return True
    else:
        return False
def le(x: Any, y: Any) -> Any:
    if x <= y:
        return True
    else:
        return False
def gt(x: Any, y: Any) -> Any:
    if x > y:
        return True
    else:
        return False
def ge(x: Any, y: Any) -> Any:
    if x >= y:
        return True
    else:
        return False
def contains(x: Any, y: Any) -> Any:
    if x in y:
        return True
    else:
        return False
def identity(x: Any, y: Any) -> Any:
    if x is y:
        return True
    else:
        return False
def disidentity(x: Any, y: Any) -> Any:
    if x is not y:
        return True
    else:
        return False
def not_eq_cond(a: Any, b: Any) -> bool:
    if not (a == b):
        return True
    else:
        return False
def eq2(a: Any, b: Any) -> bool:
    return a == b
def slice1(x: Any) -> Any:
    return x[:]
def slice2(x: Any, y: Any) -> Any:
    return x[y:]
def slice3(x: Any, y: Any) -> Any:
    return x[:y]
def slice4(x: Any, y: Any, z: Any) -> Any:
    return x[y:z]
def slice5(x: Any, y: Any, z: Any, zz: Any) -> Any:
    return x[y:z:zz]
[file driver.py]
from native import *
assert add(5, 6) == 11
assert add('x', 'y') == 'xy'
assert subtract(8, 3) == 5
assert multiply(8, 3) == 24
assert floor_div(8, 3) == 2
assert true_div(7, 2) == 3.5
assert remainder(11, 4) == 3
assert remainder('%.3d', 5) == '005'
assert remainder('%d-%s', (5, 'xy')) == '5-xy'
assert power(3, 4) == 81
assert lshift(5, 3) == 40
assert rshift(41, 3) == 5
assert num_and(99, 56) == 32
assert num_xor(99, 56) == 91
assert num_or(99, 56) == 123
assert lt('a', 'b')
assert not lt('a', 'a')
assert not lt('b', 'a')
assert not gt('a', 'b')
assert not gt('a', 'a')
assert gt('b', 'a')
assert le('a', 'b')
assert le('a', 'a')
assert not le('b', 'a')
assert not ge('a', 'b')
assert ge('a', 'a')
assert ge('b', 'a')
assert contains('x', 'axb')
assert not contains('X', 'axb')
assert contains('x', {'x', 'y'})
a = [1, 3, 5]
assert slice1(a) == a
assert slice1(a) is not a
assert slice2(a, 1) == [3, 5]
assert slice3(a, -1) == [1, 3]
assert slice4(a, 1, -1) == [3]
assert slice5(a, 2, 0, -1) == [5, 3]
o1, o2 = object(), object()
assert identity(o1, o1)
assert not identity(o1, o2)
assert not disidentity(o1, o1)
assert disidentity(o1, o2)
assert eq2('xz', 'x' + 'z')
assert not eq2('x', 'y')
assert not not_eq_cond('xz', 'x' + 'z')
assert not_eq_cond('x', 'y')

[case testGenericMiscOps]
from typing import Any
def neg(x: Any) -> Any:
    return -x
def pos(x: Any) -> Any:
    return +x
def invert(x: Any) -> Any:
    return ~x
def get_item(o: Any, k: Any) -> Any:
    return o[k]
def set_item(o: Any, k: Any, v: Any) -> Any:
    o[k] = v
[file driver.py]
from native import *
assert neg(6) == -6
assert pos(6) == 6
assert invert(6) == -7
d = {'x': 5}
assert get_item(d, 'x') == 5
set_item(d, 'y', 6)
assert d['y'] == 6

[case testAnyAttributeAndMethodAccess]
from typing import Any, List
class C:
    a: int
    def m(self, x: int, a: List[int]) -> int:
        return self.a + x + a[0]
def get_a(x: Any) -> Any:
    return x.a
def set_a(x: Any, y: Any) -> None:
    x.a = y
def call_m(x: Any) -> Any:
    return x.m(1, [3])
[file driver.py]
from native import C, get_a, set_a, call_m
class D:
    def m(self, x, a):
        return self.a + x + a[0]

c = C()
c.a = 6
d = D()
d.a = 2
assert get_a(c) == 6
assert get_a(d) == 2
assert call_m(c) == 10
assert call_m(d) == 6
set_a(c, 5)
assert c.a == 5
set_a(d, 4)
assert d.a == 4
try:
    get_a(object())
except AttributeError:
    pass
else:
    assert False
try:
    call_m(object())
except AttributeError:
    pass
else:
    assert False
try:
    set_a(object(), 5)
except AttributeError:
    pass
else:
    assert False

[case testAnyCall]
from typing import Any
def call(f: Any) -> Any:
    return f(1, 'x')
[file driver.py]
from native import call
def f(x, y):
    return (x, y)
def g(x): pass

assert call(f) == (1, 'x')
for bad in g, 1:
    try:
        call(bad)
    except TypeError:
        pass
    else:
        assert False, bad

[case testFloat]
def assign_and_return_float_sum() -> float:
    f1 = 1.0
    f2 = 2.0
    f3 = 3.0
    return f1 * f2 + f3

def from_int(i: int) -> float:
    return float(i)

def to_int(x: float) -> int:
    return int(x)

[file driver.py]
from native import assign_and_return_float_sum, from_int, to_int
sum = 0.0
for i in range(10):
    sum += assign_and_return_float_sum()
assert sum == 50.0

assert str(from_int(10)) == '10.0'
assert str(to_int(3.14)) == '3'

[case testBytes]
def f(x: bytes) -> bytes:
    return x

def concat(a: bytes, b: bytes) -> bytes:
    return a + b

def eq(a: bytes, b: bytes) -> bool:
    return a == b

def neq(a: bytes, b: bytes) -> bool:
    return a != b

def join() -> bytes:
    seq = (b'1', b'"', b'\xf0')
    return b'\x07'.join(seq)
[file driver.py]
from native import f, concat, eq, neq, join
assert f(b'123') == b'123'
assert f(b'\x07 \x0b " \t \x7f \xf0') == b'\x07 \x0b " \t \x7f \xf0'
assert concat(b'123', b'456') == b'123456'
assert eq(b'123', b'123')
assert not eq(b'123', b'1234')
assert neq(b'123', b'1234')
assert join() == b'1\x07"\x07\xf0'

[case testBigIntLiteral]
def big_int() -> None:
    a_62_bit = 4611686018427387902
    max_62_bit = 4611686018427387903
    b_63_bit = 4611686018427387904
    c_63_bit = 9223372036854775806
    max_63_bit = 9223372036854775807
    d_64_bit = 9223372036854775808
    max_32_bit = 2147483647
    print(a_62_bit)
    print(max_62_bit)
    print(b_63_bit)
    print(c_63_bit)
    print(max_63_bit)
    print(d_64_bit)
    print(max_32_bit)
[file driver.py]
from native import big_int
big_int()
[out]
4611686018427387902
4611686018427387903
4611686018427387904
9223372036854775806
9223372036854775807
9223372036854775808
2147483647

[case testForIterable]
from typing import Iterable, Dict, Any
def iterate_over_any(a: Any) -> None:
    for element in a:
        print(element)

def iterate_over_iterable(iterable: Iterable[T]) -> None:
    for element in iterable:
        print(element)

def iterate_and_delete(d: Dict[int, int]) -> None:
    for key in d:
        d.pop(key)

def sum_over_values(d: Dict[int, int]) -> int:
    s = 0
    for key in d:
        s = s + d[key]
    return s

def sum_over_even_values(d: Dict[int, int]) -> int:
    s = 0
    for key in d:
        if d[key] % 2:
            continue
        s = s + d[key]
    return s

def sum_over_two_values(d: Dict[int, int]) -> int:
    s = 0
    i = 0
    for key in d:
        if i == 2:
            break
        s = s + d[key]
        i = i + 1
    return s

[file driver.py]
from native import iterate_over_any, iterate_over_iterable, iterate_and_delete, sum_over_values, sum_over_even_values, sum_over_two_values
import traceback
def broken_generator(n):
    num = 0
    while num < n:
        yield num
        num += 1
    raise Exception('Exception Manually Raised')

d = {1:1, 2:2, 3:3, 4:4, 5:5}
print(sum_over_values(d))
print(sum_over_even_values(d))
print(sum_over_two_values(d))

try:
    iterate_over_any(5)
except TypeError:
    traceback.print_exc()
try:
    iterate_over_iterable(broken_generator(5))
except Exception:
    traceback.print_exc()
try:
    iterate_and_delete(d)
except RuntimeError:
    traceback.print_exc()
[out]
Traceback (most recent call last):
  File "tmp/driver.py", line 16, in <module>
    iterate_over_any(5)
  File "tmp/py/native.py", line 3, in iterate_over_any
    for element in a:
TypeError: 'int' object is not iterable
Traceback (most recent call last):
  File "tmp/driver.py", line 20, in <module>
    iterate_over_iterable(broken_generator(5))
  File "tmp/py/native.py", line 7, in iterate_over_iterable
    for element in iterable:
  File "tmp/driver.py", line 8, in broken_generator
    raise Exception('Exception Manually Raised')
Exception: Exception Manually Raised
Traceback (most recent call last):
  File "tmp/driver.py", line 24, in <module>
    iterate_and_delete(d)
  File "tmp/py/native.py", line 11, in iterate_and_delete
    for key in d:
RuntimeError: dictionary changed size during iteration
15
6
3
0
1
2
3
4

[case testNeg]
def neg(x: int) -> int:
    return -x
[file driver.py]
from native import neg
assert neg(5) == -5
assert neg(-5) == 5
assert neg(1073741823) == -1073741823
assert neg(-1073741823) == 1073741823
assert neg(1073741824) == -1073741824
assert neg(-1073741824) == 1073741824
assert neg(2147483647) == -2147483647
assert neg(-2147483647) == 2147483647
assert neg(2147483648) == -2147483648
assert neg(-2147483648) == 2147483648
assert neg(4611686018427387904) == -4611686018427387904
assert neg(-4611686018427387904) == 4611686018427387904
assert neg(9223372036854775807) == -9223372036854775807
assert neg(-9223372036854775807) == 9223372036854775807
assert neg(9223372036854775808) == -9223372036854775808
assert neg(-9223372036854775808) == 9223372036854775808

[case testContinueFor]
def f() -> None:
    for n in range(5):
        continue
[file driver.py]
from native import f
f()

[case testCallableTypes]
from typing import Callable
def absolute_value(x: int) -> int:
    return x if x > 0 else -x

def call_native_function(x: int) -> int:
    return absolute_value(x)

def call_python_function(x: int) -> int:
    return int(x)

def return_float() -> float:
    return 5.0

def return_callable_type() -> Callable[[], float]:
    return return_float

def call_callable_type() -> float:
    f = return_callable_type()
    return f()

def return_passed_in_callable_type(f: Callable[[], float]) -> Callable[[], float]:
    return f

def call_passed_in_callable_type(f: Callable[[], float]) -> float:
    return f()

[file driver.py]
from native import call_native_function, call_python_function, return_float, return_callable_type, call_callable_type, return_passed_in_callable_type, call_passed_in_callable_type
a = call_native_function(1)
b = call_python_function(1)
c = return_callable_type()
d = call_callable_type()
e = return_passed_in_callable_type(return_float)
f = call_passed_in_callable_type(return_float)
assert a == 1
assert b == 1
assert c() == 5.0
assert d == 5.0
assert e() == 5.0
assert f == 5.0

[case testKeywordArgs]
from typing import Tuple
import testmodule

def g(a: int, b: int, c: int) -> Tuple[int, int, int]:
    return a, b, c

def test_call_native_function_with_keyword_args() -> None:
    assert g(1, c = 3, b = 2) == (1, 2, 3)
    assert g(c = 3, a = 1, b = 2) == (1, 2, 3)

def test_call_module_function_with_keyword_args() -> None:
    assert testmodule.g(1, c = 3, b = 2) == (1, 2, 3)
    assert testmodule.g(c = 3, a = 1, b = 2) == (1, 2, 3)

def test_call_python_function_with_keyword_args() -> None:
    assert int("11", base=2) == 3
    assert int(base=2, x="11") == 3

def test_call_lambda_function_with_keyword_args() -> None:
    g = testmodule.get_lambda_function()
    assert g(1, c = 3, b = 2) == (1, 2, 3)
    assert g(c = 3, a = 1, b = 2) == (1, 2, 3)

[file testmodule.py]
from typing import Tuple

def g(a: int, b: int, c: int) -> Tuple[int, int, int]:
    return a, b, c

def get_lambda_function():
    return (lambda a, b, c: (a, b, c))

[file driver.py]
import native
native.test_call_native_function_with_keyword_args()
native.test_call_module_function_with_keyword_args()
native.test_call_python_function_with_keyword_args()
native.test_call_lambda_function_with_keyword_args()

[case testStarArgs]
from typing import Tuple

def g(a: int, b: int, c: int) -> Tuple[int, int, int]:
    return a, b, c

def test_star_args() -> None:
    assert g(*[1, 2, 3]) == (1, 2, 3)
    assert g(*(1, 2, 3)) == (1, 2, 3)
    assert g(*(1,), *[2, 3]) == (1, 2, 3)
    assert g(*(), *(1,), *(), *(2,), *(3,), *()) == (1, 2, 3)
    assert g(*range(3)) == (0, 1, 2)

[file driver.py]
import native
native.test_star_args()

[case testStar2Args]
from typing import Tuple

def g(a: int, b: int, c: int) -> Tuple[int, int, int]:
    return a, b, c

def test_star2_args() -> None:
    assert g(**{'a': 1, 'b': 2, 'c': 3}) == (1, 2, 3)
    assert g(**{'c': 3, 'a': 1, 'b': 2}) == (1, 2, 3)
    assert g(b=2, **{'a': 1, 'c': 3}) == (1, 2, 3)

[file driver.py]
import native
native.test_star2_args()

[case testStarAndStar2Args]
from typing import Tuple
def g(a: int, b: int, c: int) -> Tuple[int, int, int]:
    return a, b, c

class C:
    def g(self, a: int, b: int, c: int) -> Tuple[int, int, int]:
        return a, b, c

def test_star_and_star2_args() -> None:
    assert g(1, *(2,), **{'c': 3}) == (1, 2, 3)
    assert g(*[1], **{'b': 2, 'c': 3}) == (1, 2, 3)
    c = C()
    assert c.g(1, *(2,), **{'c': 3}) == (1, 2, 3)
    assert c.g(*[1], **{'b': 2, 'c': 3}) == (1, 2, 3)

[file driver.py]
import native
native.test_star_and_star2_args()

[case testAllTheArgCombinations]
from typing import Tuple
def g(a: int, b: int, c: int, d: int = -1) -> Tuple[int, int, int, int]:
    return a, b, c, d

class C:
    def g(self, a: int, b: int, c: int, d: int = -1) -> Tuple[int, int, int, int]:
        return a, b, c, d

def test_all_the_arg_combinations() -> None:
    assert g(1, *(2,), **{'c': 3}) == (1, 2, 3, -1)
    assert g(*[1], **{'b': 2, 'c': 3, 'd': 4}) == (1, 2, 3, 4)
    c = C()
    assert c.g(1, *(2,), **{'c': 3}) == (1, 2, 3, -1)
    assert c.g(*[1], **{'b': 2, 'c': 3, 'd': 4}) == (1, 2, 3, 4)

[file driver.py]
import native
native.test_all_the_arg_combinations()

[case testArbitraryLvalues]
from typing import List, Dict, Any

class O(object):
    def __init__(self) -> None:
        self.x = 1

def increment_attr(a: Any) -> Any:
    a.x += 1
    return a

def increment_attr_o(o: O) -> O:
    o.x += 1
    return o

def increment_all_indices(l: List[int]) -> List[int]:
    for i in range(len(l)):
        l[i] += 1
    return l

def increment_all_keys(d: Dict[str, int]) -> Dict[str, int]:
    for k in d:
        d[k] += 1
    return d

[file driver.py]
from native import O, increment_attr, increment_attr_o, increment_all_indices, increment_all_keys

class P(object):
    def __init__(self) -> None:
        self.x = 0

assert increment_attr(P()).x == 1
assert increment_attr_o(O()).x == 2
assert increment_all_indices([1, 2, 3]) == [2, 3, 4]
assert increment_all_keys({'a':1, 'b':2, 'c':3}) == {'a':2, 'b':3, 'c':4}

[case testNestedFunctions]
from typing import Callable

def outer() -> Callable[[], object]:
    def inner() -> object:
        return None
    return inner

def first() -> Callable[[], Callable[[], str]]:
    def second() -> Callable[[], str]:
        def third() -> str:
            return 'third: nested function'
        return third
    return second

def uno(num: float) -> Callable[[str], str]:
    def dos(s: str) -> str:
        return s + '!'
    return dos

def eins(num: float) -> str:
    def zwei(s: str) -> str:
        return s + '?'
    a = zwei('eins')
    b = zwei('zwei')
    return a

def inner() -> str:
    return 'inner: normal function'

def second() -> str:
    return 'second: normal function'

def third() -> str:
    return 'third: normal function'

[file driver.py]
from native import outer, inner, first, uno, eins, second, third
print(outer()())
print(inner())
print(first()()())
print(uno(5.0)('uno'))
print(eins(4.0))
print(second())
print(third())
[out]
None
inner: normal function
third: nested function
uno!
eins?
second: normal function
third: normal function

[case testControlFlowExprs]
from typing import Tuple
def foo() -> object:
    print('foo')
    return 'foo'
def bar() -> object:
    print('bar')
    return 'bar'

def f(b: bool) -> Tuple[object, object, object]:
    x = foo() if b else bar()
    y = b or foo()
    z = b and foo()
    return (x, y, z)
def g() -> Tuple[object, object]:
    return (foo() or bar(), foo() and bar())

def nand(p: bool, q: bool) -> bool:
    if not (p and q):
        return True
    return False
[file driver.py]
from native import f, g, nand
assert f(True) == ('foo', True, 'foo')
print()
assert f(False) == ('bar', 'foo', False)
print()
assert g() == ('foo', 'bar')

assert nand(True, True) == False
assert nand(True, False) == True
assert nand(False, True) == True
assert nand(False, False) == True
[out]
foo
foo

bar
foo

foo
foo
bar

[case testMultipleAssignment]
from typing import Tuple, List, Any

def from_tuple(t: Tuple[int, str]) -> List[Any]:
    x, y = t
    return [y, x]

def from_list(l: List[int]) -> List[int]:
    x, y = l
    return [y, x]

def from_any(o: Any) -> List[Any]:
    x, y = o
    return [y, x]
[file driver.py]
from native import from_tuple, from_list, from_any

assert from_tuple((1, 'x')) == ['x', 1]
assert from_list([3, 4]) == [4, 3]
assert from_any('xy') == ['y', 'x']

[case testUnboxTuple]
from typing import List, Tuple

def f(x: List[Tuple[int, int]]) -> int:
    a, b = x[0]
    return a + b
[file driver.py]
from native import f
assert f([(5, 6)]) == 11

[case testModuleTopLevel]
x = 1
print(x)

def f() -> None:
    print(x + 1)

def g() -> None:
    global x
    x = 77

[file driver.py]
import native
native.f()
native.x = 5
native.f()
native.g()
print(native.x)

[out]
1
2
6
77

[case testExceptionAtModuleTopLevel]
from typing import Any

def f(x: int) -> None: pass

y: Any = ''
f(y)

[file driver.py]
import traceback
try:
    import native
except TypeError:
    traceback.print_exc()
else:
    assert False

[out]
Traceback (most recent call last):
  File "tmp/driver.py", line 3, in <module>
    import native
  File "tmp/py/native.py", line 6, in <module>
    f(y)
TypeError: int object expected

[case testComprehensions]
# A list comprehension
l = [str(x) + "     " + str(y) + "   " + str(x*y) for x in range(10)
     if x != 6 if x != 5 for y in range(x) if y*x != 8]

# Test short-circuiting as well
def pred(x: int) -> bool:
    if x > 6:
        raise Exception()
    return x > 3
# If we fail to short-circuit, pred(x) will be called with x=7
# eventually and will raise an exception.
l2 = [x for x in range(10) if x <= 6 if pred(x)]

# A dictionary comprehension
d = {k: k*k for k in range(10) if k != 5 if k != 6}

# A set comprehension
s = {str(x) + "     " + str(y) + "   " + str(x*y) for x in range(10)
     if x != 6 if x != 5 for y in range(x) if y*x != 8}

[file driver.py]
from native import l, l2, d, s
for a in l:
    print(a)
print(tuple(l2))
for k in sorted(d):
    print(k, d[k])
for a in sorted(s):
    print(a)
[out]
1     0   0
2     0   0
2     1   2
3     0   0
3     1   3
3     2   6
4     0   0
4     1   4
4     3   12
7     0   0
7     1   7
7     2   14
7     3   21
7     4   28
7     5   35
7     6   42
8     0   0
8     2   16
8     3   24
8     4   32
8     5   40
8     6   48
8     7   56
9     0   0
9     1   9
9     2   18
9     3   27
9     4   36
9     5   45
9     6   54
9     7   63
9     8   72
(4, 5, 6)
0 0
1 1
2 4
3 9
4 16
7 49
8 64
9 81
1     0   0
2     0   0
2     1   2
3     0   0
3     1   3
3     2   6
4     0   0
4     1   4
4     3   12
7     0   0
7     1   7
7     2   14
7     3   21
7     4   28
7     5   35
7     6   42
8     0   0
8     2   16
8     3   24
8     4   32
8     5   40
8     6   48
8     7   56
9     0   0
9     1   9
9     2   18
9     3   27
9     4   36
9     5   45
9     6   54
9     7   63
9     8   72

[case testMultipleVarsWithLoops]
# Test comprehensions and for loops with multiple index variables
l = [(1, 2, 'a'), (3, 4, 'b'), (5, 6, 'c')]
l2 = [str(a*100+b)+' '+c for a, b, c in l]
l3 = []
for a, b, c in l:
    l3.append(str(a*1000+b)+' '+c)
[file driver.py]
from native import l, l2, l3
for a in l2 + l3:
    print(a)
[out]
102 a
304 b
506 c
1002 a
3004 b
5006 c

[case testDel]
from typing import List
def printDict(dict) -> None:
    l = list(dict.keys()) # type: List[str]
    l.sort()
    for key in l:
        print(key, dict[key])
    print("#########")

def delList() -> None:
    l = [1, 2, 3]
    print(tuple(l))
    del l[1]
    print(tuple(l))

def delDict() -> None:
    d = {"one":1, "two":2}
    printDict(d)
    del d["one"]
    printDict(d)

def delListMultiple() -> None:
    l = [1, 2, 3, 4, 5, 6, 7]
    print(tuple(l))
    del l[1], l[2], l[3]
    print(tuple(l))

def delDictMultiple() -> None:
    d = {"one":1, "two":2, "three":3, "four":4}
    printDict(d)
    del d["two"], d["four"]
    printDict(d)

class Dummy():
    def __init__(self, x: int, y: int) -> None:
        self.x = x
        self.y = y

def delAttribute() -> None:
    dummy = Dummy(1, 2)
    del dummy.x
    try:
        print(dummy.x)
    except AttributeError:
        print("dummy.x successfully deleted")

def delAttributeMultiple() -> None:
    dummy = Dummy(1, 2)
    del dummy.x, dummy.y
    try:
        print(dummy.x)
    except AttributeError:
        print("dummy.x successfully deleted")
    try:
        print(dummy.y)
    except AttributeError:
        print("dummy.y successfully deleted")
[file driver.py]
from native import delList, delDict, delListMultiple, delDictMultiple, delAttribute, delAttributeMultiple
delList()
delDict()
delListMultiple()
delDictMultiple()
delAttribute()
delAttributeMultiple()
[out]
(1, 2, 3)
(1, 3)
one 1
two 2
#########
two 2
#########
(1, 2, 3, 4, 5, 6, 7)
(1, 3, 5, 7)
four 4
one 1
three 3
two 2
#########
one 1
three 3
#########
dummy.x successfully deleted
dummy.x successfully deleted
dummy.y successfully deleted

[case testProperty]
from typing import Callable
from mypy_extensions import trait
class Temperature:
    @property
    def celsius(self) -> float:
        return 5.0 * (self.farenheit - 32.0) / 9.0

    def __init__(self, farenheit: float) -> None:
        self.farenheit = farenheit

    def print_temp(self) -> None:
        print("F:", self.farenheit, "C:", self.celsius)

    @property
    def rankine(self) -> float:
        raise NotImplementedError

class Access:
    @property
    def number_of_accesses(self) -> int:
        self._count += 1
        return self._count
    def __init__(self) -> None:
        self._count = 0

from typing import Callable
class BaseProperty:
    @property
    def doc(self) -> str:
        return "Represents a sequence of values. Updates itself by next, which is a new value."

    @property
    def value(self) -> object:
        return self._incrementer

    @property
    def bad_value(self) -> object:
        return self._incrementer

    @property
    def next(self) -> BaseProperty:
        return BaseProperty(self._incrementer + 1)

    def __init__(self, value: int) -> None:
        self._incrementer = value

class DerivedProperty(BaseProperty):
    @property
    def value(self) -> int:
        return self._incrementer

    @property
    def bad_value(self) -> object:
        return self._incrementer

    def __init__(self, incr_func: Callable[[int], int], value: int) -> None:
        BaseProperty.__init__(self, value)
        self._incr_func = incr_func

    @property
    def next(self) -> DerivedProperty:
        return DerivedProperty(self._incr_func, self._incr_func(self.value))

class AgainProperty(DerivedProperty):
    @property
    def next(self) -> AgainProperty:
        return AgainProperty(self._incr_func, self._incr_func(self._incr_func(self.value)))

    @property
    def bad_value(self) -> int:
        return self._incrementer

def print_first_n(n: int, thing: BaseProperty) -> None:
    vals = []
    cur_thing = thing
    for _ in range(n):
        vals.append(cur_thing.value)
        cur_thing = cur_thing.next
    print ('', vals)

@trait
class Trait:
    @property
    def value(self) -> int:
        return 3

class Printer(Trait):
    def print_value(self) -> None:
        print(self.value)

[file driver.py]
from native import Temperature, Access
import traceback
x = Temperature(32.0)
try:
    print (x.rankine)
except NotImplementedError as e:
    traceback.print_exc()
print (x.celsius)
x.print_temp()

y = Temperature(212.0)
print (y.celsius)
y.print_temp()

z = Access()
print (z.number_of_accesses)
print (z.number_of_accesses)
print (z.number_of_accesses)
print (z.number_of_accesses)

from native import BaseProperty, DerivedProperty, AgainProperty, print_first_n
a = BaseProperty(7)
b = DerivedProperty((lambda x: x // 2 if (x % 2 == 0) else 3 * x + 1), 7)
c = AgainProperty((lambda x: x // 2 if (x % 2 == 0) else 3 * x + 1), 7)

def py_print_first_n(n: int, thing: BaseProperty) -> None:
    vals = []
    cur_thing = thing
    for _ in range(n):
        vals.append(cur_thing.value)
        cur_thing = cur_thing.next
    print ('', vals)

py_print_first_n(20, a)
py_print_first_n(20, b)
py_print_first_n(20, c)

print(a.next.next.next.bad_value)
print(b.next.next.next.bad_value)
print(c.next.next.next.bad_value)

print_first_n(20, a)
print_first_n(20, b)
print_first_n(20, c)

print (a.doc)
print (b.doc)
print (c.doc)

from native import Printer
Printer().print_value()
print (Printer().value)
[out]
Traceback (most recent call last):
  File "tmp/driver.py", line 5, in <module>
    print (x.rankine)
  File "tmp/py/native.py", line 16, in rankine
    raise NotImplementedError
NotImplementedError
0.0
F: 32.0 C: 0.0
100.0
F: 212.0 C: 100.0
1
2
3
4
 [7, 8, 9, 10, 11, 12, 13, 14, 15, 16, 17, 18, 19, 20, 21, 22, 23, 24, 25, 26]
 [7, 22, 11, 34, 17, 52, 26, 13, 40, 20, 10, 5, 16, 8, 4, 2, 1, 4, 2, 1]
 [7, 11, 17, 26, 40, 10, 16, 4, 1, 2, 4, 1, 2, 4, 1, 2, 4, 1, 2, 4]
10
34
26
 [7, 8, 9, 10, 11, 12, 13, 14, 15, 16, 17, 18, 19, 20, 21, 22, 23, 24, 25, 26]
 [7, 22, 11, 34, 17, 52, 26, 13, 40, 20, 10, 5, 16, 8, 4, 2, 1, 4, 2, 1]
 [7, 11, 17, 26, 40, 10, 16, 4, 1, 2, 4, 1, 2, 4, 1, 2, 4, 1, 2, 4]
Represents a sequence of values. Updates itself by next, which is a new value.
Represents a sequence of values. Updates itself by next, which is a new value.
Represents a sequence of values. Updates itself by next, which is a new value.
3
3

[case testNativeIndex]
from typing import Any
class Item:
    def __init__(self, value: str) -> None:
        self.value = value

class NonBoxedThing:
    def __getitem__(self, index: Item) -> Item:
        return Item("2 * " + index.value + " + 1")

class BoxedThing:
    def __getitem__(self, index: int) -> int:
        return 2 * index + 1

def index_into(x : Any, y : Any) -> Any:
    return x[y]

def internal_index_into() -> None:
    x = BoxedThing()
    print (x[3])
    y = NonBoxedThing()
    z = Item("3")
    print(y[z].value)

[file driver.py]
from native import Item, BoxedThing, NonBoxedThing, index_into, internal_index_into
x = BoxedThing()
y = 3
print(x[y], index_into(x, y))

z = NonBoxedThing()
w = Item("3")
print(z[w].value, index_into(z, w).value)

internal_index_into()
[out]
7 7
2 * 3 + 1 2 * 3 + 1
7
2 * 3 + 1

[case testTypeAlias]
from typing import Tuple, List, Dict, NewType, NamedTuple
class A:
    pass

T = List[A]
U = List[Tuple[int, str]]
Z = List[List[int]]
D = Dict[int, List[int]]
N = NewType('N', int)
G = Tuple[int, str]
def foo(x: N) -> int:
    return x
foo(N(10))
z = N(10)
Lol = NamedTuple('Lol', (('a', int), ('b', T)))
x = Lol(1, [])
def take_lol(x: Lol) -> int:
    return x.a

[file driver.py]
from native import *
print(T, U, Z, D)
print(x)
print(z)
print(take_lol(x))
[out]
typing.List[native.A] typing.List[typing.Tuple[int, str]] typing.List[typing.List[int]] typing.Dict[int, typing.List[int]]
Lol(a=1, b=[])
10
1

[case testTupleAttr]
from typing import Tuple
class C:
    b: Tuple[Tuple[Tuple[int, int], int], int, str, object]
def f() -> None:
    c = C()
    c.b = (((1, 2), 2), 1, 'hi', 'hi2')
    print(c.b)

def g() -> None:
    try:
        h()
    except Exception:
        print('caught the exception')

def h() -> Tuple[Tuple[Tuple[int, int], int], int, str, object]:
    raise Exception('Intentional exception')
[file driver.py]
from native import f, g
f()
g()
[out]
(((1, 2), 2), 1, 'hi', 'hi2')
caught the exception

[case testUnion]
from typing import Union

class A:
    def __init__(self, x: int) -> None:
        self.x = x
    def f(self, y: int) -> int:
        return y + self.x

class B:
    def __init__(self, x: object) -> None:
        self.x = x
    def f(self, y: object) -> object:
        return y

def f(x: Union[A, str]) -> object:
    if isinstance(x, A):
        return x.x
    else:
        return x + 'x'

def g(x: int) -> Union[A, int]:
    if x == 0:
        return A(1)
    else:
        return x + 1

def get(x: Union[A, B]) -> object:
    return x.x

def call(x: Union[A, B]) -> object:
    return x.f(5)

[file driver.py]
from native import A, B, f, g, get, call
assert f('a') == 'ax'
assert f(A(4)) == 4
assert isinstance(g(0), A)
assert g(2) == 3
assert get(A(5)) == 5
assert get(B('x')) == 'x'
assert call(A(4)) == 9
assert call(B('x')) == 5
try:
    f(1)
except TypeError:
    pass
else:
    assert False

[case testYield]
from typing import Generator, Iterable, Union
def yield_three_times() -> Iterable[int]:
    yield 1
    yield 2
    yield 3

def yield_twice_and_return() -> Generator[int, None, int]:
    yield 1
    yield 2
    return 4
    yield 3

def yield_while_loop() -> Generator[int, None, int]:
    i = 0
    while i < 5:
        if i == 3:
            return i
        yield i
        i += 1
    return -1

def yield_for_loop() -> Iterable[int]:
    l = [i for i in range(3)]
    for i in l:
        yield i

    d = {k: None for k in range(3)}
    for k in d:
        yield k

    for i in range(3):
        yield i

    for i in range(three()):
        yield i

def yield_with_except() -> Generator[int, None, None]:
    yield 10
    try:
        return
    except:
        print('Caught exception inside generator function')

def complex_yield(a: int, b: str, c: float) -> Generator[Union[str, int], None, float]:
    x = 2
    while x < a:
        if x % 2 == 0:
            dummy_var = 1
            yield str(x) + ' ' + b
            dummy_var = 1
        else:
            dummy_var = 1
            yield x
            dummy_var = 1
        x += 1
    return c

def three() -> int:
    return 3

class A(object):
    def __init__(self, x: int) -> None:
        self.x = x

    def generator(self) -> Iterable[int]:
        yield self.x

[file driver.py]
from native import yield_three_times, yield_twice_and_return, yield_while_loop, yield_for_loop, yield_with_except, complex_yield, A

def get_stop_iteration_val(g):
    try:
        next(g)
    except StopIteration as e:
        return e.value

generator = yield_three_times()
assert next(generator) == 1
assert next(generator) == 2
assert next(generator) == 3
assert get_stop_iteration_val(generator) is None

generator = yield_twice_and_return()
assert next(generator) == 1
assert next(generator) == 2
assert get_stop_iteration_val(generator) == 4
assert get_stop_iteration_val(generator) is None

generator = yield_while_loop()
assert next(generator) == 0
assert next(generator) == 1
assert next(generator) == 2
assert get_stop_iteration_val(generator) == 3
assert get_stop_iteration_val(generator) is None

generator = yield_for_loop()
for i in range(4):
    assert next(generator) == 0
    assert next(generator) == 1
    assert next(generator) == 2
assert get_stop_iteration_val(generator) is None

generator = yield_with_except()
assert next(generator) == 10
assert get_stop_iteration_val(generator) is None

generator = complex_yield(5, 'foo', 1.0)
assert next(generator) == '2 foo'
assert next(generator) == 3
assert next(generator) == '4 foo'
assert get_stop_iteration_val(generator) == 1.0
assert get_stop_iteration_val(generator) is None

generator = A(0).generator()
assert next(generator) == 0
assert get_stop_iteration_val(generator) is None

for i in yield_twice_and_return():
    print(i)

for i in yield_while_loop():
    print(i)

[out]
1
2
0
1
2

[case testYieldTryFinallyWith]
from typing import Generator, Any

class Thing:
    def __init__(self, x: str) -> None:
        self.x = x
    def __enter__(self) -> str:
        print('enter!', self.x)
        if self.x == 'crash':
            raise Exception('ohno')
        return self.x
    def __exit__(self, x: Any, y: Any, z: Any) -> None:
        print('exit!', self.x, y)

def yield_try_finally() -> Generator[int, None, str]:
    try:
        yield 1
        yield 2
        return 'lol'
    except Exception:
        raise
    finally:
        print('goodbye!')

def yield_with(i: int) -> Generator[int, None, int]:
    with Thing('a') as x:
        yield 1
        print("yooo?", x)
        if i == 0:
            yield 2
            return 10
        elif i == 1:
            raise Exception('exception!')
    return -1

[file driver.py]
from typing import Generator, Tuple, TypeVar, Sequence, Union
from native import yield_try_finally, yield_with

T = TypeVar('T')
U = TypeVar('U')

def run_generator(gen: Generator[T, None, U],
                  p: bool = False) -> Tuple[Sequence[T], Union[U, str]]:
    res = []
    while True:
        try:
            val = next(gen)
        except StopIteration as e:
            return (tuple(res), e.value)
        except BaseException as e:
            return (tuple(res), str(e))
        if p:
            print(val)
        res.append(val)

print(run_generator(yield_try_finally(), True))
print(run_generator(yield_with(0), True))
print(run_generator(yield_with(1), True))
[out]
1
2
goodbye!
((1, 2), 'lol')
enter! a
1
yooo? a
2
exit! a None
((1, 2), 10)
enter! a
1
yooo? a
exit! a exception!
<<<<<<< HEAD
((1,), Exception('exception!',))

[case testYieldNestedRun]
from typing import Callable, Generator

# def normal(a: int, b: float) -> Callable:
#     def generator(x: int, y: str) -> Generator:
#         yield a
#         yield b
#         yield x
#         yield y
#     return generator

def generator(a: int) -> Generator:
    def normal(x: int) -> int:
        return a + x

    for i in range(3):
        yield normal(i)

[file driver.py]
from native import normal

g = normal(1, 2.0)(3, '4.00')
assert next(g) == 1
assert next(g) == 2.0
assert next(g) == 3
assert next(g) == '4.00'
try:
    next(g)
except StopIteration as e:
    assert e.value is None
=======
((1,), 'exception!')
>>>>>>> 889a848c
<|MERGE_RESOLUTION|>--- conflicted
+++ resolved
@@ -2649,7 +2649,6 @@
 1
 yooo? a
 exit! a exception!
-<<<<<<< HEAD
 ((1,), Exception('exception!',))
 
 [case testYieldNestedRun]
@@ -2681,7 +2680,4 @@
 try:
     next(g)
 except StopIteration as e:
-    assert e.value is None
-=======
-((1,), 'exception!')
->>>>>>> 889a848c
+    assert e.value is None