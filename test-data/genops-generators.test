--- conflicted
+++ resolved
@@ -1192,23 +1192,14 @@
     normal, r1 :: object
     r2, r3 :: int
 L0:
-<<<<<<< HEAD
-    r0 = self.__mypyc_env__
+    r0 = __mypyc_self__.__mypyc_env__
     r1 = r0.normal
     normal = r1
     r2 = r0.a
     r3 = r2 + x :: int
     return r3
-def generator__gen.__mypyc_generator_helper__(self, type, value, traceback):
-    self :: generator__gen
-=======
-    r0 = __mypyc_self__.__mypyc_env__
-    r1 = r0.a
-    r2 = r1 + x :: int
-    return r2
 def generator__gen.__mypyc_generator_helper__(__mypyc_self__, type, value, traceback):
     __mypyc_self__ :: generator__gen
->>>>>>> 3183c925
     type, value, traceback :: object
     r0 :: generator__env
     r1 :: int
@@ -1476,8 +1467,7 @@
     r7 :: int
     r8 :: bool
 L0:
-<<<<<<< HEAD
-    r0 = self.__mypyc_env__
+    r0 = __mypyc_self__.__mypyc_env__
     r1 = r0.generator
     generator = r1
     r2 = generator_normal_env()
@@ -1488,17 +1478,6 @@
     r7 = 0
     r2.__mypyc_next_label__ = r7; r8 = is_error
     return r5
-=======
-    r0 = __mypyc_self__.__mypyc_env__
-    r1 = generator_normal_env()
-    r1.__mypyc_env__ = r0; r2 = is_error
-    r1.x = x; r3 = is_error
-    r4 = generator_normal_gen()
-    r4.__mypyc_env__ = r1; r5 = is_error
-    r6 = 0
-    r1.__mypyc_next_label__ = r6; r7 = is_error
-    return r4
->>>>>>> 3183c925
 def normal(a):
     a :: int
     r0 :: normal__env
@@ -1511,15 +1490,9 @@
     r0.a = a; r1 = is_error
     r2 = generator_normal_obj()
     r2.__mypyc_env__ = r0; r3 = is_error
-<<<<<<< HEAD
     r0.generator = r2; r4 = is_error
     r5 = r0.generator
     return r5
-def inner_triple_generator_obj.__call__(self):
-    self :: inner_triple_generator_obj
-=======
-    generator = r2
-    return generator
 def generator_triple_obj.__get__(__mypyc_self__, instance, owner):
     __mypyc_self__, instance, owner :: object
     r0 :: None
@@ -1550,7 +1523,6 @@
     return r2
 def inner_triple_generator_obj.__call__(__mypyc_self__):
     __mypyc_self__ :: inner_triple_generator_obj
->>>>>>> 3183c925
     r0 :: generator_triple_env
     r1 :: triple__env
     inner, r2 :: object
@@ -1560,7 +1532,6 @@
 L0:
     r0 = __mypyc_self__.__mypyc_env__
     r1 = r0.__mypyc_env__
-<<<<<<< HEAD
     r2 = r0.inner
     inner = r2
     r3 = r0.x
@@ -1569,18 +1540,8 @@
     r0.x = r5; r6 = is_error
     r7 = r0.x
     return r7
-def generator_triple_gen.__mypyc_generator_helper__(self, type, value, traceback):
-    self :: generator_triple_gen
-=======
-    r2 = r0.x
-    r3 = 1
-    r4 = r2 += r3 :: int
-    r0.x = r4; r5 = is_error
-    r6 = r0.x
-    return r6
 def generator_triple_gen.__mypyc_generator_helper__(__mypyc_self__, type, value, traceback):
     __mypyc_self__ :: generator_triple_gen
->>>>>>> 3183c925
     type, value, traceback :: object
     r0 :: generator_triple_env
     r1 :: int
@@ -1707,8 +1668,7 @@
     r6 :: int
     r7 :: bool
 L0:
-<<<<<<< HEAD
-    r0 = self.__mypyc_env__
+    r0 = __mypyc_self__.__mypyc_env__
     r1 = r0.generator
     generator = r1
     r2 = generator_triple_env()
@@ -1718,16 +1678,6 @@
     r6 = 0
     r2.__mypyc_next_label__ = r6; r7 = is_error
     return r4
-=======
-    r0 = __mypyc_self__.__mypyc_env__
-    r1 = generator_triple_env()
-    r1.__mypyc_env__ = r0; r2 = is_error
-    r3 = generator_triple_gen()
-    r3.__mypyc_env__ = r1; r4 = is_error
-    r5 = 0
-    r1.__mypyc_next_label__ = r5; r6 = is_error
-    return r3
->>>>>>> 3183c925
 def triple():
     r0 :: triple__env
     r1 :: generator_triple_obj
