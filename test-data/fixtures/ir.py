# These builtins stubs are used implicitly in AST to IR generation
# test cases.

from typing import (
    TypeVar, Generic, List, Iterator, Iterable, Sized, Dict, Optional, Tuple, Any,
    overload, Mapping, Union, Callable
)

T = TypeVar('T')
S = TypeVar('S')
K = TypeVar('K') # for keys in mapping
V = TypeVar('V') # for values in mapping

class object:
    def __init__(self) -> None: pass
    def __eq__(self, x: object) -> bool: pass
    def __ne__(self, x: object) -> bool: pass

class type:
    def __init__(self, o: object) -> None: ...

class ellipsis: pass

# Primitive types are special in generated code.

class int:
    def __init__(self, x: object, base: int = 10) -> None: pass
    def __add__(self, n: int) -> int: pass
    def __sub__(self, n: int) -> int: pass
    def __mul__(self, n: int) -> int: pass
    def __floordiv__(self, x: int) -> int: pass
    def __mod__(self, x: int) -> int: pass
    def __neg__(self) -> int: pass
    def __pos__(self) -> int: pass
    def __eq__(self, n: object) -> bool: pass
    def __ne__(self, n: object) -> bool: pass
    def __lt__(self, n: int) -> bool: pass
    def __gt__(self, n: int) -> bool: pass
    def __le__(self, n: int) -> bool: pass
    def __ge__(self, n: int) -> bool: pass

class str:
    def __init__(self, x: object) -> None: pass
    def __add__(self, x: str) -> str: pass
    def __eq__(self, x: object) -> bool: pass
    def __ne__(self, x: object) -> bool: pass
    def join(self, x: Iterable[str]) -> str: pass

class float:
    def __init__(self, x: object) -> None: pass
    def __add__(self, n: float) -> float: pass
    def __sub__(self, n: float) -> float: pass
    def __mul__(self, n: float) -> float: pass
    def __truediv__(self, n: float) -> float: pass

class bytes:
    def __init__(self, x: object) -> None: pass
    def __add__(self, x: object) -> bytes: pass
    def __eq__(self, x:object) -> bool:pass
    def __ne__(self, x: object) -> bool: pass
    def join(self, x: Iterable[object]) -> bytes: pass

class bool: pass

class tuple(Generic[T], Sized):
    def __init__(self, i: Iterable[T]) -> None: pass
    def __getitem__(self, i: int) -> T: pass
    def __len__(self) -> int: pass

class function: pass

class list(Generic[T], Iterable[T], Sized):
    def __init__(self, i: Optional[Iterable[T]] = None) -> None: pass
    @overload
    def __getitem__(self, i: int) -> T: ...
    @overload
    def __getitem__(self, s: slice) -> List[T]: ...
    def __setitem__(self, i: int, o: T) -> None: pass
    def __delitem__(self, i: int) -> None: pass
    def __mul__(self, i: int) -> List[T]: pass
    def __rmul__(self, i: int) -> List[T]: pass
    def __iter__(self) -> Iterator[T]: pass
    def __len__(self) -> int: pass
    def append(self, x: T) -> None: pass
    def pop(self) -> T: pass
    def extend(self, l: Iterable[T]) -> None: pass
    def insert(self, i: int, x: T) -> None: pass
    def sort(self) -> None: pass

class dict(Mapping[K, V]):
    def __getitem__(self, key: K) -> V: pass
    def __setitem__(self, k: K, v: V) -> None: pass
    def __delitem__(self, k: K) -> None: pass
    def __contains__(self, item: object) -> bool: pass
    def __iter__(self) -> Iterator[K]: pass
    def __len__(self) -> int: pass
    def update(self, a: Mapping[K, V]) -> None: pass
    def pop(self, x: int) -> K: pass
    def keys(self) -> List[K]: pass

class set(Generic[T]):
    def __init__(self, i: Optional[Iterable[T]] = None) -> None: pass
    def __iter__(self) -> Iterator[T]: pass
    def __len__(self) -> int: pass
    def add(self, x: T) -> None: pass
    def remove(self, x: T) -> None: pass
    def discard(self, x: T) -> None: pass
    def clear(self) -> None: pass
    def pop(self) -> T: pass

class slice: pass

class property:
    def __init__(self, fget: Optional[Callable[[Any], Any]] = ...,
                 fset: Optional[Callable[[Any, Any], None]] = ...,
                 fdel: Optional[Callable[[Any], None]] = ...,
                 doc: Optional[str] = ...) -> None: ...
    def getter(self, fget: Callable[[Any], Any]) -> property: ...
    def setter(self, fset: Callable[[Any, Any], None]) -> property: ...
    def deleter(self, fdel: Callable[[Any], None]) -> property: ...
    def __get__(self, obj: Any, type: Optional[type] = ...) -> Any: ...
    def __set__(self, obj: Any, value: Any) -> None: ...
    def __delete__(self, obj: Any) -> None: ...
    def fget(self) -> Any: ...
    def fset(self, value: Any) -> None: ...
    def fdel(self) -> None: ...

class BaseException: pass

class Exception(BaseException):
    def __init__(self, message: Optional[str] = None) -> None: pass

class AttributeError(Exception): pass

class LookupError(Exception): pass

class KeyError(LookupError): pass

class IndexError(LookupError): pass

class RuntimeError(Exception): pass

class NotImplementedError(RuntimeError): pass


def id(o: object) -> int: pass
def len(o: Sized) -> int: pass
def print(*object) -> None: pass
def range(x: int) -> Iterator[int]: pass
def isinstance(x: object, t: object) -> bool: pass
<<<<<<< HEAD
def next(i: Iterator[T]) -> T: pass
=======

# Dummy definitions.
class classmethod: pass
class staticmethod: pass
>>>>>>> f00823a6
<|MERGE_RESOLUTION|>--- conflicted
+++ resolved
@@ -148,11 +148,8 @@
 def print(*object) -> None: pass
 def range(x: int) -> Iterator[int]: pass
 def isinstance(x: object, t: object) -> bool: pass
-<<<<<<< HEAD
 def next(i: Iterator[T]) -> T: pass
-=======
 
 # Dummy definitions.
 class classmethod: pass
-class staticmethod: pass
->>>>>>> f00823a6
+class staticmethod: pass