# These builtins stubs are used implicitly in AST to IR generation
# test cases.

from typing import (
    TypeVar, Generic, List, Iterator, Iterable, Sized, Dict, Optional, Tuple, Any,
<<<<<<< HEAD
    overload, Callable
=======
    overload, Mapping, Union
>>>>>>> 0d30fdf4
)

T = TypeVar('T')
S = TypeVar('S')
K = TypeVar('K') # for keys in mapping
V = TypeVar('V') # for values in mapping

class object:
    def __init__(self) -> None: pass
    def __eq__(self, x: object) -> bool: pass
    def __ne__(self, x: object) -> bool: pass

class type:
    def __init__(self, o: object) -> None: ...

class ellipsis: pass

# Primitive types are special in generated code.

class int:
    def __init__(self, x: object, base: int = 10) -> None: pass
    def __add__(self, n: int) -> int: pass
    def __sub__(self, n: int) -> int: pass
    def __mul__(self, n: int) -> int: pass
    def __floordiv__(self, x: int) -> int: pass
    def __mod__(self, x: int) -> int: pass
    def __neg__(self) -> int: pass
    def __pos__(self) -> int: pass
    def __eq__(self, n: object) -> bool: pass
    def __ne__(self, n: object) -> bool: pass
    def __lt__(self, n: int) -> bool: pass
    def __gt__(self, n: int) -> bool: pass
    def __le__(self, n: int) -> bool: pass
    def __ge__(self, n: int) -> bool: pass

class str:
    def __init__(self, x: object) -> None: pass
    def __add__(self, x: str) -> str: pass
    def __eq__(self, x: object) -> bool: pass
    def __ne__(self, x: object) -> bool: pass
    def join(self, x: Iterable[str]) -> str: pass

class float:
    def __init__(self, x: object) -> None: pass
    def __add__(self, n: float) -> float: pass
    def __sub__(self, n: float) -> float: pass
    def __mul__(self, n: float) -> float: pass
    def __truediv__(self, n: float) -> float: pass

class bytes:
    def __init__(self, x: object) -> None: pass
    def __add__(self, x: object) -> bytes: pass
    def __eq__(self, x:object) -> bool:pass
    def __ne__(self, x: object) -> bool: pass
    def join(self, x: Iterable[object]) -> bytes: pass

class bool: pass

class tuple(Generic[T], Sized):
    def __init__(self, i: Iterable[T]) -> None: pass
    def __getitem__(self, i: int) -> T: pass
    def __len__(self) -> int: pass

class function: pass

class list(Generic[T], Iterable[T], Sized):
    def __init__(self, i: Optional[Iterable[T]] = None) -> None: pass
    def __getitem__(self, i: int) -> T: pass
    def __setitem__(self, i: int, o: T) -> None: pass
    def __delitem__(self, i: int) -> None: pass
    def __mul__(self, i: int) -> List[T]: pass
    def __rmul__(self, i: int) -> List[T]: pass
    def __iter__(self) -> Iterator[T]: pass
    def __len__(self) -> int: pass
    def append(self, x: T) -> None: pass
    def pop(self) -> T: pass
    def extend(self, l: Iterable[T]) -> None: pass
    def insert(self, i: int, x: T) -> None: pass
    def sort(self) -> None: pass

class dict(Mapping[K, V]):
    def __getitem__(self, key: K) -> V: pass
    def __setitem__(self, k: K, v: V) -> None: pass
    def __delitem__(self, k: K) -> None: pass
    def __contains__(self, item: object) -> bool: pass
    def __iter__(self) -> Iterator[K]: pass
    def __len__(self) -> int: pass
    def update(self, a: Mapping[K, V]) -> None: pass
    def pop(self, x: int) -> K: pass
    def keys(self) -> List[K]: pass

class set(Generic[T]):
    def __init__(self, i: Optional[Iterable[T]] = None) -> None: pass
    def __iter__(self) -> Iterator[T]: pass
    def __len__(self) -> int: pass
    def add(self, x: T) -> None: pass
    def remove(self, x: T) -> None: pass
    def discard(self, x: T) -> None: pass
    def clear(self) -> None: pass
    def pop(self) -> T: pass

class slice: pass

class property:
    def __init__(self, fget: Optional[Callable[[Any], Any]] = ...,
                 fset: Optional[Callable[[Any, Any], None]] = ...,
                 fdel: Optional[Callable[[Any], None]] = ...,
                 doc: Optional[str] = ...) -> None: ...
    def getter(self, fget: Callable[[Any], Any]) -> property: ...
    def setter(self, fset: Callable[[Any, Any], None]) -> property: ...
    def deleter(self, fdel: Callable[[Any], None]) -> property: ...
    def __get__(self, obj: Any, type: Optional[type] = ...) -> Any: ...
    def __set__(self, obj: Any, value: Any) -> None: ...
    def __delete__(self, obj: Any) -> None: ...
    def fget(self) -> Any: ...
    def fset(self, value: Any) -> None: ...
    def fdel(self) -> None: ...

class BaseException: pass

class Exception(BaseException):
    def __init__(self, message: Optional[str] = None) -> None: pass

class AttributeError(Exception): pass

class LookupError(Exception): pass

class KeyError(LookupError): pass

class IndexError(LookupError): pass

class RuntimeError(Exception): pass

class NotImplementedError(RuntimeError): pass


def id(o: object) -> int: pass
def len(o: Sized) -> int: pass
def print(*object) -> None: pass
def range(x: int) -> Iterator[int]: pass
def isinstance(x: object, t: object) -> bool: pass<|MERGE_RESOLUTION|>--- conflicted
+++ resolved
@@ -3,11 +3,7 @@
 
 from typing import (
     TypeVar, Generic, List, Iterator, Iterable, Sized, Dict, Optional, Tuple, Any,
-<<<<<<< HEAD
-    overload, Callable
-=======
-    overload, Mapping, Union
->>>>>>> 0d30fdf4
+    overload, Mapping, Union, Callable
 )
 
 T = TypeVar('T')
