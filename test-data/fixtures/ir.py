--- conflicted
+++ resolved
@@ -79,11 +79,8 @@
     def append(self, x: T) -> None: pass
     def pop(self) -> T: pass
     def extend(self, l: Iterable[T]) -> None: pass
-<<<<<<< HEAD
     def insert(self, i: int, x: T) -> None: pass
-=======
     def sort(self) -> None: pass
->>>>>>> 36ce968d
 
 class dict(Generic[T, S]):
     def __getitem__(self, x: T) -> S: pass
