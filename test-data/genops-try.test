--- conflicted
+++ resolved
@@ -32,20 +32,12 @@
     r8 = getattr r6, r7
     r9 = py_call(r8, r5)
     r10 = cast(None, r9)
-<<<<<<< HEAD
 L3: (handler for L2)
     restore_exc_info r4
     r11 = no_err_occurred
 L4:
     r12 = None
     return r12
-=======
-L3:
-    clear_exc_info
-L4:
-    r11 = None
-    return r11
->>>>>>> fabb927a
 
 [case testTryExcept2]
 def g(b: bool) -> None:
@@ -93,20 +85,12 @@
     r10 = getattr r8, r9
     r11 = py_call(r10, r7)
     r12 = cast(None, r11)
-<<<<<<< HEAD
 L6: (handler for L5)
     restore_exc_info r6
     r13 = no_err_occurred
 L7:
     r14 = None
     return r14
-=======
-L6:
-    clear_exc_info
-L7:
-    r13 = None
-    return r13
->>>>>>> fabb927a
 
 [case testTryExcept3]
 def g() -> None:
@@ -165,7 +149,6 @@
     r14 = getattr r12, r13
     r15 = py_call(r14, r11)
     r16 = cast(None, r15)
-<<<<<<< HEAD
 L4: (handler for L3)
     restore_exc_info r10
     r17 = no_err_occurred
@@ -184,96 +167,4 @@
     r25 = no_err_occurred
 L8:
     r26 = None
-    return r26
-
-[case testTryExcept4]
-def g() -> None:
-    try:
-        pass
-    except KeyError:
-        print("weeee")
-    except IndexError:
-        print("yo")
-[out]
-def g():
-    r0 :: tuple[object, object, object]
-    r1 :: object
-    r2 :: str
-    r3 :: object
-    r4 :: bool
-    r5 :: str
-    r6 :: object
-    r7 :: str
-    r8, r9 :: object
-    r10 :: None
-    r11 :: object
-    r12 :: str
-    r13 :: object
-    r14 :: bool
-    r15 :: str
-    r16 :: object
-    r17 :: str
-    r18, r19 :: object
-    r20 :: None
-    r21, r22 :: bool
-    r23 :: None
-L0:
-L1:
-    goto L8
-L2: (handler for L1)
-    r0 = err_catch
-    r1 = builtins.module :: static
-    r2 = unicode_0 :: static  ('KeyError')
-    r3 = getattr r1, r2
-    r4 = exc_matches r3
-    if r4 goto L3 else goto L4 :: bool
-L3:
-    r5 = unicode_1 :: static  ('weeee')
-    r6 = builtins.module :: static
-    r7 = unicode_2 :: static  ('print')
-    r8 = getattr r6, r7
-    r9 = py_call(r8, r5)
-    r10 = cast(None, r9)
-    goto L7
-L4:
-    r11 = builtins.module :: static
-    r12 = unicode_3 :: static  ('IndexError')
-    r13 = getattr r11, r12
-    r14 = exc_matches r13
-    if r14 goto L5 else goto L6 :: bool
-L5:
-    r15 = unicode_4 :: static  ('yo')
-    r16 = builtins.module :: static
-    r17 = unicode_2 :: static  ('print')
-    r18 = getattr r16, r17
-    r19 = py_call(r18, r15)
-    r20 = cast(None, r19)
-    goto L7
-L6:
-    reraise_exc; r21 = 0
-    unreachable
-L7: (handler for L2, L3, L4, L5, L6)
-    restore_exc_info r0
-    r22 = no_err_occurred
-L8:
-    r23 = None
-    return r23
-=======
-L4:
-    clear_exc_info
-L5:
-    goto L8
-L6: (handler for L1, L3, L4, L5)
-    r17 = err_catch
-    r18 = unicode_4 :: static  ('weeee')
-    r19 = builtins.module :: static
-    r20 = unicode_1 :: static  ('print')
-    r21 = getattr r19, r20
-    r22 = py_call(r21, r18)
-    r23 = cast(None, r22)
-L7:
-    clear_exc_info
-L8:
-    r24 = None
-    return r24
->>>>>>> fabb927a
+    return r26