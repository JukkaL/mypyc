--- conflicted
+++ resolved
@@ -75,24 +75,15 @@
 def f(x):
     x :: union[A, None]
     r0 :: None
-<<<<<<< HEAD
     r1 :: object
     r2 :: bool
-    r3 :: int
+    r3 :: short_int
     r4 :: A
     r5 :: None
     r6 :: object
     r7, r8 :: bool
-    r9, r10, r11 :: int
-=======
-    r1 :: bool
-    r2 :: short_int
-    r3 :: A
-    r4 :: None
-    r5, r6 :: bool
-    r7, r8 :: short_int
-    r9 :: int
->>>>>>> 5b3bc488
+    r9, r10 :: short_int
+    r11 :: int
 L0:
     r0 = None
     r1 = box(None, r0)
@@ -221,21 +212,12 @@
 L4:
     r9 = py_call(r8, r5)
     dec_ref r8
-<<<<<<< HEAD
-    if is_error(r9) goto L9 (error at g:5) else goto L6
-L6:
+    if is_error(r9) goto L7 (error at g:5) else goto L5
+L5:
     r10 = unbox(None, r9)
     dec_ref r9
-    if is_error(r10) goto L9 (error at g:5) else goto L7
-L7:
-L8:
-=======
-    if is_error(r9) goto L7 (error at g:5) else goto L5
-L5:
-    r10 = cast(None, r9)
-    if is_error(r10) goto L7 (error at g:5) else goto L12
+    if is_error(r10) goto L7 (error at g:5) else goto L6
 L6:
->>>>>>> 5b3bc488
     restore_exc_info r4
     dec_ref r4
     goto L9
@@ -254,14 +236,7 @@
     return r13
 L11:
     dec_ref r3
-<<<<<<< HEAD
-    goto L3
-=======
     goto L9
-L12:
-    dec_ref r10
-    goto L6
->>>>>>> 5b3bc488
 
 [case testGenopsTryFinally]
 def a() -> str:
@@ -300,14 +275,9 @@
     dec_ref r2
     if is_error(r3) goto L6 (error at a:3) else goto L3
 L3:
-<<<<<<< HEAD
     r4 = unbox(None, r3)
     dec_ref r3
-    if is_error(r4) goto L7 (error at a:3) else goto L4
-=======
-    r4 = cast(None, r3)
-    if is_error(r4) goto L6 (error at a:3) else goto L22
->>>>>>> 5b3bc488
+    if is_error(r4) goto L6 (error at a:3) else goto L4
 L4:
     r5 = unicode_2 :: static  ('hi')
     inc_ref r5
@@ -330,46 +300,27 @@
 L8:
     r16 = py_call(r15, r12)
     dec_ref r15
-<<<<<<< HEAD
-    if is_error(r16) goto L17 (error at a:6) else goto L10
-L10:
+    if is_error(r16) goto L15 (error at a:6) else goto L9
+L9:
     r17 = unbox(None, r16)
     dec_ref r16
-    if is_error(r17) goto L17 (error at a:6) else goto L11
-=======
-    if is_error(r16) goto L15 (error at a:6) else goto L9
-L9:
-    r17 = cast(None, r16)
-    if is_error(r17) goto L15 (error at a:6) else goto L23
+    if is_error(r17) goto L15 (error at a:6) else goto L10
 L10:
     if is_error(r7) goto L13 else goto L11
->>>>>>> 5b3bc488
 L11:
     reraise_exc; r18 = 0
-<<<<<<< HEAD
-    if not r18 goto L17 else goto L24 :: bool
-L13:
-=======
-    if not r18 goto L15 else goto L24 :: bool
+    if not r18 goto L15 else goto L22 :: bool
 L12:
->>>>>>> 5b3bc488
     unreachable
 L13:
     if is_error(r6) goto L20 else goto L14
 L14:
     return r6
 L15:
-    if is_error(r6) goto L16 else goto L25
+    if is_error(r6) goto L16 else goto L23
 L16:
     if is_error(r7) goto L18 else goto L17
 L17:
-<<<<<<< HEAD
-    if is_error(r6) goto L18 else goto L25
-L18:
-    if is_error(r7) goto L20 else goto L19
-L19:
-=======
->>>>>>> 5b3bc488
     restore_exc_info r7
     dec_ref r7
 L18:
@@ -382,24 +333,11 @@
 L21:
     r20 = <error> :: str
     return r20
-<<<<<<< HEAD
-L24:
-    dec_ref r6
-    dec_ref r7
-    goto L13
-=======
 L22:
-    dec_ref r4
-    goto L4
-L23:
-    dec_ref r17
-    goto L10
-L24:
     dec_ref r6
     dec_ref r7
     goto L12
->>>>>>> 5b3bc488
-L25:
+L23:
     dec_ref r6
     goto L16
 
