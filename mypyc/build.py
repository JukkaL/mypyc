--- conflicted
+++ resolved
@@ -318,11 +318,7 @@
         cflags += [
             '-O{}'.format(opt_level), '-Werror', '-Wno-unused-function', '-Wno-unused-label',
             '-Wno-unreachable-code', '-Wno-unused-variable', '-Wno-trigraphs',
-<<<<<<< HEAD
-            '-Wno-unused-command-line-argument', '-Wno-unknown-warning-option'
-=======
             '-Wno-unused-command-line-argument', '-Wno-unknown-warning-option',
->>>>>>> 089d8e20
         ]
         if 'gcc' in compiler.compiler[0]:
             # This flag is needed for gcc but does not exist on clang.
