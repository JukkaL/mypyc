"""Transform a mypy AST to the IR form (Intermediate Representation).

For example, consider a function like this:

   def f(x: int) -> int:
       return x * 2 + 1

It would be translated to something that conceptually looks like this:

   r0 = 2
   r1 = 1
   r2 = x * i0 :: int
   r3 = r2 + r1 :: int
   return r3
"""
from typing import Callable, Dict, List, Tuple, Optional, Union, Sequence, Set, Any, overload
from abc import abstractmethod
import sys
import traceback
import itertools

from mypy.nodes import (
    Node, MypyFile, SymbolNode, Statement, FuncItem, FuncDef, ReturnStmt, AssignmentStmt, OpExpr,
    IntExpr, NameExpr, LDEF, Var, IfStmt, UnaryExpr, ComparisonExpr, WhileStmt, Argument, CallExpr,
    IndexExpr, Block, Expression, ListExpr, ExpressionStmt, MemberExpr, ForStmt, RefExpr, Lvalue,
    BreakStmt, ContinueStmt, ConditionalExpr, OperatorAssignmentStmt, TupleExpr, ClassDef,
    TypeInfo, Import, ImportFrom, ImportAll, DictExpr, StrExpr, CastExpr, TempNode,
    MODULE_REF, PassStmt, PromoteExpr, AwaitExpr, BackquoteExpr, AssertStmt, BytesExpr,
    ComplexExpr, Decorator, DelStmt, DictionaryComprehension, EllipsisExpr, EnumCallExpr, ExecStmt,
    FloatExpr, GeneratorExpr, GlobalDecl, LambdaExpr, ListComprehension, SetComprehension,
    NamedTupleExpr, NewTypeExpr, NonlocalDecl, OverloadedFuncDef, PrintStmt, RaiseStmt,
    RevealExpr, SetExpr, SliceExpr, StarExpr, SuperExpr, TryStmt, TypeAliasExpr, TypeApplication,
    TypeVarExpr, TypedDictExpr, UnicodeExpr, WithStmt, YieldFromExpr, YieldExpr, GDEF, ARG_POS,
    ARG_OPT, ARG_NAMED, ARG_STAR, ARG_STAR2, is_class_var
)
import mypy.nodes
from mypy.types import (
    Type, Instance, CallableType, NoneTyp, TupleType, UnionType, AnyType, TypeVarType, PartialType,
    TypeType, FunctionLike, Overloaded, TypeOfAny
)
from mypy.visitor import ExpressionVisitor, StatementVisitor
from mypy.subtypes import is_named_instance
from mypy.checkexpr import map_actuals_to_formals

from mypyc.common import (
    ENV_ATTR_NAME, NEXT_LABEL_ATTR_NAME, TEMP_ATTR_NAME, LAMBDA_NAME,
    MAX_SHORT_INT, TOP_LEVEL_NAME
)
from mypyc.freevariables import FreeVariablesVisitor
from mypyc.ops import (
    BasicBlock, AssignmentTarget, AssignmentTargetRegister, AssignmentTargetIndex,
    AssignmentTargetAttr, AssignmentTargetTuple, Environment, Op, LoadInt, RType, Value, Register,
    Return, FuncIR, Assign, Branch, Goto, RuntimeArg, Call, Box, Unbox, Cast, RTuple, Unreachable,
    TupleGet, TupleSet, ClassIR, RInstance, ModuleIR, GetAttr, SetAttr, LoadStatic, InitStatic,
    MethodCall, INVALID_FUNC_DEF, int_rprimitive, float_rprimitive, bool_rprimitive,
    list_rprimitive, is_list_rprimitive, dict_rprimitive, set_rprimitive, str_rprimitive,
    tuple_rprimitive, none_rprimitive, is_none_rprimitive, object_rprimitive, exc_rtuple,
    PrimitiveOp, ControlOp, LoadErrorValue, ERR_FALSE, OpDescription, RegisterOp,
    is_object_rprimitive, LiteralsMap, FuncSignature, VTableAttr, VTableMethod, VTableEntries,
    NAMESPACE_TYPE, RaiseStandardError, LoadErrorValue, NO_TRACEBACK_LINE_NO, FuncDecl,
    FUNC_NORMAL, FUNC_STATICMETHOD, FUNC_CLASSMETHOD,
    RUnion, is_optional_type, optional_value_type
)
from mypyc.ops_primitive import binary_ops, unary_ops, func_ops, method_ops, name_ref_ops
from mypyc.ops_list import (
    list_append_op, list_extend_op, list_len_op, list_get_item_op, list_set_item_op, new_list_op,
)
from mypyc.ops_tuple import list_tuple_op
from mypyc.ops_dict import new_dict_op, dict_get_item_op, dict_set_item_op, dict_update_op
from mypyc.ops_set import new_set_op, set_add_op
from mypyc.ops_misc import (
    none_op, true_op, false_op, iter_op, next_op, py_getattr_op, py_setattr_op, py_delattr_op,
    py_call_op, py_call_with_kwargs_op, py_method_call_op,
    fast_isinstance_op, bool_op, new_slice_op,
    type_op, pytype_from_template_op,
)
from mypyc.ops_exc import (
    no_err_occurred_op, raise_exception_op, raise_exception_with_tb_op, reraise_exception_op,
    error_catch_op, restore_exc_info_op, exc_matches_op, get_exc_value_op,
    get_exc_info_op, keep_propagating_op,
)
from mypyc.subtype import is_subtype
from mypyc.sametype import is_same_type, is_same_method_signature
from mypyc.crash import catch_errors

GenFunc = Callable[[], None]


def build_ir(modules: List[MypyFile],
             types: Dict[Expression, Type]) -> List[Tuple[str, ModuleIR]]:
    result = []
    mapper = Mapper()

    # Collect all classes defined in the compilation unit.
    classes = []
    for module in modules:
        module_classes = [node for node in module.defs if isinstance(node, ClassDef)]
        classes.extend([(module, cdef) for cdef in module_classes])

    # Collect all class mappings so that we can bind arbitrary class name
    # references even if there are import cycles.
    for module, cdef in classes:
        class_ir = ClassIR(cdef.name, module.fullname(), is_trait(cdef))
        mapper.type_to_ir[cdef.info] = class_ir

    # Populate structural information in class IR.
    for module, cdef in classes:
        with catch_errors(module.path, cdef.line):
            prepare_class_def(module.fullname(), cdef, mapper)

    # Collect all the functions also
    for module in modules:
        for node in module.defs:
            if isinstance(node, FuncDef):  # TODO: what else??
                prepare_func_def(module.fullname(), None, node, mapper)

    # Generate IR for all modules.
    module_names = [mod.fullname() for mod in modules]
    class_irs = []

    for module in modules:
        # First pass to determine free symbols.
        fvv = FreeVariablesVisitor()
        module.accept(fvv)

        # Second pass.
        builder = IRBuilder(types, mapper, module_names, fvv)
        builder.visit_mypy_file(module)
        module_ir = ModuleIR(
            builder.imports,
            builder.from_imports,
            mapper.literals,
            builder.functions,
            builder.classes
        )
        result.append((module.fullname(), module_ir))
        class_irs.extend(builder.classes)

    # Compute vtables.
    for cir in class_irs:
        compute_vtable(cir)

    return result


def is_trait(cdef: ClassDef) -> bool:
    return any(d.fullname == 'mypy_extensions.trait' for d in cdef.decorators
               if isinstance(d, NameExpr))


def specialize_parent_vtable(cls: ClassIR, parent: ClassIR) -> VTableEntries:
    """Generate the part of a vtable corresponding to a parent class or trait"""
    updated = []
    for entry in parent.vtable_entries:
        if isinstance(entry, VTableMethod):
            method = entry.method
            child_method = None
            if method.name in cls.methods:
                child_method = cls.methods[method.name]
            elif method.name in cls.properties:
                child_method = cls.properties[method.name]
            if child_method is not None:
                # TODO: emit a wrapper for __init__ that raises or something
                if (is_same_method_signature(method.sig, child_method.sig)
                        or method.name == '__init__'):
                    entry = VTableMethod(cls, entry.name, child_method)
                else:
                    entry = VTableMethod(cls, entry.name,
                                         cls.glue_methods[(entry.cls, method.name)])
            elif parent.is_trait:
                assert cls.vtable is not None
                entry = cls.vtable_entries[cls.vtable[entry.name]]
        else:
            # If it is an attribute from a trait, we need to find out real class it got
            # mixed in at and point to that.
            if parent.is_trait:
                assert cls.vtable is not None
                entry = cls.vtable_entries[cls.vtable[entry.name] + int(entry.is_setter)]
        updated.append(entry)
    return updated


def compute_vtable(cls: ClassIR) -> None:
    """Compute the vtable structure for a class."""
    if cls.vtable is not None: return

    # Merge attributes from traits into the class
    for t in cls.mro[1:]:
        if not t.is_trait:
            continue
        for name, typ in t.attributes.items():
            if not cls.is_trait and not any(name in b.attributes for b in cls.base_mro):
                cls.attributes[name] = typ

    cls.vtable = {}
    if cls.base:
        compute_vtable(cls.base)
        assert cls.base.vtable is not None
        cls.vtable.update(cls.base.vtable)
        cls.vtable_entries = specialize_parent_vtable(cls, cls.base)

    # Include the vtable from the parent classes, but handle method overrides.
    entries = cls.vtable_entries

    for attr in cls.attributes:
        cls.vtable[attr] = len(entries)
        entries.append(VTableAttr(cls, attr, is_setter=False))
        entries.append(VTableAttr(cls, attr, is_setter=True))

    for t in [cls] + cls.traits:
        for fn in itertools.chain(t.properties.values(), t.methods.values()):
            # TODO: don't generate a new entry when we overload without changing the type
            if fn == cls.get_method(fn.name):
                cls.vtable[fn.name] = len(entries)
                entries.append(VTableMethod(t, fn.name, fn))

    # Compute vtables for all of the traits that the class implements
    all_traits = [t for t in cls.mro if t.is_trait]
    if not cls.is_trait:
        for trait in all_traits:
            compute_vtable(trait)
            cls.trait_vtables[trait] = specialize_parent_vtable(cls, trait)


class Mapper:
    """Keep track of mappings from mypy concepts to IR concepts.

    This state is shared across all modules in a compilation unit.
    """

    def __init__(self) -> None:
        self.type_to_ir = {}  # type: Dict[TypeInfo, ClassIR]
        self.func_to_decl = {}  # type: Dict[SymbolNode, FuncDecl]
        # Maps integer, float, and unicode literals to a static name
        self.literals = {}  # type: LiteralsMap

    def type_to_rtype(self, typ: Type) -> RType:
        if isinstance(typ, Instance):
            if typ.type.fullname() == 'builtins.int':
                return int_rprimitive
            elif typ.type.fullname() == 'builtins.float':
                return float_rprimitive
            elif typ.type.fullname() == 'builtins.str':
                return str_rprimitive
            elif typ.type.fullname() == 'builtins.bool':
                return bool_rprimitive
            elif typ.type.fullname() == 'builtins.list':
                return list_rprimitive
            elif typ.type.fullname() == 'builtins.dict':
                return dict_rprimitive
            elif typ.type.fullname() == 'builtins.set':
                return set_rprimitive
            elif typ.type.fullname() == 'builtins.tuple':
                return tuple_rprimitive  # Varying-length tuple
            elif typ.type in self.type_to_ir:
                return RInstance(self.type_to_ir[typ.type])
            else:
                return object_rprimitive
        elif isinstance(typ, TupleType):
            # Use our unboxed tuples for raw tuples but fall back to
            # being boxed for NamedTuple.
            if typ.fallback.type.fullname() == 'builtins.tuple':
                return RTuple([self.type_to_rtype(t) for t in typ.items])
            else:
                return tuple_rprimitive
        elif isinstance(typ, CallableType):
            return object_rprimitive
        elif isinstance(typ, NoneTyp):
            return none_rprimitive
        elif isinstance(typ, UnionType):
            return RUnion([self.type_to_rtype(item)
                           for item in typ.items])
        elif isinstance(typ, AnyType):
            return object_rprimitive
        elif isinstance(typ, TypeType):
            return object_rprimitive
        elif isinstance(typ, TypeVarType):
            # Erase type variable to upper bound.
            # TODO: Erase to object if object has value restriction -- or union (once supported)?
            assert not typ.values, 'TypeVar with value restriction not supported'
            return self.type_to_rtype(typ.upper_bound)
        elif isinstance(typ, PartialType):
            assert typ.var.type is not None
            return self.type_to_rtype(typ.var.type)
        elif isinstance(typ, Overloaded):
            return object_rprimitive
        assert False, '%s unsupported' % type(typ)

    def fdef_to_sig(self, fdef: FuncDef) -> FuncSignature:
        assert isinstance(fdef.type, CallableType)
        args = [RuntimeArg(arg.variable.name(), self.type_to_rtype(fdef.type.arg_types[i]),
                arg.kind)
                for i, arg in enumerate(fdef.arguments)]
        ret = self.type_to_rtype(fdef.type.ret_type)
        return FuncSignature(args, ret)

    def literal_static_name(self, value: Union[int, float, str, bytes]) -> str:
        # Include type to distinguish between 1 and 1.0, and so on.
        key = (type(value), value)
        if key not in self.literals:
            if isinstance(value, str):
                prefix = 'unicode_'
            elif isinstance(value, float):
                prefix = 'float_'
            elif isinstance(value, bytes):
                prefix = 'bytes_'
            else:
                assert isinstance(value, int)
                prefix = 'int_'
            self.literals[key] = prefix + str(len(self.literals))
        return self.literals[key]


def prepare_func_def(module_name: str, class_name: Optional[str],
                     fdef: FuncDef, mapper: Mapper) -> FuncDecl:
    kind = FUNC_STATICMETHOD if fdef.is_static else (
        FUNC_CLASSMETHOD if fdef.is_class else FUNC_NORMAL)
    decl = FuncDecl(fdef.name(), class_name, module_name, mapper.fdef_to_sig(fdef), kind)
    mapper.func_to_decl[fdef] = decl
    return decl


def prepare_class_def(module_name: str, cdef: ClassDef, mapper: Mapper) -> None:
    ir = mapper.type_to_ir[cdef.info]
    info = cdef.info
    for name, node in info.names.items():
        if isinstance(node.node, Var):
            assert node.node.type, "Class member missing type"
            if not node.node.is_classvar and name != '__slots__':
                ir.attributes[name] = mapper.type_to_rtype(node.node.type)
        elif isinstance(node.node, FuncDef):
            ir.method_decls[name] = prepare_func_def(module_name, cdef.name, node.node, mapper)
        elif isinstance(node.node, Decorator):
            # meaningful decorators (@property, @abstractmethod) are removed from this list by mypy
            assert node.node.decorators == []
            # TODO: do something about abstract methods here. Currently, they are handled just like
            # normal methods.
            decl = prepare_func_def(module_name, cdef.name, node.node.func, mapper)
            ir.method_decls[name] = decl
            if node.node.func.is_property:
                assert node.node.func.type
                ir.property_types[name] = decl.sig.ret_type

    # Set up a constructor decl
    init_node = cdef.info['__init__'].node
    if not ir.is_trait and isinstance(init_node, FuncDef):
        init_sig = mapper.fdef_to_sig(init_node)
        ctor_sig = FuncSignature(init_sig.args[1:], RInstance(ir))
        ir.ctor = FuncDecl(cdef.name, None, module_name, ctor_sig)
        mapper.func_to_decl[cdef.info] = ir.ctor

    # Set up the parent class
    bases = [mapper.type_to_ir[base.type] for base in info.bases
             if base.type in mapper.type_to_ir]
    assert all(c.is_trait for c in bases[1:]), "Non trait bases must be first"
    ir.traits = [c for c in bases if c.is_trait]

    mro = []
    base_mro = []
    for cls in info.mro:
        if cls not in mapper.type_to_ir:
            if cls.name != 'builtins.object':
                ir.inherits_python = True
            continue
        base_ir = mapper.type_to_ir[cls]
        if not base_ir.is_trait:
            base_mro.append(base_ir)
        mro.append(base_ir)

    base_idx = 1 if not ir.is_trait else 0
    if len(base_mro) > base_idx:
        ir.base = base_mro[base_idx]
    assert all(base_mro[i].base == base_mro[i + 1] for i in range(len(base_mro) - 1)), (
        "non-trait MRO must be linear")
    ir.mro = mro
    ir.base_mro = base_mro


class FuncInfo(object):
    """Contains information about functions as they are generated."""
    def __init__(self,
                 fitem: FuncItem = INVALID_FUNC_DEF,
                 name: str = '',
                 namespace: str = '',
                 is_nested: bool = False,
                 contains_nested: bool = False) -> None:
        self.fitem = fitem
        self.name = name
        self.ns = namespace
        # Callable classes implement the '__call__' method, and are used to represent functions
        # that are nested inside of other functions.
        self._callable_class = None  # type: Optional[ImplicitClass]
        # Environment classes are ClassIR instances that contain attributes representing the
        # variables in the environment of the function they correspond to. Environment classes are
        # generated for functions that contain nested functions.
        self._env_class = None  # type: Optional[ClassIR]
        # Generator classes implement the '__next__' method, and are used to represent generators
        # returned by generator functions.
        self._generator_class = None  # type: Optional[GeneratorClass]
        # Environment class registers are the local registers associated with instances of an
        # environment class, used for getting and setting attributes. curr_env_reg is the register
        # associated with the current environment.
        self._curr_env_reg = None  # type: Optional[Value]
        # These are flags denoting whether a given function is nested or contains a nested
        # function.
        self._is_nested = is_nested
        self._contains_nested = contains_nested

        # TODO: add field for ret_type: RType = none_rprimitive

    @property
    def is_generator(self) -> bool:
        return self.fitem.is_generator

    @property
    def is_nested(self) -> bool:
        return self._is_nested

    @property
    def contains_nested(self) -> bool:
        return self._contains_nested

    @property
    def callable_class(self) -> 'ImplicitClass':
        assert self._callable_class is not None
        return self._callable_class

    @callable_class.setter
    def callable_class(self, cls: 'ImplicitClass') -> None:
        self._callable_class = cls

    @property
    def env_class(self) -> ClassIR:
        assert self._env_class is not None
        return self._env_class

    @env_class.setter
    def env_class(self, ir: ClassIR) -> None:
        self._env_class = ir

    @property
    def generator_class(self) -> 'GeneratorClass':
        assert self._generator_class is not None
        return self._generator_class

    @generator_class.setter
    def generator_class(self, cls: 'GeneratorClass') -> None:
        self._generator_class = cls

    @property
    def curr_env_reg(self) -> Value:
        assert self._curr_env_reg is not None
        return self._curr_env_reg


class ImplicitClass(object):
    """Contains information regarding classes that are generated as a result of nested functions or
    generated functions, but not explicitly defined in the source code.
    """
    def __init__(self, ir: ClassIR) -> None:
        # The ClassIR instance associated with this class.
        self.ir = ir
        # The register associated with the 'self' instance for this generator class.
        self._self_reg = None  # type: Optional[Value]
        # Environment class registers are the local registers associated with instances of an
        # environment class, used for getting and setting attributes. curr_env_reg is the register
        # associated with the current environment. prev_env_reg is the self.__mypyc_env__ field
        # associated with the previous environment.
        self._curr_env_reg = None  # type: Optional[Value]
        self._prev_env_reg = None  # type: Optional[Value]

    @property
    def self_reg(self) -> Value:
        assert self._self_reg is not None
        return self._self_reg

    @self_reg.setter
    def self_reg(self, reg: Value) -> None:
        self._self_reg = reg

    @property
    def curr_env_reg(self) -> Value:
        assert self._curr_env_reg is not None
        return self._curr_env_reg

    @curr_env_reg.setter
    def curr_env_reg(self, reg: Value) -> None:
        self._curr_env_reg = reg

    @property
    def prev_env_reg(self) -> Value:
        assert self._prev_env_reg is not None
        return self._prev_env_reg

    @prev_env_reg.setter
    def prev_env_reg(self, reg: Value) -> None:
        self._prev_env_reg = reg


class GeneratorClass(ImplicitClass):
    def __init__(self, ir: ClassIR) -> None:
        super().__init__(ir)
        # This register holds the label number that the '__next__' function should go to the next
        # time it is called.
        self._next_label_reg = None  # type: Optional[Value]
        self._next_label_target = None  # type: Optional[AssignmentTarget]

        self._exc_type_reg = None  # type: Optional[Value]
        self._exc_value_reg = None  # type: Optional[Value]
        self._exc_traceback_reg = None  # type: Optional[Value]

        self.switch_block = BasicBlock()
        self.blocks = []  # type: List[BasicBlock]

    @property
    def next_label_reg(self) -> Value:
        assert self._next_label_reg is not None
        return self._next_label_reg

    @next_label_reg.setter
    def next_label_reg(self, reg: Value) -> None:
        self._next_label_reg = reg

    @property
    def next_label_target(self) -> AssignmentTarget:
        assert self._next_label_target is not None
        return self._next_label_target

    @next_label_target.setter
    def next_label_target(self, target: AssignmentTarget) -> None:
        self._next_label_target = target

    @property
    def exc_type_reg(self) -> Value:
        assert self._exc_type_reg is not None
        return self._exc_type_reg

    @exc_type_reg.setter
    def exc_type_reg(self, reg: Value) -> None:
        self._exc_type_reg = reg

    @property
    def exc_value_reg(self) -> Value:
        assert self._exc_value_reg is not None
        return self._exc_value_reg

    @exc_value_reg.setter
    def exc_value_reg(self, reg: Value) -> None:
        self._exc_value_reg = reg

    @property
    def exc_traceback_reg(self) -> Value:
        assert self._exc_traceback_reg is not None
        return self._exc_traceback_reg

    @exc_traceback_reg.setter
    def exc_traceback_reg(self, reg: Value) -> None:
        self._exc_traceback_reg = reg


class NonlocalControl:
    """Represents a stack frame of constructs that modify nonlocal control flow.

    The nonlocal control flow constructs are break, continue, and
    return, and their behavior is modified by a number of other
    constructs.  The most obvious is loop, which override where break
    and continue jump to, but also `except` (which needs to clear
    exc_info when left) and (eventually) finally blocks (which need to
    ensure that the finally block is always executed when leaving the
    try/except blocks).
    """
    @abstractmethod
    def gen_break(self, builder: 'IRBuilder') -> None: pass

    @abstractmethod
    def gen_continue(self, builder: 'IRBuilder') -> None: pass

    @abstractmethod
    def gen_return(self, builder: 'IRBuilder', value: Value) -> None: pass


class BaseNonlocalControl(NonlocalControl):
    def gen_break(self, builder: 'IRBuilder') -> None:
        assert False, "break outside of loop"

    def gen_continue(self, builder: 'IRBuilder') -> None:
        assert False, "continue outside of loop"

    def gen_return(self, builder: 'IRBuilder', value: Value) -> None:
        builder.add(Return(value))


class CleanupNonlocalControl(NonlocalControl):
    """Abstract nonlocal control that runs some cleanup code. """
    def __init__(self, outer: NonlocalControl) -> None:
        self.outer = outer

    @abstractmethod
    def gen_cleanup(self, builder: 'IRBuilder') -> None: ...

    def gen_break(self, builder: 'IRBuilder') -> None:
        self.gen_cleanup(builder)
        self.outer.gen_break(builder)

    def gen_continue(self, builder: 'IRBuilder') -> None:
        self.gen_cleanup(builder)
        self.outer.gen_continue(builder)

    def gen_return(self, builder: 'IRBuilder', value: Value) -> None:
        self.gen_cleanup(builder)
        self.outer.gen_return(builder, value)


class GeneratorNonlocalControl(BaseNonlocalControl):
    def gen_return(self, builder: 'IRBuilder', value: Value) -> None:
        # Assign an invalid next label number so that the next time __next__ is called, we jump to
        # the case in which StopIteration is raised.
        builder.assign(builder.fn_info.generator_class.next_label_target,
                       builder.add(LoadInt(-1)),
                       builder.fn_info.fitem.line)
        # Raise a StopIteration containing a field for the value that should be returned. Before
        # doing so, create a new block without an error handler set so that the implicitly thrown
        # StopIteration isn't caught by except blocks inside of the generator function.
        builder.error_handlers.append(None)
        builder.goto_new_block()
        builder.add(RaiseStandardError(RaiseStandardError.STOP_ITERATION, value,
                                       builder.fn_info.fitem.line))
        builder.add(Unreachable())
        builder.error_handlers.pop()


class IRBuilder(ExpressionVisitor[Value], StatementVisitor[None]):
    def __init__(self,
                 types: Dict[Expression, Type],
                 mapper: Mapper,
                 modules: List[str],
                 fvv: FreeVariablesVisitor) -> None:
        self.types = types
        self.environment = Environment()
        self.environments = [self.environment]
        self.ret_types = []  # type: List[RType]
        self.blocks = []  # type: List[List[BasicBlock]]
        self.functions = []  # type: List[FuncIR]
        self.classes = []  # type: List[ClassIR]
        self.modules = set(modules)
        self.callable_class_names = set()  # type: Set[str]

        # These variables keep track of the number of lambdas, implicit indices, and implicit
        # iterators instantiated so we avoid name conflicts. The indices and iterators are
        # instantiated from for-loops.
        self.lambda_counter = 0
        self.temp_counter = 0

        # These variables are populated from the first-pass FreeVariablesVisitor.
        self.free_variables = fvv.free_variables
        self.encapsulating_fitems = fvv.encapsulating_funcs
        self.nested_fitems = fvv.nested_funcs

        # This list operates similarly to a function call stack for nested functions. Whenever a
        # function definition begins to be generated, a FuncInfo instance is added to the stack,
        # and information about that function (e.g. whether it is nested, its environment class to
        # be generated) is stored in that FuncInfo instance. When the function is done being
        # generated, its corresponding FuncInfo is popped off the stack.
        self.fn_info = FuncInfo(INVALID_FUNC_DEF, '', '')
        self.fn_infos = [self.fn_info]  # type: List[FuncInfo]

        # This list operates as a stack of constructs that modify the
        # behavior of nonlocal control flow constructs.
        self.nonlocal_control = []  # type: List[NonlocalControl]
        # Stack of except handler entry blocks
        self.error_handlers = [None]  # type: List[Optional[BasicBlock]]

        self.mapper = mapper
        self.imports = []  # type: List[str]
        self.from_imports = {}  # type: Dict[str, List[Tuple[str, str]]]
        self.imports = []  # type: List[str]

    def visit_mypy_file(self, mypyfile: MypyFile) -> None:
        if mypyfile.fullname() in ('typing', 'abc'):
            # These module are special; their contents are currently all
            # built-in primitives.
            return

        self.module_path = mypyfile.path
        self.module_name = mypyfile.fullname()

        classes = [node for node in mypyfile.defs if isinstance(node, ClassDef)]

        # Collect all classes.
        for cls in classes:
            ir = self.mapper.type_to_ir[cls.info]
            self.classes.append(ir)

        self.enter(FuncInfo(name='<top level>'))

        # Generate ops.
        for node in mypyfile.defs:
            self.accept(node)
        self.maybe_add_implicit_return()

        # Generate special function representing module top level.
        blocks, env, ret_type, _ = self.leave()
        sig = FuncSignature([], none_rprimitive)
        func_ir = FuncIR(FuncDecl(TOP_LEVEL_NAME, None, self.module_name, sig), blocks, env)
        self.functions.append(func_ir)

    def visit_method(self, cdef: ClassDef, fdef: FuncDef) -> None:
        name = fdef.name()
        class_ir = self.mapper.type_to_ir[cdef.info]
        func_ir, _ = self.gen_func_item(fdef, fdef.name(), class_ir.method_sig(fdef.name()),
                                        cdef.name)
        self.functions.append(func_ir)
        if fdef.is_property:
            class_ir.properties[name] = func_ir
        else:
            class_ir.methods[name] = func_ir

        # If this overrides a parent class method with a different type, we need
        # to generate a glue method to mediate between them.
        for cls in class_ir.mro[1:]:
            if (name in cls.method_decls and name != '__init__'
                    and not is_same_method_signature(class_ir.method_decls[name].sig,
                                                     cls.method_decls[name].sig)):
                if fdef.is_property:
                    f = self.gen_glue_property(cls.method_decls[name].sig, func_ir, class_ir,
                                               cls, fdef.line)
                else:
                    f = self.gen_glue_method(cls.method_decls[name].sig, func_ir, class_ir,
                                             cls, fdef.line)
                class_ir.glue_methods[(cls, name)] = f
                self.functions.append(f)

    def is_approximately_constant(self, e: Expression) -> bool:
        """Check whether we allow an expression to appear as a default value.

        We don't currently properly support storing the evaluated values for default
        arguments and default attribute values, so we restrict what expressions we allow.
        We allow literals of primitives types, None, and references to global variables
        whose names are in all caps (as an unsound and very hacky proxy for whether they
        are a constant).
        Additionally in a totally defensely hack we whitelist some other names.
        """
        # TODO: This is a hack, #336
        ALLOWED_NAMES = ('_dummy',)
        return (isinstance(e, (StrExpr, BytesExpr, IntExpr, FloatExpr))
                or (isinstance(e, UnaryExpr) and e.op == '-'
                    and isinstance(e.expr, (IntExpr, FloatExpr)))
                or (isinstance(e, TupleExpr)
                    and all(self.is_approximately_constant(e) for e in e.items))
                or (isinstance(e, RefExpr) and e.kind == GDEF
                    and (e.fullname in ('builtins.True', 'builtins.False', 'builtins.None')
                         or (e.node is not None and (e.node.name().upper() == e.node.name()
                                                     or e.node.name() in ALLOWED_NAMES)))))

    def generate_attr_defaults(self, cdef: ClassDef) -> None:
        """Generate an initialization method for default attr values (from class vars)"""
        cls = self.mapper.type_to_ir[cdef.info]

        # Pull out all assignments in classes in the mro so we can initialize them
        # TODO: Support nested statements
        default_assignments = []
        for info in cdef.info.mro:
            if info not in self.mapper.type_to_ir:
                continue
            for stmt in info.defn.defs.body:
                if (isinstance(stmt, AssignmentStmt)
                        and isinstance(stmt.lvalues[0], NameExpr)
                        and not is_class_var(stmt.lvalues[0])
                        and not isinstance(stmt.rvalue, TempNode)):
                    if stmt.lvalues[0].name == '__slots__':
                        continue

                    default_assignments.append(stmt)

        if not default_assignments:
            return

        self.enter(FuncInfo())
        self.ret_types[-1] = bool_rprimitive

        rt_args = (RuntimeArg('self', RInstance(cls)),)
        self_var = self.read(self.add_self_to_env(cls), -1)

        for stmt in default_assignments:
            lvalue = stmt.lvalues[0]
            assert isinstance(lvalue, NameExpr)
            with self.catch_errors(stmt.line):
                assert self.is_approximately_constant(stmt.rvalue), (
                    "Unsupported default attribute value")

            # If the attribute is initialized to None and type isn't optional,
            # don't initialize it to anything.
            attr_type = cls.attr_type(lvalue.name)
            if isinstance(stmt.rvalue, RefExpr) and stmt.rvalue.fullname == 'builtins.None':
                if (not is_optional_type(attr_type) and not is_object_rprimitive(attr_type)
                        and not is_none_rprimitive(attr_type)):
                    continue

            val = self.coerce(self.accept(stmt.rvalue), attr_type, stmt.line)
            self.add(SetAttr(self_var, lvalue.name, val, -1))

        self.add(Return(self.primitive_op(true_op, [], -1)))

        blocks, env, ret_type, _ = self.leave()
        ir = FuncIR(
            FuncDecl('__mypyc_defaults_setup',
                     cls.name, self.module_name,
                     FuncSignature(rt_args, ret_type)),
            blocks, env)
        self.functions.append(ir)
        cls.methods[ir.name] = ir

    def visit_class_def(self, cdef: ClassDef) -> None:
        self.allocate_class(cdef)

        for stmt in cdef.defs.body:
            if isinstance(stmt, FuncDef):
                with self.catch_errors(stmt.line):
                    self.visit_method(cdef, stmt)
            elif isinstance(stmt, Decorator):
                with self.catch_errors(stmt.line):
                    self.visit_method(cdef, stmt.func)
            elif isinstance(stmt, PassStmt):
                continue
            elif isinstance(stmt, AssignmentStmt):
                # Variable declaration with no body
                if isinstance(stmt.rvalue, TempNode):
                    continue
                assert len(stmt.lvalues) == 1
                lvalue = stmt.lvalues[0]
                assert isinstance(lvalue, NameExpr)
                # Only treat marked class variables as class variables.
                if not is_class_var(lvalue):
                    continue

                typ = self.load_native_type_object(cdef.fullname)
                value = self.accept(stmt.rvalue)
                self.primitive_op(
                    py_setattr_op, [typ, self.load_static_unicode(lvalue.name), value], stmt.line)
            elif isinstance(stmt, ExpressionStmt) and isinstance(stmt.expr, StrExpr):
                # Docstring. Ignore
                pass
            else:
                with self.catch_errors(stmt.line):
                    assert False, "Unsupported statement in class body"

        self.generate_attr_defaults(cdef)
        self.create_ne_from_eq(cdef)

    def allocate_class(self, cdef: ClassDef) -> None:
        # OK AND NOW THE FUN PART
        base_exprs = cdef.base_type_exprs + cdef.removed_base_type_exprs
        if base_exprs:
            bases = [self.accept(x) for x in base_exprs]
            tp_bases = self.box(self.add(TupleSet(bases, cdef.line)))
        else:
            tp_bases = self.add(LoadErrorValue(object_rprimitive, is_borrowed=True))
        modname = self.load_static_unicode(self.module_name)
        template = self.add(LoadStatic(object_rprimitive, cdef.name + "_template",
                                       self.module_name, NAMESPACE_TYPE))
        # Create the class
        tp = self.primitive_op(pytype_from_template_op,
                               [template, tp_bases, modname], cdef.line)
        # Immediately fix up the trait vtables, before doing anything with the class.
        self.add(Call(
            FuncDecl(cdef.name + '_trait_vtable_setup',
                     None, self.module_name,
                     FuncSignature([], bool_rprimitive)), [], -1))
        # Save the class
        self.add(InitStatic(tp, cdef.name, self.module_name, NAMESPACE_TYPE))

        # Add it to the dict
        self.primitive_op(dict_set_item_op,
                          [self.load_globals_dict(), self.load_static_unicode(cdef.name),
                           tp], cdef.line)

    def visit_import(self, node: Import) -> None:
        if node.is_unreachable or node.is_mypy_only:
            return
        if not node.is_top_level:
            assert False, "non-toplevel imports not supported"

        for node_id, _ in node.ids:
            self.imports.append(node_id)

    def visit_import_from(self, node: ImportFrom) -> None:
        if node.is_unreachable or node.is_mypy_only:
            return

        # TODO support these?
        assert not node.relative

        if node.id not in self.from_imports:
            self.from_imports[node.id] = []

        for name, maybe_as_name in node.names:
            as_name = maybe_as_name or name
            self.from_imports[node.id].append((name, as_name))

    def visit_import_all(self, node: ImportAll) -> None:
        if node.is_unreachable or node.is_mypy_only:
            return
        if not node.is_top_level:
            assert False, "non-toplevel imports not supported"

        self.imports.append(node.id)

    def gen_glue_method(self, sig: FuncSignature, target: FuncIR,
                        cls: ClassIR, base: ClassIR, line: int) -> FuncIR:
        """Generate glue methods that mediate between different method types in subclasses.

        For example, if we have:

        class A:
            def f(self, x: int) -> object: ...

        then it is totally permissable to have a subclass

        class B(A):
            def f(self, x: object) -> int: ...

        since '(object) -> int' is a subtype of '(int) -> object' by the usual
        contra/co-variant function subtyping rules.

        The trickiness here is that int and object have different
        runtime representations in mypyc, so A.f and B.f have
        different signatures at the native C level. To deal with this,
        we need to generate glue methods that mediate between the
        different versions by coercing the arguments and return
        values.
        """
        self.enter(FuncInfo())

        rt_args = (RuntimeArg(sig.args[0].name, RInstance(cls)),) + sig.args[1:]

        # The environment operates on Vars, so we make some up
        fake_vars = [(Var(arg.name), arg.type) for arg in rt_args]
        args = [self.read(self.environment.add_local_reg(var, type, is_arg=True), line)
                for var, type in fake_vars]  # type: List[Value]
        self.ret_types[-1] = sig.ret_type

        args = self.coerce_native_call_args(args, target.sig, line)
        retval = self.add(MethodCall(args[0], target.name, args[1:], line))
        retval = self.coerce(retval, sig.ret_type, line)
        self.add(Return(retval))

        blocks, env, ret_type, _ = self.leave()
        return FuncIR(
            FuncDecl(target.name + '__' + base.name + '_glue',
                     cls.name, self.module_name,
                     FuncSignature(rt_args, ret_type)),
            blocks, env)

    def gen_glue_property(self, sig: FuncSignature, target: FuncIR, cls: ClassIR, base: ClassIR,
                          line: int) -> FuncIR:
        """Similarly to methods, properties of derived types can be covariantly subtyped. Thus,
        properties also require glue. However, this only requires the return type to change.
        Further, instead of a method call, an attribute get is performed."""
        self.enter(FuncInfo())

        rt_arg = RuntimeArg('self', RInstance(cls))
        arg = self.read(self.add_self_to_env(cls), line)
        self.ret_types[-1] = sig.ret_type

        retval = self.add(GetAttr(arg, target.name, line))
        retbox = self.coerce(retval, sig.ret_type, line)
        self.add(Return(retbox))

        blocks, env, return_type, _ = self.leave()
        return FuncIR(
            FuncDecl(target.name + '__' + base.name + '_glue',
                     cls.name, self.module_name, FuncSignature([rt_arg], return_type)),
            blocks, env)

<<<<<<< HEAD
    def assign_if_null(self, target: AssignmentTargetRegister, val: Value) -> None:
        """Generate blocks for registers that NULL values."""
        error_block, body_block = BasicBlock(), BasicBlock()
        self.add(Branch(target.register, error_block, body_block, Branch.IS_ERROR))
        self.activate_block(error_block)
        self.add(Assign(target.register,
                        self.coerce(val, target.register.type, self.fn_info.fitem.line)))
        self.goto(body_block)
        self.activate_block(body_block)
=======
    def gen_glue_ne_method(self, cls: ClassIR, line: int) -> FuncIR:
        """Generate a __ne__ method from a __eq__ method. """
        self.enter(FuncInfo())

        rt_args = (RuntimeArg("self", RInstance(cls)), RuntimeArg("rhs", object_rprimitive))

        # The environment operates on Vars, so we make some up
        fake_vars = [(Var(arg.name), arg.type) for arg in rt_args]
        args = [self.read(self.environment.add_local_reg(var, type, is_arg=True), line)
                for var, type in fake_vars]  # type: List[Value]
        self.ret_types[-1] = bool_rprimitive

        retval = self.add(MethodCall(args[0], '__eq__', [args[1]], line))
        retval = self.unary_op(retval, 'not', line)
        self.add(Return(retval))

        blocks, env, ret_type, _ = self.leave()
        return FuncIR(
            FuncDecl('__ne__', cls.name, self.module_name,
                     FuncSignature(rt_args, ret_type)),
            blocks, env)

    def create_ne_from_eq(self, cdef: ClassDef) -> None:
        cls = self.mapper.type_to_ir[cdef.info]
        if cls.has_method('__eq__') and not cls.has_method('__ne__'):
            f = self.gen_glue_ne_method(cls, cdef.line)
            cls.method_decls['__ne__'] = f.decl
            cls.methods['__ne__'] = f
            self.functions.append(f)
>>>>>>> b354801a

    def gen_arg_default(self) -> None:
        """Generate blocks for arguments that have default values.

        If the passed value is an error value, then assign the default value to the argument.
        """
        fitem = self.fn_info.fitem
        for arg in fitem.arguments:
            if arg.initializer:
                with self.catch_errors(arg.initializer.line):
                    assert self.is_approximately_constant(arg.initializer), (
                        "Unsupported default argument")
                target = self.environment.lookup(arg.variable)
                assert isinstance(target, AssignmentTargetRegister)
                self.assign_if_null(target, self.accept(arg.initializer))

    def gen_func_item(self, fitem: FuncItem, name: str, sig: FuncSignature,
                      class_name: Optional[str] = None) -> Tuple[FuncIR, Optional[Value]]:
        # TODO: do something about abstract methods.

        """Generates and returns the FuncIR for a given FuncDef.

        If the given FuncItem is a nested function, then we generate a callable class representing
        the function and use that instead of the actual function. if the given FuncItem contains a
        nested function, then we generate an environment class so that inner nested functions can
        access the environment of the given FuncDef.

        Consider the following nested function.
        def a() -> None:
            def b() -> None:
                def c() -> None:
                    return None
                return None
            return None

        The classes generated would look something like the following.

                    has pointer to        +-------+
            +-------------------------->  | a_env |
            |                             +-------+
            |                                 ^
            |                                 | has pointer to
        +-------+     associated with     +-------+
        | b_obj |   ------------------->  | b_env |
        +-------+                         +-------+
                                              ^
                                              |
        +-------+         has pointer to      |
        | c_obj |   --------------------------+
        +-------+
        """
        func_reg = None  # type: Optional[Value]

        is_nested = fitem in self.nested_fitems
        contains_nested = fitem in self.encapsulating_fitems
        self.enter(FuncInfo(fitem, name, self.gen_func_ns(), is_nested, contains_nested))

        if self.fn_info.is_nested:
            self.setup_callable_class()

        # Functions that contain nested functions need an environment class to store variables that
        # are free in their nested functions. Generator functions need an environment class to
        # store a variable denoting the next instruction to be executed when the __next__ function
        # is called, along with all the variables inside the function itself.
        if self.fn_info.contains_nested or self.fn_info.is_generator:
            self.setup_env_class()

        if self.fn_info.is_generator:
            # Do a first-pass and generate a function that just returns a generator object.
            self.gen_generator_func()
            blocks, env, ret_type, fn_info = self.leave()
            func_ir, func_reg = self.gen_func_ir(blocks, sig, env, fn_info, class_name)

            # Re-enter the FuncItem and visit the body of the function this time.
            self.enter(fn_info)
            self.setup_env_for_generator_class()
            self.load_outer_envs(self.fn_info.generator_class)
            self.create_switch_for_generator_class()
            self.add_generator_raise_exception_blocks(fitem.line)
        else:
            self.load_env_registers()
            self.gen_arg_default()

        if self.fn_info.contains_nested and not self.fn_info.is_generator:
            self.finalize_env_class()

        self.ret_types[-1] = sig.ret_type

        self.accept(fitem.body)
        self.maybe_add_implicit_return()

        if self.fn_info.is_generator:
            self.populate_switch_for_generator_class()

        blocks, env, ret_type, fn_info = self.leave()

        if fn_info.is_generator:
            next_helper_fn_decl = self.add_next_helper_to_generator_class(blocks, sig, env,
                                                                          fn_info)
            self.add_next_to_generator_class(fn_info, next_helper_fn_decl, sig)
            self.add_iter_to_generator_class(fn_info)
            self.add_throw_to_generator_class(fn_info, next_helper_fn_decl, sig)
        else:
            func_ir, func_reg = self.gen_func_ir(blocks, sig, env, fn_info, class_name)

        return (func_ir, func_reg)

    def gen_func_ir(self,
                    blocks: List[BasicBlock],
                    sig: FuncSignature,
                    env: Environment,
                    fn_info: FuncInfo,
                    class_name: Optional[str]) -> Tuple[FuncIR, Optional[Value]]:
        """Generates the FuncIR for a function given the blocks, environment, and function info of
        a particular function and returns it. If the function is nested, also returns the register
        containing the instance of the corresponding callable class.
        """
        func_reg = None  # type: Optional[Value]
        if fn_info.is_nested:
            func_ir = self.add_call_to_callable_class(blocks, sig, env, fn_info)
            func_reg = self.instantiate_callable_class(fn_info)
        else:
            assert isinstance(fn_info.fitem, FuncDef)
            func_ir = FuncIR(self.mapper.func_to_decl[fn_info.fitem], blocks, env)
        return (func_ir, func_reg)

    def maybe_add_implicit_return(self) -> None:
        if (is_none_rprimitive(self.ret_types[-1]) or
                is_object_rprimitive(self.ret_types[-1])):
            self.add_implicit_return()
        else:
            self.add_implicit_unreachable()

    def visit_func_def(self, fdef: FuncDef) -> None:
        func_ir, func_reg = self.gen_func_item(fdef, fdef.name(), self.mapper.fdef_to_sig(fdef))

        # If the function that was visited was a nested function, then either look it up in our
        # current environment or define it if it was not already defined.
        if func_reg:
            if fdef.original_def:
                # Get the target associated with the previously defined FuncDef.
                func_target = self.environment.lookup(fdef.original_def)
            else:
                # The return type is 'object' instead of an RInstance of the callable class because
                # differently defined functions with the same name and signature across conditional
                # blocks will generate different callable classes, so the callable class that gets
                # instantiated must be generic.
                if self.fn_info.is_generator:
                    func_target = self.add_var_to_env_class(fdef, object_rprimitive,
                                                            self.fn_info.generator_class,
                                                            reassign=False)
                else:
                    func_target = self.environment.add_local_reg(fdef, object_rprimitive)
            self.assign(func_target, func_reg, fdef.line)

        self.functions.append(func_ir)

    def add_implicit_return(self) -> None:
        block = self.blocks[-1][-1]
        if not block.ops or not isinstance(block.ops[-1], ControlOp):
            retval = self.none()
            self.nonlocal_control[-1].gen_return(self, retval)

    def add_implicit_unreachable(self) -> None:
        block = self.blocks[-1][-1]
        if not block.ops or not isinstance(block.ops[-1], ControlOp):
            self.add(Unreachable())

    def visit_block(self, block: Block) -> None:
        for stmt in block.body:
            self.accept(stmt)

    def visit_expression_stmt(self, stmt: ExpressionStmt) -> None:
        self.accept(stmt.expr)

    def visit_return_stmt(self, stmt: ReturnStmt) -> None:
        if stmt.expr:
            retval = self.accept(stmt.expr)
            retval = self.coerce(retval, self.ret_types[-1], stmt.line)
        else:
            retval = self.none()
        self.nonlocal_control[-1].gen_return(self, retval)

    def disallow_class_assignments(self, lvalues: List[Lvalue]) -> None:
        # Some best-effort attempts to disallow assigning to class
        # variables that aren't marked ClassVar, since we blatantly
        # miscompile the interaction between instance and class
        # variables.
        for lvalue in lvalues:
            if (isinstance(lvalue, MemberExpr)
                    and isinstance(lvalue.expr, RefExpr)
                    and isinstance(lvalue.expr.node, TypeInfo)):
                var = lvalue.expr.node[lvalue.name].node
                assert not isinstance(var, Var) or var.is_classvar, (
                    "mypyc only supports assignment to classvars defined as ClassVar")

    def visit_assignment_stmt(self, stmt: AssignmentStmt) -> None:
        assert len(stmt.lvalues) >= 1
        self.disallow_class_assignments(stmt.lvalues)
        lvalue = stmt.lvalues[0]
        if stmt.type and isinstance(stmt.rvalue, TempNode):
            # This is actually a variable annotation without initializer. Don't generate
            # an assignment but we need to call get_assignment_target since it adds a
            # name binding as a side effect.
            self.get_assignment_target(lvalue)
            return

        line = stmt.rvalue.line
        rvalue_reg = self.accept(stmt.rvalue)
        for lvalue in stmt.lvalues:
            target = self.get_assignment_target(lvalue)
            self.assign(target, rvalue_reg, line)

    def visit_operator_assignment_stmt(self, stmt: OperatorAssignmentStmt) -> None:
        """Operator assignment statement such as x += 1"""
        self.disallow_class_assignments([stmt.lvalue])
        target = self.get_assignment_target(stmt.lvalue)
        target_value = self.read(target, stmt.line)
        rreg = self.accept(stmt.rvalue)
        # the Python parser strips the '=' from operator assignment statements, so re-add it
        op = stmt.op + '='
        res = self.binary_op(target_value, rreg, op, stmt.line)
        # usually operator assignments are done in-place
        # but when target doesn't support that we need to manually assign
        self.assign(target, res, res.line)

    def get_assignment_target(self, lvalue: Lvalue) -> AssignmentTarget:
        if isinstance(lvalue, NameExpr):
            # Assign to local variable.
            assert isinstance(lvalue.node, SymbolNode)  # TODO: Can this fail?
            symbol = lvalue.node
            if lvalue.kind == LDEF:
                if symbol not in self.environment.symtable:
                    # If the function contains a nested function and the symbol is a free symbol,
                    # or if the function is a generator function, then first define a new variable
                    # in the current function's environment class. Next, define a target that
                    # refers to the newly defined variable in that environment class. Add the
                    # target to the table containing class environment variables, as well as the
                    # current environment.
                    if self.fn_info.is_generator:
                        return self.add_var_to_env_class(symbol, self.node_type(lvalue),
                                                         self.fn_info.generator_class,
                                                         reassign=False)

                    if self.fn_info.contains_nested and self.is_free_variable(symbol):
                        return self.add_var_to_env_class(symbol, self.node_type(lvalue),
                                                         self.fn_info, reassign=False)

                    # Otherwise define a new local variable.
                    return self.environment.add_local_reg(symbol, self.node_type(lvalue))
                else:
                    # Assign to a previously defined variable.
                    return self.environment.lookup(symbol)
            elif lvalue.kind == GDEF:
                globals_dict = self.load_globals_dict()
                name = self.load_static_unicode(lvalue.name)
                return AssignmentTargetIndex(globals_dict, name)
            else:
                assert False, lvalue.kind
        elif isinstance(lvalue, IndexExpr):
            # Indexed assignment x[y] = e
            base = self.accept(lvalue.base)
            index = self.accept(lvalue.index)
            return AssignmentTargetIndex(base, index)
        elif isinstance(lvalue, MemberExpr):
            # Attribute assignment x.y = e
            obj = self.accept(lvalue.expr)
            return AssignmentTargetAttr(obj, lvalue.name)
        elif isinstance(lvalue, TupleExpr):
            # Multiple assignment a, ..., b = e
            lvalues = [self.get_assignment_target(item)
                       for item in lvalue.items]
            return AssignmentTargetTuple(lvalues)

        assert False, 'Unsupported lvalue: %r' % lvalue

    def read(self, target: Union[Value, AssignmentTarget], line: int = -1) -> Value:
        if isinstance(target, Value):
            return target
        if isinstance(target, AssignmentTargetRegister):
            return target.register
        if isinstance(target, AssignmentTargetIndex):
            reg = self.translate_special_method_call(target.base,
                                                     '__getitem__',
                                                     [target.index],
                                                     None,
                                                     line)
            if reg is not None:
                return reg
            assert False, target.base.type
        if isinstance(target, AssignmentTargetAttr):
            if isinstance(target.obj.type, RInstance):
                return self.add(GetAttr(target.obj, target.attr, line))
            else:
                return self.py_get_attr(target.obj, target.attr, line)

        assert False, 'Unsupported lvalue: %r' % target

    def assign(self, target: Union[Register, AssignmentTarget],
               rvalue_reg: Value, line: int) -> None:
        if isinstance(target, Register):
            self.add(Assign(target, rvalue_reg))
        elif isinstance(target, AssignmentTargetRegister):
            rvalue_reg = self.coerce(rvalue_reg, target.type, line)
            self.add(Assign(target.register, rvalue_reg))
        elif isinstance(target, AssignmentTargetAttr):
            if isinstance(target.obj_type, RInstance):
                rvalue_reg = self.coerce(rvalue_reg, target.type, line)
                self.add(SetAttr(target.obj, target.attr, rvalue_reg, line))
            else:
                key = self.load_static_unicode(target.attr)
                boxed_reg = self.box(rvalue_reg)
                self.add(PrimitiveOp([target.obj, key, boxed_reg], py_setattr_op, line))
        elif isinstance(target, AssignmentTargetIndex):
            target_reg2 = self.translate_special_method_call(
                target.base,
                '__setitem__',
                [target.index, rvalue_reg],
                None,
                line)
            assert target_reg2 is not None, target.base.type
        elif isinstance(target, AssignmentTargetTuple):
            if isinstance(rvalue_reg.type, RTuple):
                rtypes = rvalue_reg.type.types
                assert len(rtypes) == len(target.items)
                for i in range(len(rtypes)):
                    item_value = self.add(TupleGet(rvalue_reg, i, line))
                    self.assign(target.items[i], item_value, line)
            else:
                self.process_iterator_tuple_assignment(target, rvalue_reg, line)
        else:
            assert False, 'Unsupported assignment target'

    def process_iterator_tuple_assignment(self,
                                          target: AssignmentTargetTuple,
                                          rvalue_reg: Value,
                                          line: int) -> None:
        iterator = self.primitive_op(iter_op, [rvalue_reg], line)
        for litem in target.items:
            error_block, ok_block = BasicBlock(), BasicBlock()
            ritem = self.primitive_op(next_op, [iterator], line)
            self.add(Branch(ritem, error_block, ok_block, Branch.IS_ERROR))

            self.activate_block(error_block)
            self.add(RaiseStandardError(RaiseStandardError.VALUE_ERROR,
                                        'not enough values to unpack', line))
            self.add(Unreachable())

            self.activate_block(ok_block)
            self.assign(litem, ritem, line)
        extra = self.primitive_op(next_op, [iterator], line)
        error_block, ok_block = BasicBlock(), BasicBlock()
        self.add(Branch(extra, ok_block, error_block, Branch.IS_ERROR))

        self.activate_block(error_block)
        self.add(RaiseStandardError(RaiseStandardError.VALUE_ERROR,
                                    'too many values to unpack', line))
        self.add(Unreachable())

        self.activate_block(ok_block)

    def visit_if_stmt(self, stmt: IfStmt) -> None:
        if_body, next = BasicBlock(), BasicBlock()
        else_body = BasicBlock() if stmt.else_body else next

        # If statements are normalized
        assert len(stmt.expr) == 1

        self.process_conditional(stmt.expr[0], if_body, else_body)
        self.activate_block(if_body)
        self.accept(stmt.body[0])
        self.goto(next)
        if stmt.else_body:
            self.activate_block(else_body)
            self.accept(stmt.else_body)
            self.goto(next)
        self.activate_block(next)

    class LoopNonlocalControl(NonlocalControl):
        def __init__(self, outer: NonlocalControl,
                     continue_block: BasicBlock, break_block: BasicBlock) -> None:
            self.outer = outer
            self.continue_block = continue_block
            self.break_block = break_block

        def gen_break(self, builder: 'IRBuilder') -> None:
            builder.add(Goto(self.break_block))

        def gen_continue(self, builder: 'IRBuilder') -> None:
            builder.add(Goto(self.continue_block))

        def gen_return(self, builder: 'IRBuilder', value: Value) -> None:
            self.outer.gen_return(builder, value)

    def push_loop_stack(self, continue_block: BasicBlock, break_block: BasicBlock) -> None:
        self.nonlocal_control.append(
            IRBuilder.LoopNonlocalControl(self.nonlocal_control[-1], continue_block, break_block))

    def pop_loop_stack(self) -> None:
        self.nonlocal_control.pop()

    def visit_while_stmt(self, s: WhileStmt) -> None:
        body, next, top, else_block = BasicBlock(), BasicBlock(), BasicBlock(), BasicBlock()
        normal_loop_exit = else_block if s.else_body is not None else next

        self.push_loop_stack(top, next)

        # Split block so that we get a handle to the top of the loop.
        self.goto_and_activate(top)
        self.process_conditional(s.expr, body, normal_loop_exit)

        self.activate_block(body)
        self.accept(s.body)
        # Add branch to the top at the end of the body.
        self.goto(top)

        self.pop_loop_stack()

        if s.else_body is not None:
            self.activate_block(else_block)
            self.accept(s.else_body)
            self.goto(next)

        self.activate_block(next)

    def visit_for_stmt(self, s: ForStmt) -> None:
        def body() -> None:
            self.accept(s.body)

        def else_block() -> None:
            assert s.else_body is not None
            self.accept(s.else_body)

        self.for_loop_helper(s.index, s.expr, body, else_block if s.else_body else None, s.line)

    def spill(self, value: Value) -> AssignmentTarget:
        """Moves a given Value instance into the generator class' environment class."""
        name = '{}{}'.format(TEMP_ATTR_NAME, self.temp_counter)
        self.temp_counter += 1
        target = self.add_var_to_env_class(Var(name), value.type, self.fn_info.generator_class)
        # Shouldn't be able to fail, so -1 for line
        self.assign(target, value, -1)
        return target

    def maybe_spill(self, value: Value) -> Union[Value, AssignmentTarget]:
        """
        Moves a given Value instance into the environment class for generator functions. For
        non-generator functions, leaves the Value instance as it is.

        Returns an AssignmentTarget associated with the Value for generator functions and the
        original Value itself for non-generator functions.
        """
        if self.fn_info.is_generator:
            return self.spill(value)
        return value

    def maybe_spill_assignable(self, value: Value) -> Union[Register, AssignmentTarget]:
        """
        Moves a given Value instance into the environment class for generator functions. For
        non-generator functions, allocate a temporary Register.

        Returns an AssignmentTarget associated with the Value for generator functions and an
        assignable Register for non-generator functions.
        """
        if self.fn_info.is_generator:
            return self.spill(value)

        if isinstance(value, Register):
            return value

        # Allocate a temporary register for the assignable value.
        reg = self.alloc_temp(value.type)
        self.assign(reg, value, -1)
        return reg

    def for_loop_helper(self, index: Lvalue, expr: Expression,
                        body_insts: GenFunc, else_insts: Optional[GenFunc], line: int) -> None:
        """Generate IR for a loop.

        "index" is the loop index Lvalue
        "expr" is the expression to iterate over
        "body_insts" is a function to generate the body of the loop.
        """
        body_block, exit_block, increment_block = BasicBlock(), BasicBlock(), BasicBlock()
        # Block for the else clause, if we need it.
        else_block = BasicBlock()

        # Determine where we want to exit, if our condition check fails.
        normal_loop_exit = else_block if else_insts is not None else exit_block

        if (isinstance(expr, CallExpr)
                and isinstance(expr.callee, RefExpr)
                and expr.callee.fullname == 'builtins.range'):

            condition_block = BasicBlock()
            self.push_loop_stack(increment_block, exit_block)

            # Special case for x in range(...)
            # TODO: Check argument counts and kinds; check the lvalue
            end = expr.args[0]
            end_reg = self.accept(end)
            end_target = self.maybe_spill(end_reg)

            # Initialize loop index to 0. Assert that the index target is assignable.
            index_target = self.get_assignment_target(
                index)  # type: Union[Register, AssignmentTarget]
            self.assign(index_target, self.add(LoadInt(0)), line)
            self.goto(condition_block)

            # Add loop condition check.
            self.activate_block(condition_block)
            comparison = self.binary_op(self.read(index_target, line),
                                        self.read(end_target, line), '<', line)
            self.add_bool_branch(comparison, body_block, normal_loop_exit)

            self.activate_block(body_block)
            body_insts()

            self.goto_and_activate(increment_block)

            # Increment index register.
            self.assign(index_target, self.binary_op(self.read(index_target, line),
                                                     self.add(LoadInt(1)), '+', line), line)

            # Go back to loop condition check.
            self.goto(condition_block)

            self.pop_loop_stack()

        elif is_list_rprimitive(self.node_type(expr)):
            self.push_loop_stack(increment_block, exit_block)

            # Define targets to contain the expression, along with the index that will be used
            # for the for-loop. If we are inside of a generator function, spill these into the
            # environment class.
            expr_reg = self.accept(expr)
            index_reg = self.add(LoadInt(0))
            expr_target = self.maybe_spill(expr_reg)
            index_target = self.maybe_spill_assignable(index_reg)

            condition_block = self.goto_new_block()

            # For compatibility with python semantics we recalculate the length
            # at every iteration.
            len_reg = self.add(PrimitiveOp([self.read(expr_target, line)], list_len_op, line))
            comparison = self.binary_op(self.read(index_target, line), len_reg, '<', line)
            self.add_bool_branch(comparison, body_block, normal_loop_exit)

            self.activate_block(body_block)
            target_list_type = self.types[expr]
            assert isinstance(target_list_type, Instance)
            target_type = self.type_to_rtype(target_list_type.args[0])

            value_box = self.add(PrimitiveOp([self.read(expr_target, line),
                                              self.read(index_target, line)],
                                             list_get_item_op, line))

            self.assign(self.get_assignment_target(index),
                        self.unbox_or_cast(value_box, target_type, line), line)

            body_insts()

            self.goto_and_activate(increment_block)
            self.assign(index_target, self.binary_op(self.read(index_target, line),
                                                     self.add(LoadInt(1)), '+', line), line)
            self.goto(condition_block)

            self.pop_loop_stack()

        else:
            error_check_block = BasicBlock()

            self.push_loop_stack(increment_block, exit_block)

            # Define targets to contain the expression, along with the iterator that will be used
            # for the for-loop. If we are inside of a generator function, spill these into the
            # environment class.
            expr_reg = self.accept(expr)
            iter_reg = self.add(PrimitiveOp([expr_reg], iter_op, line))
            expr_target = self.maybe_spill(expr_reg)
            iter_target = self.maybe_spill(iter_reg)

            # Create a block for where the __next__ function will be called on the iterator and
            # checked to see if the value returned is NULL, which would signal either the end of
            # the Iterable being traversed or an exception being raised. Note that Branch.IS_ERROR
            # checks only for NULL (an exception does not necessarily have to be raised).
            self.goto_and_activate(increment_block)
            next_reg = self.add(PrimitiveOp([self.read(iter_target, line)], next_op, line))
            self.add(Branch(next_reg, error_check_block, body_block, Branch.IS_ERROR))

            # Create a new block for the body of the loop. Set the previous branch to go here if
            # the conditional evaluates to false. Assign the value obtained from __next__ to the
            # lvalue so that it can be referenced by code in the body of the loop. At the end of
            # the body, goto the label that calls the iterator's __next__ function again.
            self.activate_block(body_block)
            self.assign(self.get_assignment_target(index), next_reg, line)
            body_insts()
            self.goto(increment_block)

            # Create a new block for when the loop is finished. Set the branch to go here if the
            # conditional evaluates to true. If an exception was raised during the loop, then
            # err_reg wil be set to True. If no_err_occurred_op returns False, then the exception
            # will be propagated using the ERR_FALSE flag.
            self.activate_block(error_check_block)
            self.add(PrimitiveOp([], no_err_occurred_op, line))
            self.goto(normal_loop_exit)

            self.pop_loop_stack()

        if else_insts is not None:
            self.activate_block(else_block)
            else_insts()
            self.goto(exit_block)
        self.activate_block(exit_block)

    def visit_break_stmt(self, node: BreakStmt) -> None:
        self.nonlocal_control[-1].gen_break(self)

    def visit_continue_stmt(self, node: ContinueStmt) -> None:
        self.nonlocal_control[-1].gen_continue(self)

    def visit_unary_expr(self, expr: UnaryExpr) -> Value:
        return self.unary_op(self.accept(expr.expr), expr.op, expr.line)

    def visit_op_expr(self, expr: OpExpr) -> Value:
        if expr.op in ('and', 'or'):
            return self.shortcircuit_expr(expr)
        return self.binary_op(self.accept(expr.left), self.accept(expr.right), expr.op, expr.line)

    def matching_primitive_op(self,
                              candidates: List[OpDescription],
                              args: List[Value],
                              line: int,
                              result_type: Optional[RType] = None) -> Optional[Value]:
        # Find the highest-priority primitive op that matches.
        matching = None  # type: Optional[OpDescription]
        for desc in candidates:
            if len(desc.arg_types) != len(args):
                continue
            if all(is_subtype(actual.type, formal)
                   for actual, formal in zip(args, desc.arg_types)):
                if matching:
                    assert matching.priority != desc.priority, 'Ambiguous:\n1) %s\n2) %s' % (
                        matching, desc)
                    if desc.priority > matching.priority:
                        matching = desc
                else:
                    matching = desc
        if matching:
            target = self.primitive_op(matching, args, line)
            if result_type and not is_same_type(target.type, result_type):
                if is_none_rprimitive(result_type):
                    # Special case None return. The actual result may actually be a bool
                    # and so we can't just coerce it.
                    target = self.none()
                else:
                    target = self.coerce(target, result_type, line)
            return target
        return None

    def binary_op(self,
                  lreg: Value,
                  rreg: Value,
                  expr_op: str,
                  line: int) -> Value:
        ops = binary_ops.get(expr_op, [])
        target = self.matching_primitive_op(ops, [lreg, rreg], line)
        assert target, 'Unsupported binary operation: %s' % expr_op
        return target

    def unary_op(self,
                 lreg: Value,
                 expr_op: str,
                 line: int) -> Value:
        ops = unary_ops.get(expr_op, [])
        target = self.matching_primitive_op(ops, [lreg], line)
        assert target, 'Unsupported unary operation: %s' % expr_op
        return target

    def visit_index_expr(self, expr: IndexExpr) -> Value:
        base = self.accept(expr.base)

        if isinstance(base.type, RTuple):
            assert isinstance(expr.index, IntExpr)  # TODO
            return self.add(TupleGet(base, expr.index.value, expr.line))

        index_reg = self.accept(expr.index)
        return self.gen_method_call(
            base, '__getitem__', [index_reg], self.node_type(expr), expr.line)

    def visit_int_expr(self, expr: IntExpr) -> Value:
        if expr.value > MAX_SHORT_INT:
            return self.load_static_int(expr.value)
        return self.add(LoadInt(expr.value))

    def visit_float_expr(self, expr: FloatExpr) -> Value:
        return self.load_static_float(expr.value)

    def visit_bytes_expr(self, expr: BytesExpr) -> Value:
        value = bytes(expr.value, 'utf8').decode('unicode-escape').encode('raw-unicode-escape')
        return self.load_static_bytes(value)

    def is_native_ref_expr(self, expr: RefExpr) -> bool:
        if expr.node is None:
            return False
        if '.' in expr.node.fullname():
            module_name = '.'.join(expr.node.fullname().split('.')[:-1])
            return module_name in self.modules
        return True

    def is_native_module_ref_expr(self, expr: RefExpr) -> bool:
        return self.is_native_ref_expr(expr) and expr.kind == GDEF

    def is_synthetic_type(self, typ: TypeInfo) -> bool:
        """Is a type something other than just a class we've created?"""
        return typ.is_named_tuple or typ.is_newtype or typ.typeddict_type is not None

    def is_free_variable(self, symbol: SymbolNode) -> bool:
        fitem = self.fn_info.fitem
        return fitem in self.free_variables and symbol in self.free_variables[fitem]

    def visit_name_expr(self, expr: NameExpr) -> Value:
        assert expr.node, "RefExpr not resolved"
        fullname = expr.node.fullname()
        if fullname in name_ref_ops:
            # Use special access op for this particular name.
            desc = name_ref_ops[fullname]
            assert desc.result_type is not None
            return self.add(PrimitiveOp([], desc, expr.line))

        # TODO: Behavior currently only defined for Var and FuncDef node types.
        if expr.kind == LDEF:
            try:
                return self.read(self.environment.lookup(expr.node), expr.line)
            except KeyError:
                # If there is a KeyError, then the target could not be found in the current scope.
                # Search environment stack to see if the target was defined in an outer scope.
                return self.read(self.get_assignment_target(expr), expr.line)
        else:
            return self.load_global(expr)

    def is_module_member_expr(self, expr: MemberExpr) -> bool:
        return isinstance(expr.expr, RefExpr) and expr.expr.kind == MODULE_REF

    def visit_member_expr(self, expr: MemberExpr) -> Value:
        if self.is_module_member_expr(expr):
            return self.load_module_attr(expr)
        else:
            obj = self.accept(expr.expr)
            return self.get_attr(obj, expr.name, self.node_type(expr), expr.line)

    def get_attr(self, obj: Value, attr: str, result_type: RType, line: int) -> Value:
        if isinstance(obj.type, RInstance) and obj.type.class_ir.has_attr(attr):
            return self.add(GetAttr(obj, attr, line))
        elif isinstance(obj.type, RUnion):
            return self.union_get_attr(obj, obj.type, attr, result_type, line)
        else:
            return self.py_get_attr(obj, attr, line)

    def union_get_attr(self,
                       obj: Value,
                       rtype: RUnion,
                       attr: str,
                       result_type: RType,
                       line: int) -> Value:
        def get_item_attr(value: Value) -> Value:
            return self.get_attr(value, attr, result_type, line)

        return self.decompose_union_helper(obj, rtype, result_type, get_item_attr, line)

    def decompose_union_helper(self,
                               obj: Value,
                               rtype: RUnion,
                               result_type: RType,
                               process_item: Callable[[Value], Value],
                               line: int) -> Value:
        """Generate isinstance() + specialized operations for union items.

        Say, for Union[A, B] generate ops resembling this (pseudocode):

            if isinstance(obj, A):
                result = <result of process_item(cast(A, obj)>
            else:
                result = <result of process_item(cast(B, obj)>

        Args:
            obj: value with a union type
            rtype: the union type
            result_type: result of the operation
            process_item: callback to generate op for a single union item (arg is coerced
                to union item type)
            line: line number
        """
        # TODO: Optimize cases where a single operation can handle multiple union items
        #     (say a method is implemented in a common base class)
        fast_items = []
        rest_items = []
        for item in rtype.items:
            if isinstance(item, RInstance):
                fast_items.append(item)
            else:
                # For everything but RInstance we fall back to C API
                rest_items.append(item)
        exit_block = BasicBlock()
        result = self.alloc_temp(result_type)
        for i, item in enumerate(fast_items):
            more_types = i < len(fast_items) - 1 or rest_items
            if more_types:
                # We are not at the final item so we need one more branch
                op = self.isinstance(obj, item, line)
                true_block, false_block = BasicBlock(), BasicBlock()
                self.add_bool_branch(op, true_block, false_block)
                self.activate_block(true_block)
            coerced = self.coerce(obj, item, line)
            temp = process_item(coerced)
            temp2 = self.coerce(temp, result_type, line)
            self.add(Assign(result, temp2))
            self.goto(exit_block)
            if more_types:
                self.activate_block(false_block)
        if rest_items:
            # For everything else we use generic operation. Use force=True to drop the
            # union type.
            coerced = self.coerce(obj, object_rprimitive, line, force=True)
            temp = process_item(coerced)
            temp2 = self.coerce(temp, result_type, line)
            self.add(Assign(result, temp2))
            self.goto(exit_block)
        self.activate_block(exit_block)
        return result

    def isinstance(self, obj: Value, rtype: RInstance, line: int) -> Value:
        class_ir = rtype.class_ir
        fullname = '%s.%s' % (class_ir.module_name, class_ir.name)
        type_obj = self.load_native_type_object(fullname)
        return self.primitive_op(fast_isinstance_op, [obj, type_obj], line)

    def py_get_attr(self, obj: Value, attr: str, line: int) -> Value:
        key = self.load_static_unicode(attr)
        return self.add(PrimitiveOp([obj, key], py_getattr_op, line))

    def py_call(self,
                function: Value,
                arg_values: List[Value],
                line: int,
                arg_kinds: Optional[List[int]] = None,
                arg_names: Optional[List[Optional[str]]] = None) -> Value:
        """Use py_call_op or py_call_with_kwargs_op for function call."""
        # If all arguments are positional, we can use py_call_op.
        if (arg_kinds is None) or all(kind == ARG_POS for kind in arg_kinds):
            return self.primitive_op(py_call_op, [function] + arg_values, line)

        # Otherwise fallback to py_call_with_kwargs_op.
        assert arg_names is not None

        pos_arg_values = []
        kw_arg_key_value_pairs = []
        star_arg_values = []
        star2_arg_values = []
        for value, kind, name in zip(arg_values, arg_kinds, arg_names):
            if kind == ARG_POS:
                pos_arg_values.append(value)
            elif kind == ARG_NAMED:
                assert name is not None
                key = self.load_static_unicode(name)
                kw_arg_key_value_pairs.append((key, value))
            elif kind == ARG_STAR:
                star_arg_values.append(value)
            elif kind == ARG_STAR2:
                star2_arg_values.append(value)
            else:
                assert False, ("Argument kind should not be possible:", kind)

        if len(star_arg_values) == 0:
            # We can directly construct a tuple if there are no star args.
            pos_args_tuple = self.add(TupleSet(pos_arg_values, line))
        else:
            # Otherwise we construct a list and call extend it with the star args, since tuples
            # don't have an extend method.
            pos_args_list = self.primitive_op(new_list_op, pos_arg_values, line)
            for star_arg_value in star_arg_values:
                self.primitive_op(list_extend_op, [pos_args_list, star_arg_value], line)
            pos_args_tuple = self.primitive_op(list_tuple_op, [pos_args_list], line)

        kw_args_dict = self.make_dict(kw_arg_key_value_pairs, line)
        # NOTE: mypy currently only supports a single ** arg, but python supports multiple.
        # This code supports multiple primarily to make the logic easier to follow.
        for star2_arg_value in star2_arg_values:
            self.primitive_op(dict_update_op, [kw_args_dict, star2_arg_value], line)

        return self.primitive_op(
            py_call_with_kwargs_op, [function, pos_args_tuple, kw_args_dict], line)

    def py_method_call(self,
                       obj: Value,
                       method_name: str,
                       arg_values: List[Value],
                       line: int,
                       arg_kinds: Optional[List[int]] = None,
                       arg_names: Optional[List[Optional[str]]] = None) -> Value:
        if (arg_kinds is None) or all(kind == ARG_POS for kind in arg_kinds):
            method_name_reg = self.load_static_unicode(method_name)
            return self.primitive_op(py_method_call_op, [obj, method_name_reg] + arg_values, line)
        else:
            method = self.py_get_attr(obj, method_name, line)
            return self.py_call(method, arg_values, line, arg_kinds=arg_kinds, arg_names=arg_names)

    def coerce_native_call_args(self,
                                args: Sequence[Value],
                                sig: FuncSignature,
                                line: int) -> List[Value]:
        coerced_arg_regs = []
        for reg, arg in zip(args, sig.args):
            coerced_arg_regs.append(self.coerce(reg, arg.type, line))
        return coerced_arg_regs

    def call(self, decl: FuncDecl, args: Sequence[Value],
             arg_kinds: List[int],
             arg_names: List[Optional[str]],
             line: int) -> Value:
        # Normalize keyword args to positionals.
        arg_values_with_nones = self.keyword_args_to_positional(
            args, arg_kinds, arg_names, decl.sig)
        # Put in errors for missing args
        args = self.missing_args_to_error_values(arg_values_with_nones, decl.sig)

        args = self.coerce_native_call_args(args, decl.sig, line)
        return self.add(Call(decl, args, line))

    def visit_call_expr(self, expr: CallExpr) -> Value:
        if isinstance(expr.analyzed, CastExpr):
            return self.translate_cast_expr(expr.analyzed)

        callee = expr.callee
        if isinstance(callee, IndexExpr) and isinstance(callee.analyzed, TypeApplication):
            callee = callee.analyzed.expr  # Unwrap type application

        if isinstance(callee, MemberExpr):
            return self.translate_method_call(expr, callee)
        elif isinstance(callee, SuperExpr):
            return self.translate_super_method_call(expr, callee)
        else:
            return self.translate_call(expr, callee)

    def translate_call(self, expr: CallExpr, callee: Expression) -> Value:
        # The common case of calls is refexprs
        if isinstance(callee, RefExpr):
            return self.translate_refexpr_call(expr, callee)

        function = self.accept(callee)
        args = [self.accept(arg) for arg in expr.args]
        return self.py_call(function, args, expr.line,
                            arg_kinds=expr.arg_kinds, arg_names=expr.arg_names)

    def translate_refexpr_call(self, expr: CallExpr, callee: RefExpr) -> Value:
        """Translate a non-method call."""
        # Gen the argument values
        arg_values = [self.accept(arg) for arg in expr.args]

        # TODO: Allow special cases to have default args or named args. Currently they don't since
        # they check that everything in arg_kinds is ARG_POS.

        # Special case builtins.len
        if (callee.fullname == 'builtins.len'
                and len(expr.args) == 1
                and expr.arg_kinds == [ARG_POS]):
            expr_rtype = arg_values[0].type
            if isinstance(expr_rtype, RTuple):
                # len() of fixed-length tuple can be trivially determined statically.
                return self.add(LoadInt(len(expr_rtype.types)))

        # Special case builtins.isinstance
        if (callee.fullname == 'builtins.isinstance'
                and len(expr.args) == 2
                and expr.arg_kinds == [ARG_POS, ARG_POS]
                and isinstance(expr.args[1], RefExpr)
                and isinstance(expr.args[1].node, TypeInfo)
                and self.is_native_module_ref_expr(expr.args[1])):
            # Special case native isinstance() checks as this makes them much faster.
            return self.primitive_op(fast_isinstance_op, arg_values, expr.line)

        # Handle data-driven special-cased primitive call ops.
        if callee.fullname is not None and expr.arg_kinds == [ARG_POS] * len(arg_values):
            ops = func_ops.get(callee.fullname, [])
            target = self.matching_primitive_op(ops, arg_values, expr.line)
            if target:
                return target

        # Standard native call if signature and fullname are good and all arguments are positional
        # or named.
        if (callee.node is not None
                and callee.fullname is not None
                and callee.node in self.mapper.func_to_decl
                and all(kind in (ARG_POS, ARG_NAMED) for kind in expr.arg_kinds)):
            decl = self.mapper.func_to_decl[callee.node]

            return self.call(decl, arg_values, expr.arg_kinds, expr.arg_names, expr.line)

        # Fall back to a Python call
        function = self.accept(callee)
        return self.py_call(function, arg_values, expr.line,
                            arg_kinds=expr.arg_kinds, arg_names=expr.arg_names)

    def missing_args_to_error_values(self,
                                     args: List[Optional[Value]],
                                     sig: FuncSignature) -> List[Value]:
        """Generate LoadErrorValues for missing arguments.

        These get resolved to default values if they exist for the function in question. See
        gen_arg_default.
        """
        ret_args = []  # type: List[Value]
        for reg, arg in zip(args, sig.args):
            if reg is None:
                reg = self.add(LoadErrorValue(arg.type, is_borrowed=True))
            ret_args.append(reg)
        return ret_args

    def translate_method_call(self, expr: CallExpr, callee: MemberExpr) -> Value:
        """Generate IR for an arbitrary call of form e.m(...).

        This can also deal with calls to module-level functions.
        """
        if self.is_native_ref_expr(callee):
            # Call to module-level native function or such
            return self.translate_call(expr, callee)
        elif isinstance(callee.expr, RefExpr) and callee.expr.node in self.mapper.type_to_ir:
            # Call a method via the *class*
            assert isinstance(callee.expr.node, TypeInfo)
            ir = self.mapper.type_to_ir[callee.expr.node]
            decl = ir.method_decl(callee.name)
            args = []
            arg_kinds, arg_names = expr.arg_kinds[:], expr.arg_names[:]
            if decl.kind == FUNC_CLASSMETHOD:  # Add the class argument for class methods
                args.append(self.load_native_type_object(callee.expr.node.fullname()))
                arg_kinds.insert(0, ARG_POS)
                arg_names.insert(0, None)
            args += [self.accept(arg) for arg in expr.args]

            return self.call(decl, args, arg_kinds, arg_names, expr.line)

        elif self.is_module_member_expr(callee):
            # Fall back to a PyCall for non-native module calls
            function = self.accept(callee)
            args = [self.accept(arg) for arg in expr.args]
            return self.py_call(function, args, expr.line,
                                arg_kinds=expr.arg_kinds, arg_names=expr.arg_names)
        else:
            args = [self.accept(arg) for arg in expr.args]
            obj = self.accept(callee.expr)
            return self.gen_method_call(obj,
                                        callee.name,
                                        args,
                                        self.node_type(expr),
                                        expr.line,
                                        expr.arg_kinds,
                                        expr.arg_names)

    def translate_super_method_call(self, expr: CallExpr, callee: SuperExpr) -> Value:
        if callee.info is None or callee.call.args:
            return self.translate_call(expr, callee)
        ir = self.mapper.type_to_ir[callee.info]
        # Search for the method in the mro, skipping ourselves.
        for base in ir.mro[1:]:
            if callee.name in base.method_decls:
                break
        else:
            return self.translate_call(expr, callee)

        decl = base.method_decl(callee.name)
        arg_values = [self.accept(arg) for arg in expr.args]
        arg_kinds, arg_names = expr.arg_kinds[:], expr.arg_names[:]

        if decl.kind != FUNC_STATICMETHOD:
            vself = next(iter(self.environment.indexes))  # grab first argument
            if decl.kind == FUNC_CLASSMETHOD:
                vself = self.primitive_op(type_op, [vself], expr.line)
            arg_values.insert(0, vself)
            arg_kinds.insert(0, ARG_POS)
            arg_names.insert(0, None)

        return self.call(decl, arg_values, arg_kinds, arg_names, expr.line)

    def gen_method_call(self,
                        base: Value,
                        name: str,
                        arg_values: List[Value],
                        return_rtype: RType,
                        line: int,
                        arg_kinds: Optional[List[int]] = None,
                        arg_names: Optional[List[Optional[str]]] = None) -> Value:
        # If arg_kinds contains values other than arg_pos and arg_named, then fallback to
        # Python method call.
        if (arg_kinds is not None
                and not all(kind in (ARG_POS, ARG_NAMED) for kind in arg_kinds)):
            return self.py_method_call(base, name, arg_values, base.line, arg_kinds, arg_names)

        # If the base type is one of ours, do a MethodCall
        if isinstance(base.type, RInstance):
            if base.type.class_ir.has_method(name):
                decl = base.type.class_ir.method_decl(name)
                if arg_kinds is None:
                    assert arg_names is None, "arg_kinds not present but arg_names is"
                    arg_kinds = [ARG_POS for _ in arg_values]
                    arg_names = [None for _ in arg_values]
                else:
                    assert arg_names is not None, "arg_kinds present but arg_names is not"

                # Normalize keyword args to positionals.
                assert decl.bound_sig
                arg_values_with_nones = self.keyword_args_to_positional(
                    arg_values, arg_kinds, arg_names, decl.bound_sig)
                arg_values = self.missing_args_to_error_values(arg_values_with_nones,
                                                               decl.bound_sig)
                arg_values = self.coerce_native_call_args(arg_values, decl.bound_sig, base.line)

                return self.add(MethodCall(base, name, arg_values, line))
        elif isinstance(base.type, RUnion):
            return self.union_method_call(base, base.type, name, arg_values, return_rtype, line,
                                          arg_kinds, arg_names)

        # Try to do a special-cased method call
        target = self.translate_special_method_call(base, name, arg_values, return_rtype, line)
        if target:
            return target

        # Fall back to Python method call
        return self.py_method_call(base, name, arg_values, base.line, arg_kinds, arg_names)

    def union_method_call(self,
                          base: Value,
                          obj_type: RUnion,
                          name: str,
                          arg_values: List[Value],
                          return_rtype: RType,
                          line: int,
                          arg_kinds: Optional[List[int]],
                          arg_names: Optional[List[Optional[str]]]) -> Value:
        def call_union_item(value: Value) -> Value:
            return self.gen_method_call(value, name, arg_values, return_rtype, line,
                                        arg_kinds, arg_names)

        return self.decompose_union_helper(base, obj_type, return_rtype, call_union_item, line)

    def translate_cast_expr(self, expr: CastExpr) -> Value:
        src = self.accept(expr.expr)
        target_type = self.type_to_rtype(expr.type)
        return self.coerce(src, target_type, expr.line)

    def shortcircuit_helper(self, op: str,
                            expr_type: RType,
                            left: Callable[[], Value],
                            right: Callable[[], Value], line: int) -> Value:
        # Having actual Phi nodes would be really nice here!
        target = self.alloc_temp(expr_type)
        # left_body takes the value of the left side, right_body the right
        left_body, right_body, next = BasicBlock(), BasicBlock(), BasicBlock()
        # true_body is taken if the left is true, false_body if it is false.
        # For 'and' the value is the right side if the left is true, and for 'or'
        # it is the right side if the left is false.
        true_body, false_body = (
            (right_body, left_body) if op == 'and' else (left_body, right_body))

        left_value = left()
        self.add_bool_branch(left_value, true_body, false_body)

        self.activate_block(left_body)
        left_coerced = self.coerce(left_value, expr_type, line)
        self.add(Assign(target, left_coerced))
        self.goto(next)

        self.activate_block(right_body)
        right_value = right()
        right_coerced = self.coerce(right_value, expr_type, line)
        self.add(Assign(target, right_coerced))
        self.goto(next)

        self.activate_block(next)
        return target

    def shortcircuit_expr(self, expr: OpExpr) -> Value:
        return self.shortcircuit_helper(
            expr.op, self.node_type(expr),
            lambda: self.accept(expr.left),
            lambda: self.accept(expr.right),
            expr.line
        )

    def visit_conditional_expr(self, expr: ConditionalExpr) -> Value:
        if_body, else_body, next = BasicBlock(), BasicBlock(), BasicBlock()

        self.process_conditional(expr.cond, if_body, else_body)
        expr_type = self.node_type(expr)
        # Having actual Phi nodes would be really nice here!
        target = self.alloc_temp(expr_type)

        self.activate_block(if_body)
        true_value = self.accept(expr.if_expr)
        true_value = self.coerce(true_value, expr_type, expr.line)
        self.add(Assign(target, true_value))
        self.goto(next)

        self.activate_block(else_body)
        false_value = self.accept(expr.else_expr)
        false_value = self.coerce(false_value, expr_type, expr.line)
        self.add(Assign(target, false_value))
        self.goto(next)

        self.activate_block(next)

        return target

    def translate_special_method_call(self,
                                      base_reg: Value,
                                      name: str,
                                      args: List[Value],
                                      result_type: Optional[RType],
                                      line: int) -> Optional[Value]:
        """Translate a method call which is handled nongenerically.

        These are special in the sense that we have code generated specifically for them.
        They tend to be method calls which have equivalents in C that are more direct
        than calling with the PyObject api.

        Return None if no translation found; otherwise return the target register.
        """
        ops = method_ops.get(name, [])
        return self.matching_primitive_op(ops, [base_reg] + args, line, result_type=result_type)

    def visit_list_expr(self, expr: ListExpr) -> Value:
        items = [self.accept(item) for item in expr.items]
        return self.primitive_op(new_list_op, items, expr.line)

    def visit_tuple_expr(self, expr: TupleExpr) -> Value:
        tuple_type = self.node_type(expr)
        # When handling NamedTuple et. al we might not have proper type info,
        # so make some up if we need it.
        types = (tuple_type.types if isinstance(tuple_type, RTuple)
                 else [object_rprimitive] * len(expr.items))

        items = []
        for item_expr, item_type in zip(expr.items, types):
            reg = self.accept(item_expr)
            items.append(self.coerce(reg, item_type, item_expr.line))
        return self.add(TupleSet(items, expr.line))

    def visit_dict_expr(self, expr: DictExpr) -> Value:
        """First accepts all keys and values, then makes a dict out of them."""
        key_value_pairs = []
        for key_expr, value_expr in expr.items:
            key = self.accept(key_expr)
            value = self.accept(value_expr)
            key_value_pairs.append((key, value))

        return self.make_dict(key_value_pairs, expr.line)

    def visit_set_expr(self, expr: SetExpr) -> Value:
        set_reg = self.primitive_op(new_set_op, [], expr.line)
        for key_expr in expr.items:
            key_reg = self.accept(key_expr)
            self.primitive_op(set_add_op, [set_reg, key_reg], expr.line)
        return set_reg

    def visit_str_expr(self, expr: StrExpr) -> Value:
        return self.load_static_unicode(expr.value)

    # Conditional expressions

    def process_conditional(self, e: Expression, true: BasicBlock, false: BasicBlock) -> None:
        if isinstance(e, OpExpr) and e.op in ['and', 'or']:
            if e.op == 'and':
                # Short circuit 'and' in a conditional context.
                new = BasicBlock()
                self.process_conditional(e.left, new, false)
                self.activate_block(new)
                self.process_conditional(e.right, true, false)
            else:
                # Short circuit 'or' in a conditional context.
                new = BasicBlock()
                self.process_conditional(e.left, true, new)
                self.activate_block(new)
                self.process_conditional(e.right, true, false)
        elif isinstance(e, UnaryExpr) and e.op == 'not':
            self.process_conditional(e.expr, false, true)
        # Catch-all for arbitrary expressions.
        else:
            reg = self.accept(e)
            self.add_bool_branch(reg, true, false)

    def visit_basic_comparison(self, op: str, left: Value, right: Value, line: int) -> Value:
        negate = False
        if op == 'is not':
            op, negate = 'is', True
        elif op == 'not in':
            op, negate = 'in', True

        target = self.binary_op(left, right, op, line)

        if negate:
            target = self.unary_op(target, 'not', line)
        return target

    def visit_comparison_expr(self, e: ComparisonExpr) -> Value:
        # TODO: Don't produce an expression when used in conditional context

        # All of the trickiness here is due to support for chained conditionals
        # (`e1 < e2 > e3`, etc). `e1 < e2 > e3` is approximately equivalent to
        # `e1 < e2 and e2 > e3` except that `e2` is only evaluated once.
        expr_type = self.node_type(e)

        # go(i, prev) generates code for `ei opi e{i+1} op{i+1} ... en`,
        # assuming that prev contains the value of `ei`.
        def go(i: int, prev: Value) -> Value:
            if i == len(e.operators) - 1:
                return self.visit_basic_comparison(
                    e.operators[i], prev, self.accept(e.operands[i + 1]), e.line)

            next = self.accept(e.operands[i + 1])
            return self.shortcircuit_helper(
                'and', expr_type,
                lambda: self.visit_basic_comparison(
                    e.operators[i], prev, next, e.line),
                lambda: go(i + 1, next),
                e.line)

        return go(0, self.accept(e.operands[0]))

    def add_bool_branch(self, value: Value, true: BasicBlock, false: BasicBlock) -> None:
        if is_same_type(value.type, int_rprimitive):
            zero = self.add(LoadInt(0))
            value = self.binary_op(value, zero, '!=', value.line)
        elif is_same_type(value.type, list_rprimitive):
            length = self.primitive_op(list_len_op, [value], value.line)
            zero = self.add(LoadInt(0))
            value = self.binary_op(length, zero, '!=', value.line)
        else:
            value_type = optional_value_type(value.type)
            if value_type is not None:
                is_none = self.binary_op(value, self.none(), 'is not', value.line)
                branch = Branch(is_none, true, false, Branch.BOOL_EXPR)
                self.add(branch)
                if isinstance(value_type, RInstance):
                    # Optional[X] where X is always truthy
                    # TODO: Support __bool__
                    pass
                else:
                    # Optional[X] where X may be falsey and requires a check
                    branch.true = self.new_block()
                    # unbox_or_cast instead of coerce because we want the
                    # type to change even if it is a subtype.
                    remaining = self.unbox_or_cast(value, value_type, value.line)
                    self.add_bool_branch(remaining, true, false)
                return
            elif not is_same_type(value.type, bool_rprimitive):
                value = self.primitive_op(bool_op, [value], value.line)
        self.add(Branch(value, true, false, Branch.BOOL_EXPR))

    def visit_nonlocal_decl(self, o: NonlocalDecl) -> None:
        pass

    def visit_slice_expr(self, expr: SliceExpr) -> Value:
        def get_arg(arg: Optional[Expression]) -> Value:
            if arg is None:
                return self.none()
            else:
                return self.accept(arg)

        args = [get_arg(expr.begin_index),
                get_arg(expr.end_index),
                get_arg(expr.stride)]
        return self.primitive_op(new_slice_op, args, expr.line)

    def visit_raise_stmt(self, s: RaiseStmt) -> None:
        if s.expr is None:
            self.primitive_op(reraise_exception_op, [], NO_TRACEBACK_LINE_NO)
            self.add(Unreachable())
            return

        assert s.from_expr is None, "from_expr not implemented"

        # TODO: Do we want to dynamically handle the case where the
        # type is Any so we don't statically know what to do?
        typ = self.types[s.expr]
        if isinstance(typ, TypeType):
            typ = typ.item
        assert not isinstance(typ, AnyType), "can't raise Any"

        if isinstance(typ, FunctionLike) and typ.is_type_obj():
            etyp = self.accept(s.expr)
            exc = self.py_call(etyp, [], s.expr.line)
        else:
            exc = self.accept(s.expr)
            etyp = self.primitive_op(type_op, [exc], s.expr.line)

        self.primitive_op(raise_exception_op, [etyp, exc], s.line)
        self.add(Unreachable())

    class ExceptNonlocalControl(CleanupNonlocalControl):
        """Nonlocal control for except blocks.

        Just makes sure that sys.exc_info always gets restored when we leave.
        This is super annoying.
        """
        def __init__(self, outer: NonlocalControl, saved: Value) -> None:
            super().__init__(outer)
            self.saved = saved

        def gen_cleanup(self, builder: 'IRBuilder') -> None:
            # Don't bother plumbing a line through because it can't fail
            builder.primitive_op(restore_exc_info_op, [self.saved], -1)

    def visit_try_except(self,
                         body: GenFunc,
                         handlers: Sequence[
                             Tuple[Optional[Expression], Optional[Expression], GenFunc]],
                         else_body: Optional[GenFunc],
                         line: int) -> None:
        """Generalized try/except/else handling that takes functions to gen the bodies.

        The point of this is to also be able to support with."""
        assert handlers, "try needs except"

        except_entry, exit_block, cleanup_block = BasicBlock(), BasicBlock(), BasicBlock()
        double_except_block = BasicBlock()
        # If there is an else block, jump there after the try, otherwise just leave
        else_block = BasicBlock() if else_body else exit_block

        # Compile the try block with an error handler
        self.error_handlers.append(except_entry)
        self.goto_and_activate(BasicBlock())
        body()
        self.goto(else_block)
        self.error_handlers.pop()

        # The error handler catches the error and then checks it
        # against the except clauses. We compile the error handler
        # itself with an error handler so that it can properly restore
        # the *old* exc_info if an exception occurs.
        # The exception chaining will be done automatically when the
        # exception is raised, based on the exception in exc_info.
        self.error_handlers.append(double_except_block)
        self.activate_block(except_entry)
        old_exc = self.primitive_op(error_catch_op, [], line)
        # Compile the except blocks with the nonlocal control flow overridden to clear exc_info
        self.nonlocal_control.append(
            IRBuilder.ExceptNonlocalControl(self.nonlocal_control[-1], old_exc))

        # Process the bodies
        next_block = None
        for type, var, handler_body in handlers:
            if type:
                next_block, body_block = BasicBlock(), BasicBlock()
                matches = self.primitive_op(exc_matches_op, [self.accept(type)], type.line)
                self.add(Branch(matches, body_block, next_block, Branch.BOOL_EXPR))
                self.activate_block(body_block)
            if var:
                target = self.get_assignment_target(var)
                self.assign(target, self.primitive_op(get_exc_value_op, [], var.line), var.line)
            handler_body()
            self.goto(cleanup_block)
            if next_block:
                self.activate_block(next_block)

        # Reraise the exception if needed
        if next_block:
            self.primitive_op(reraise_exception_op, [], NO_TRACEBACK_LINE_NO)
            self.add(Unreachable())

        self.nonlocal_control.pop()
        self.error_handlers.pop()

        # Cleanup for if we leave except through normal control flow:
        # restore the saved exc_info information and continue propagating
        # the exception if it exists.
        self.activate_block(cleanup_block)
        self.primitive_op(restore_exc_info_op, [old_exc], line)
        self.goto(exit_block)

        # Cleanup for if we leave except through a raised exception:
        # restore the saved exc_info information and continue propagating
        # the exception.
        self.activate_block(double_except_block)
        self.primitive_op(restore_exc_info_op, [old_exc], line)
        self.primitive_op(keep_propagating_op, [], NO_TRACEBACK_LINE_NO)
        self.add(Unreachable())

        # If present, compile the else body in the obvious way
        if else_body:
            self.activate_block(else_block)
            else_body()
            self.goto(exit_block)

        self.activate_block(exit_block)

    def visit_try_except_stmt(self, t: TryStmt) -> None:
        def body() -> None:
            self.accept(t.body)

        # Work around scoping woes
        def make_handler(body: Block) -> GenFunc:
            return lambda: self.accept(body)

        handlers = [(type, var, make_handler(body)) for type, var, body in
                    zip(t.types, t.vars, t.handlers)]
        else_body = (lambda: self.accept(t.else_body)) if t.else_body else None
        self.visit_try_except(body, handlers, else_body, t.line)

    class TryFinallyNonlocalControl(NonlocalControl):
        def __init__(self, target: BasicBlock) -> None:
            self.target = target
            self.ret_reg = None  # type: Optional[Register]

        def gen_break(self, builder: 'IRBuilder') -> None:
            assert False, "unimplemented"

        def gen_continue(self, builder: 'IRBuilder') -> None:
            assert False, "unimplemented"

        def gen_return(self, builder: 'IRBuilder', value: Value) -> None:
            if self.ret_reg is None:
                self.ret_reg = builder.alloc_temp(builder.ret_types[-1])

            builder.add(Assign(self.ret_reg, value))
            builder.add(Goto(self.target))

    class FinallyNonlocalControl(CleanupNonlocalControl):
        """Nonlocal control for finally blocks.

        Just makes sure that sys.exc_info always gets restored when we
        leave and the return register is decrefed if it isn't null.
        """
        def __init__(self, outer: NonlocalControl, ret_reg: Optional[Value], saved: Value) -> None:
            super().__init__(outer)
            self.ret_reg = ret_reg
            self.saved = saved

        def gen_cleanup(self, builder: 'IRBuilder') -> None:
            # Do an error branch on the return value register, which
            # may be undefined. This will allow it to be properly
            # decrefed if it is not null. This is kind of a hack.
            if self.ret_reg:
                target = BasicBlock()
                builder.add(Branch(self.ret_reg, target, target, Branch.IS_ERROR))
                builder.activate_block(target)

            # Restore the old exc_info
            # Don't bother plumbing a line through because it can't fail
            target, cleanup = BasicBlock(), BasicBlock()
            builder.add(Branch(self.saved, target, cleanup, Branch.IS_ERROR))
            builder.activate_block(cleanup)
            builder.primitive_op(restore_exc_info_op, [self.saved], -1)
            builder.goto_and_activate(target)

    def try_finally_try(self, err_handler: BasicBlock, return_entry: BasicBlock,
                        main_entry: BasicBlock, try_body: GenFunc) -> Optional[Register]:
        # Compile the try block with an error handler
        control = IRBuilder.TryFinallyNonlocalControl(return_entry)
        self.error_handlers.append(err_handler)

        self.nonlocal_control.append(control)
        self.goto_and_activate(BasicBlock())
        try_body()
        self.goto(main_entry)
        self.nonlocal_control.pop()
        self.error_handlers.pop()

        return control.ret_reg

    def try_finally_entry_blocks(self,
                                 err_handler: BasicBlock, return_entry: BasicBlock,
                                 main_entry: BasicBlock, finally_block: BasicBlock,
                                 ret_reg: Optional[Register]) -> Value:
        old_exc = self.alloc_temp(exc_rtuple)

        # Entry block for non-exceptional flow
        self.activate_block(main_entry)
        if ret_reg:
            self.add(Assign(ret_reg, self.add(LoadErrorValue(self.ret_types[-1]))))
        self.goto(return_entry)

        self.activate_block(return_entry)
        self.add(Assign(old_exc, self.add(LoadErrorValue(exc_rtuple))))
        self.goto(finally_block)

        # Entry block for errors
        self.activate_block(err_handler)
        if ret_reg:
            self.add(Assign(ret_reg, self.add(LoadErrorValue(self.ret_types[-1]))))
        self.add(Assign(old_exc, self.primitive_op(error_catch_op, [], -1)))
        self.goto(finally_block)

        return old_exc

    def try_finally_body(
            self, finally_block: BasicBlock, finally_body: GenFunc,
            ret_reg: Optional[Value], old_exc: Value) -> Tuple[BasicBlock, FinallyNonlocalControl]:
        cleanup_block = BasicBlock()
        # Compile the finally block with the nonlocal control flow overridden to restore exc_info
        self.error_handlers.append(cleanup_block)
        finally_control = IRBuilder.FinallyNonlocalControl(
            self.nonlocal_control[-1], ret_reg, old_exc)
        self.nonlocal_control.append(finally_control)
        self.activate_block(finally_block)
        finally_body()
        self.nonlocal_control.pop()

        return cleanup_block, finally_control

    def try_finally_resolve_control(self, cleanup_block: BasicBlock,
                                    finally_control: FinallyNonlocalControl,
                                    old_exc: Value, ret_reg: Optional[Value]) -> BasicBlock:
        """Resolve the control flow out of a finally block.

        This means returning if there was a return, propagating
        exceptions, break/continue (soon), or just continuing on.
        """
        reraise, rest = BasicBlock(), BasicBlock()
        self.add(Branch(old_exc, rest, reraise, Branch.IS_ERROR))

        # Reraise the exception if there was one
        self.activate_block(reraise)
        self.primitive_op(reraise_exception_op, [], NO_TRACEBACK_LINE_NO)
        self.add(Unreachable())
        self.error_handlers.pop()

        # If there was a return, keep returning
        if ret_reg:
            self.activate_block(rest)
            return_block, rest = BasicBlock(), BasicBlock()
            self.add(Branch(ret_reg, rest, return_block, Branch.IS_ERROR))

            self.activate_block(return_block)
            self.nonlocal_control[-1].gen_return(self, ret_reg)

        # TODO: handle break/continue
        self.activate_block(rest)
        out_block = BasicBlock()
        self.goto(out_block)

        # If there was an exception, restore again
        self.activate_block(cleanup_block)
        finally_control.gen_cleanup(self)
        self.primitive_op(keep_propagating_op, [], NO_TRACEBACK_LINE_NO)
        self.add(Unreachable())

        return out_block

    def visit_try_finally_stmt(self, try_body: GenFunc, finally_body: GenFunc) -> None:
        """Generalized try/finally handling that takes functions to gen the bodies.

        The point of this is to also be able to support with."""
        # Finally is a big pain, because there are so many ways that
        # exits can occur. We emit 10+ basic blocks for every finally!

        err_handler, main_entry, return_entry, finally_block = (
            BasicBlock(), BasicBlock(), BasicBlock(), BasicBlock())

        # Compile the body of the try
        ret_reg = self.try_finally_try(
            err_handler, return_entry, main_entry, try_body)

        # Set up the entry blocks for the finally statement
        old_exc = self.try_finally_entry_blocks(
            err_handler, return_entry, main_entry, finally_block, ret_reg)

        # Compile the body of the finally
        cleanup_block, finally_control = self.try_finally_body(
            finally_block, finally_body, ret_reg, old_exc)

        # Resolve the control flow out of the finally block
        out_block = self.try_finally_resolve_control(
            cleanup_block, finally_control, old_exc, ret_reg)

        self.activate_block(out_block)

    def visit_try_stmt(self, t: TryStmt) -> None:
        # Our compilation strategy for try/except/else/finally is to
        # treat try/except/else and try/finally as separate language
        # constructs that we compile separately. When we have a
        # try/except/else/finally, we treat the try/except/else as the
        # body of a try/finally block.
        if t.finally_body:
            def visit_try_body() -> None:
                if t.handlers:
                    self.visit_try_except_stmt(t)
                else:
                    self.accept(t.body)
            body = t.finally_body

            self.visit_try_finally_stmt(visit_try_body, lambda: self.accept(body))
        else:
            self.visit_try_except_stmt(t)

    def get_sys_exc_info(self) -> List[Value]:
        exc_info = self.primitive_op(get_exc_info_op, [], -1)
        return [self.add(TupleGet(exc_info, i, -1)) for i in range(3)]

    def visit_with(self, expr: Expression, target: Optional[Lvalue],
                   body: GenFunc, line: int) -> None:

        # This is basically a straight transcription of the Python code in PEP 343.
        # I don't actually understand why a bunch of it is the way it is.
        # We could probably optimize the case where the manager is compiled by us,
        # but that is not our common case at all, so.
        mgr_v = self.accept(expr)
        typ = self.primitive_op(type_op, [mgr_v], line)
        exit_ = self.maybe_spill(self.py_get_attr(typ, '__exit__', line))
        value = self.py_call(self.py_get_attr(typ, '__enter__', line), [mgr_v], line)
        mgr = self.maybe_spill(mgr_v)
        exc = self.maybe_spill_assignable(self.primitive_op(true_op, [], -1))

        def try_body() -> None:
            if target:
                self.assign(self.get_assignment_target(target), value, line)
            body()

        def except_body() -> None:
            self.assign(exc, self.primitive_op(false_op, [], -1), line)
            out_block, reraise_block = BasicBlock(), BasicBlock()
            self.add_bool_branch(self.py_call(self.read(exit_),
                                              [self.read(mgr)] + self.get_sys_exc_info(), line),
                                 out_block, reraise_block)
            self.activate_block(reraise_block)
            self.primitive_op(reraise_exception_op, [], NO_TRACEBACK_LINE_NO)
            self.add(Unreachable())
            self.activate_block(out_block)

        def finally_body() -> None:
            out_block, exit_block = BasicBlock(), BasicBlock()
            self.add(Branch(self.read(exc), exit_block, out_block, Branch.BOOL_EXPR))
            self.activate_block(exit_block)
            none = self.none()
            self.py_call(self.read(exit_), [self.read(mgr), none, none, none], line)
            self.goto_and_activate(out_block)

        self.visit_try_finally_stmt(
            lambda: self.visit_try_except(try_body, [(None, None, except_body)], None, line),
            finally_body)

    def visit_with_stmt(self, o: WithStmt) -> None:
        # Generate separate logic for each expr in it, left to right
        def generate(i: int) -> None:
            if i >= len(o.expr):
                self.accept(o.body)
            else:
                self.visit_with(o.expr[i], o.target[i], lambda: generate(i + 1), o.line)

        generate(0)

    def visit_lambda_expr(self, expr: LambdaExpr) -> Value:
        typ = self.types[expr]
        assert isinstance(typ, CallableType)

        runtime_args = []
        for arg, arg_type in zip(expr.arguments, typ.arg_types):
            arg.variable.type = arg_type
            runtime_args.append(RuntimeArg(arg.variable.name(), self.type_to_rtype(arg_type)))
        ret_type = self.type_to_rtype(typ.ret_type)

        fsig = FuncSignature(runtime_args, ret_type)

        fname = '{}{}'.format(LAMBDA_NAME, self.lambda_counter)
        func_ir, func_reg = self.gen_func_item(expr, fname, fsig)
        assert func_reg is not None

        self.functions.append(func_ir)
        return func_reg

    def visit_pass_stmt(self, o: PassStmt) -> None:
        pass

    def visit_global_decl(self, o: GlobalDecl) -> None:
        # Pure declaration -- no runtime effect
        pass

    def visit_assert_stmt(self, a: AssertStmt) -> None:
        cond = self.accept(a.expr)
        ok_block, error_block = BasicBlock(), BasicBlock()
        self.add_bool_branch(cond, ok_block, error_block)
        self.activate_block(error_block)
        if a.msg is None:
            # Special case (for simpler generated code)
            self.add(RaiseStandardError(RaiseStandardError.ASSERTION_ERROR, None, a.line))
        elif isinstance(a.msg, StrExpr):
            # Another special case
            self.add(RaiseStandardError(RaiseStandardError.ASSERTION_ERROR, a.msg.value,
                                        a.line))
        else:
            # The general case -- explicitly construct an exception instance
            message = self.accept(a.msg)
            exc_type = self.load_module_attr_by_fullname('builtins.AssertionError', a.line)
            exc = self.py_call(exc_type, [message], a.line)
            self.primitive_op(raise_exception_op, [exc_type, exc], a.line)
        self.add(Unreachable())
        self.activate_block(ok_block)

    def visit_cast_expr(self, o: CastExpr) -> Value:
        assert False, "CastExpr handled in CallExpr"

    def visit_list_comprehension(self, o: ListComprehension) -> Value:
        gen = o.generator
        list_ops = self.primitive_op(new_list_op, [], o.line)
        loop_params = list(zip(gen.indices, gen.sequences, gen.condlists))

        def gen_inner_stmts() -> None:
            e = self.accept(gen.left_expr)
            self.primitive_op(list_append_op, [list_ops, e], o.line)

        self.comprehension_helper(loop_params, gen_inner_stmts, o.line)
        return list_ops

    def visit_set_comprehension(self, o: SetComprehension) -> Value:
        gen = o.generator
        set_ops = self.primitive_op(new_set_op, [], o.line)
        loop_params = list(zip(gen.indices, gen.sequences, gen.condlists))

        def gen_inner_stmts() -> None:
            e = self.accept(gen.left_expr)
            self.primitive_op(set_add_op, [set_ops, e], o.line)

        self.comprehension_helper(loop_params, gen_inner_stmts, o.line)
        return set_ops

    def visit_dictionary_comprehension(self, o: DictionaryComprehension) -> Value:
        d = self.primitive_op(new_dict_op, [], o.line)
        loop_params = list(zip(o.indices, o.sequences, o.condlists))

        def gen_inner_stmts() -> None:
            k = self.accept(o.key)
            v = self.accept(o.value)
            self.primitive_op(dict_set_item_op, [d, k, v], o.line)

        self.comprehension_helper(loop_params, gen_inner_stmts, o.line)
        return d

    def visit_generator_expr(self, o: GeneratorExpr) -> Value:
        print('{}:{}: Warning: treating generator comprehension as list'.format(
            self.module_path, o.line))

        gen = o
        list_ops = self.primitive_op(new_list_op, [], o.line)
        loop_params = list(zip(gen.indices, gen.sequences, gen.condlists))

        def gen_inner_stmts() -> None:
            e = self.accept(gen.left_expr)
            self.primitive_op(list_append_op, [list_ops, e], o.line)

        self.comprehension_helper(loop_params, gen_inner_stmts, o.line)
        return list_ops

    def comprehension_helper(self,
                             loop_params: List[Tuple[Lvalue, Expression, List[Expression]]],
                             gen_inner_stmts: Callable[[], None],
                             line: int) -> None:
        """Helper function for list comprehensions.

        "loop_params" is a list of (index, expr, [conditions]) tuples defining nested loops:
            - "index" is the Lvalue indexing that loop;
            - "expr" is the expression for the object to be iterated over;
            - "conditions" is a list of conditions, evaluated in order with short-circuiting,
                that must all be true for the loop body to be executed
        "gen_inner_stmts" is a function to generate the IR for the body of the innermost loop
        """
        def handle_loop(loop_params: List[Tuple[Lvalue, Expression, List[Expression]]]) -> None:
            """Generate IR for a loop.

            Given a list of (index, expression, [conditions]) tuples, generate IR
            for the nested loops the list defines.
            """
            index, expr, conds = loop_params[0]
            self.for_loop_helper(index, expr,
                                 lambda: loop_contents(conds, loop_params[1:]),
                                 None, line)

        def loop_contents(
                conds: List[Expression],
                remaining_loop_params: List[Tuple[Lvalue, Expression, List[Expression]]],
        ) -> None:
            """Generate the body of the loop.

            "conds" is a list of conditions to be evaluated (in order, with short circuiting)
                to gate the body of the loop.
            "remaining_loop_params" is the parameters for any further nested loops; if it's empty
                we'll instead evaluate the "gen_inner_stmts" function.
            """
            # Check conditions, in order, short circuiting them.
            for cond in conds:
                cond_val = self.accept(cond)
                cont_block, rest_block = BasicBlock(), BasicBlock()
                # If the condition is true we'll skip the continue.
                self.add_bool_branch(cond_val, rest_block, cont_block)
                self.activate_block(cont_block)
                self.nonlocal_control[-1].gen_continue(self)
                self.goto_and_activate(rest_block)

            if remaining_loop_params:
                # There's another nested level, so the body of this loop is another loop.
                return handle_loop(remaining_loop_params)
            else:
                # We finally reached the actual body of the generator.
                # Generate the IR for the inner loop body.
                gen_inner_stmts()

        handle_loop(loop_params)

    def visit_del_stmt(self, o: DelStmt) -> None:
        if isinstance(o.expr, TupleExpr):
            for expr_item in o.expr.items:
                self.visit_del_item(expr_item)
        else:
            self.visit_del_item(o.expr)

    def visit_del_item(self, expr: Expression) -> None:
        if isinstance(expr, IndexExpr):
            base_reg = self.accept(expr.base)
            index_reg = self.accept(expr.index)
            self.translate_special_method_call(
                base_reg,
                '__delitem__',
                [index_reg],
                result_type=None,
                line=expr.line
            )
        elif isinstance(expr, MemberExpr):
            base_reg = self.accept(expr.expr)
            key = self.load_static_unicode(expr.name)
            self.add(PrimitiveOp([base_reg, key], py_delattr_op, expr.line))
        else:
            assert False, 'Unsupported del operation'

    def visit_super_expr(self, o: SuperExpr) -> Value:
        sup_val = self.load_module_attr_by_fullname('builtins.super', o.line)
        if o.call.args:
            args = [self.accept(arg) for arg in o.call.args]
        else:
            assert o.info is not None
            typ = self.load_native_type_object(o.info.fullname())
            vself = next(iter(self.environment.indexes))  # grab first argument
            args = [typ, vself]
        res = self.py_call(sup_val, args, o.line)
        return self.py_get_attr(res, o.name, o.line)

    def visit_yield_expr(self, expr: YieldExpr) -> Value:
        self.goto_new_block()
        if expr.expr:
            retval = self.accept(expr.expr)
            retval = self.coerce(retval, self.ret_types[-1], expr.line)
        else:
            retval = self.none()

        generator_class = self.fn_info.generator_class

        # Create a new block for the instructions immediately following the yield expression, and
        # set the next label so that the next time '__next__' is called on the generator object,
        # the function continues at the new block.
        next_block = BasicBlock()
        next_label = len(generator_class.blocks)
        generator_class.blocks.append(next_block)
        self.assign(generator_class.next_label_target, self.add(LoadInt(next_label)), expr.line)
        self.add(Return(retval))
        self.activate_block(next_block)

        self.add_generator_raise_exception_blocks(expr.line)

        # TODO: Replace this value with the value that is sent into the generator when we support
        #       the 'send' function.
        return self.none()

    # Unimplemented constructs
    # TODO: some of these are actually things that should never show up,
    # so properly sort those out.

    def visit__promote_expr(self, o: PromoteExpr) -> Value:
        raise NotImplementedError

    def visit_await_expr(self, o: AwaitExpr) -> Value:
        raise NotImplementedError

    def visit_backquote_expr(self, o: BackquoteExpr) -> Value:
        raise NotImplementedError

    def visit_complex_expr(self, o: ComplexExpr) -> Value:
        raise NotImplementedError

    def visit_decorator(self, o: Decorator) -> None:
        raise NotImplementedError

    def visit_ellipsis(self, o: EllipsisExpr) -> Value:
        raise NotImplementedError

    def visit_enum_call_expr(self, o: EnumCallExpr) -> Value:
        raise NotImplementedError

    def visit_exec_stmt(self, o: ExecStmt) -> None:
        raise NotImplementedError

    def visit_namedtuple_expr(self, o: NamedTupleExpr) -> Value:
        raise NotImplementedError

    def visit_newtype_expr(self, o: NewTypeExpr) -> Value:
        raise NotImplementedError

    def visit_overloaded_func_def(self, o: OverloadedFuncDef) -> None:
        raise NotImplementedError

    def visit_print_stmt(self, o: PrintStmt) -> None:
        raise NotImplementedError

    def visit_reveal_expr(self, o: RevealExpr) -> Value:
        raise NotImplementedError

    def visit_star_expr(self, o: StarExpr) -> Value:
        raise NotImplementedError

    def visit_temp_node(self, o: TempNode) -> Value:
        raise NotImplementedError

    def visit_type_alias_expr(self, o: TypeAliasExpr) -> Value:
        raise NotImplementedError

    def visit_type_application(self, o: TypeApplication) -> Value:
        raise NotImplementedError

    def visit_type_var_expr(self, o: TypeVarExpr) -> Value:
        raise NotImplementedError

    def visit_typeddict_expr(self, o: TypedDictExpr) -> Value:
        raise NotImplementedError

    def visit_unicode_expr(self, o: UnicodeExpr) -> Value:
        raise NotImplementedError

    def visit_var(self, o: Var) -> None:
        raise NotImplementedError

    def visit_yield_from_expr(self, o: YieldFromExpr) -> Value:
        raise NotImplementedError

    # Helpers

    def enter(self, fn_info: FuncInfo) -> None:
        self.environment = Environment(fn_info.name)
        self.environments.append(self.environment)
        self.fn_info = fn_info
        self.fn_infos.append(self.fn_info)
        self.ret_types.append(none_rprimitive)
        self.error_handlers.append(None)
        if fn_info.is_generator:
            self.nonlocal_control.append(GeneratorNonlocalControl())
        else:
            self.nonlocal_control.append(BaseNonlocalControl())
        self.blocks.append([])
        self.new_block()

    def activate_block(self, block: BasicBlock) -> None:
        block.error_handler = self.error_handlers[-1]
        self.blocks[-1].append(block)

    def goto_and_activate(self, block: BasicBlock) -> None:
        self.goto(block)
        self.activate_block(block)

    def new_block(self) -> BasicBlock:
        block = BasicBlock()
        self.activate_block(block)
        return block

    def goto_new_block(self) -> BasicBlock:
        block = BasicBlock()
        self.goto_and_activate(block)
        return block

    def leave(self) -> Tuple[List[BasicBlock], Environment, RType, FuncInfo]:
        blocks = self.blocks.pop()
        env = self.environments.pop()
        ret_type = self.ret_types.pop()
        fn_info = self.fn_infos.pop()
        self.error_handlers.pop()
        self.nonlocal_control.pop()
        self.environment = self.environments[-1]
        self.fn_info = self.fn_infos[-1]
        return blocks, env, ret_type, fn_info

    def add(self, op: Op) -> Value:
        if self.blocks[-1][-1].ops:
            assert not isinstance(self.blocks[-1][-1].ops[-1], ControlOp), (
                "Can't add to finished block")

        self.blocks[-1][-1].ops.append(op)
        if isinstance(op, RegisterOp):
            self.environment.add_op(op)
        return op

    def goto(self, target: BasicBlock) -> None:
        if not self.blocks[-1][-1].ops or not isinstance(self.blocks[-1][-1].ops[-1], ControlOp):
            self.add(Goto(target))

    def primitive_op(self, desc: OpDescription, args: List[Value], line: int) -> Value:
        assert desc.result_type is not None
        coerced = []
        for i, arg in enumerate(args):
            formal_type = self.op_arg_type(desc, i)
            arg = self.coerce(arg, formal_type, line)
            coerced.append(arg)
        target = self.add(PrimitiveOp(coerced, desc, line))
        return target

    def op_arg_type(self, desc: OpDescription, n: int) -> RType:
        if n >= len(desc.arg_types):
            assert desc.is_var_arg
            return desc.arg_types[-1]
        return desc.arg_types[n]

    @overload
    def accept(self, node: Expression) -> Value: ...

    @overload
    def accept(self, node: Statement) -> None: ...

    def accept(self, node: Union[Statement, Expression]) -> Optional[Value]:
        with self.catch_errors(node.line):
            if isinstance(node, Expression):
                res = node.accept(self)
                res = self.coerce(res, self.node_type(node), node.line)
                return res
            else:
                node.accept(self)
                return None

    def alloc_temp(self, type: RType) -> Register:
        return self.environment.add_temp(type)

    def type_to_rtype(self, typ: Type) -> RType:
        return self.mapper.type_to_rtype(typ)

    def node_type(self, node: Expression) -> RType:
        if isinstance(node, IntExpr):
            # TODO: Don't special case IntExpr
            return int_rprimitive
        if node not in self.types:
            return object_rprimitive
        mypy_type = self.types[node]
        return self.type_to_rtype(mypy_type)

    def box(self, src: Value) -> Value:
        if src.type.is_unboxed:
            return self.add(Box(src))
        else:
            return src

    def unbox_or_cast(self, src: Value, target_type: RType, line: int) -> Value:
        if target_type.is_unboxed:
            return self.add(Unbox(src, target_type, line))
        else:
            return self.add(Cast(src, target_type, line))

    def box_expr(self, expr: Expression) -> Value:
        return self.box(self.accept(expr))

    def make_dict(self, key_value_pairs: List[Tuple[Value, Value]], line: int) -> Value:
        dict_reg = self.add(PrimitiveOp([], new_dict_op, line))
        for key, value in key_value_pairs:
            self.translate_special_method_call(
                dict_reg,
                '__setitem__',
                [key, value],
                result_type=None,
                line=line)
        return dict_reg

    def none(self) -> Value:
        return self.add(PrimitiveOp([], none_op, line=-1))

    def load_outer_env(self, base: Value, outer_env: Environment) -> Value:
        """Loads the environment class for a given base into a register.

        Additionally, iterates through all of the SymbolNode and AssignmentTarget instances of the
        environment at the given index's symtable, and adds those instances to the environment of
        the current environment. This is done so that the current environment can access outer
        environment variables without having to reload all of the environment registers.

        Returns the register where the environment class was loaded.
        """
        env = self.add(GetAttr(base, ENV_ATTR_NAME, self.fn_info.fitem.line))
        assert isinstance(env.type, RInstance), '{} must be of type RInstance'.format(env)

        for symbol, target in outer_env.symtable.items():
            env.type.class_ir.attributes[symbol.name()] = target.type
            symbol_target = AssignmentTargetAttr(env, symbol.name())
            self.environment.add_target(symbol, symbol_target)

        return env

    def load_outer_envs(self, base: ImplicitClass) -> None:
        index = len(self.environments) - 2

        # Load the first outer environment. This one is special because it gets saved in the
        # FuncInfo instance's prev_env_reg field.
        if index > 1:
            # outer_env = self.fn_infos[index].environment
            outer_env = self.environments[index]
            if isinstance(base, GeneratorClass):
                base.prev_env_reg = self.load_outer_env(base.curr_env_reg, outer_env)
            else:
                base.prev_env_reg = self.load_outer_env(base.self_reg, outer_env)
            env_reg = base.prev_env_reg
            index -= 1

        # Load the remaining outer environments into registers.
        while index > 1:
            # outer_env = self.fn_infos[index].environment
            outer_env = self.environments[index]
            env_reg = self.load_outer_env(env_reg, outer_env)
            index -= 1

    def load_env_registers(self) -> None:
        """Loads the registers for a given FuncDef.

        Adds the arguments of the FuncDef to the environment. If the FuncDef is nested inside of
        another function, then this also loads all of the outer environments of the FuncDef into
        registers so that they can be used when accessing free variables.
        """
        self.add_args_to_env(local=True)
        if self.fn_info.is_nested:
            self.load_outer_envs(self.fn_info.callable_class)

    def add_var_to_env_class(self,
                             var: SymbolNode,
                             rtype: RType,
                             base: Union[FuncInfo, ImplicitClass],
                             reassign: bool = False) -> AssignmentTarget:
        # First, define the variable name as an attribute of the environment class, and then
        # construct a target for that attribute.
        self.fn_info.env_class.attributes[var.name()] = rtype
        attr_target = AssignmentTargetAttr(base.curr_env_reg, var.name())

        if reassign:
            # Read the local definition of the variable, and set the corresponding attribute of
            # the environment class' variable to be that value.
            reg = self.read(self.environment.lookup(var), self.fn_info.fitem.line)
            self.add(SetAttr(base.curr_env_reg, var.name(), reg, self.fn_info.fitem.line))

        # Override the local definition of the variable to instead point at the variable in
        # the environment class.
        return self.environment.add_target(var, attr_target)

    def setup_env_for_generator_class(self) -> None:
        """Populates the environment for a generator class."""
        fitem = self.fn_info.fitem
        generator_class = self.fn_info.generator_class

        # First add the self register to the generator class, and load the current environment
        # register.
        self_target = self.add_self_to_env(self.fn_info.generator_class.ir)

        # Add the type, value, traceback variables to the environment
        type_var, value_var, traceback_var = Var('type'), Var('value'), Var('traceback')
        generator_class.exc_type_reg = self.read(self.environment.add_local_reg(type_var,
                                                                                object_rprimitive,
                                                                                is_arg=True))
        generator_class.exc_value_reg = self.read(self.environment.add_local_reg(value_var,
                                                                                 object_rprimitive,
                                                                                 is_arg=True))
        generator_class.exc_traceback_reg = self.read(
            self.environment.add_local_reg(traceback_var, object_rprimitive, True))

        generator_class.self_reg = self.read(self_target, fitem.line)
        generator_class.curr_env_reg = self.load_outer_env(generator_class.self_reg,
                                                           self.environment)

        # Define a variable representing the label to go to the next time the '__next__' function
        # of the generator is called, and add it as an attribute to the environment class.
        generator_class.next_label_target = self.add_var_to_env_class(Var(NEXT_LABEL_ATTR_NAME),
                                                                      int_rprimitive,
                                                                      generator_class,
                                                                      reassign=False)

        # Add arguments from the original generator function to the generator class' environment.
        self.add_args_to_env(local=False, base=generator_class, reassign=False)

        # Set the next label register for the generator class.
        generator_class.next_label_reg = self.read(generator_class.next_label_target, fitem.line)

    def add_args_to_env(self, local: bool = True,
                        base: Optional[Union[FuncInfo, ImplicitClass]] = None,
                        reassign: bool = True) -> None:
        fn_info = self.fn_info
        if local:
            for arg in fn_info.fitem.arguments:
                assert arg.variable.type, "Function argument missing type"
                rtype = self.type_to_rtype(arg.variable.type)
                self.environment.add_local_reg(arg.variable, rtype, is_arg=True)
        else:
            for arg in fn_info.fitem.arguments:
                assert arg.variable.type, "Function argument missing type"
                if self.is_free_variable(arg.variable) or fn_info.is_generator:
                    rtype = self.type_to_rtype(arg.variable.type)
                    assert base is not None, 'base cannot be None for adding nonlocal args'
                    self.add_var_to_env_class(arg.variable, rtype, base, reassign=reassign)

    def gen_func_ns(self) -> str:
        """Generates a namespace for a nested function using its outer function names."""
        return '_'.join(env.name for env in self.environments
                        if env.name and env.name != '<top level>')

    def setup_callable_class(self) -> None:
        """Generates a callable class representing a nested function and sets up the 'self'
        variable for that class.

        This takes the most recently visited function and returns a ClassIR to represent that
        function. Each callable class contains an environment attribute with points to another
        ClassIR representing the environment class where some of its variables can be accessed.
        Note that its '__call__' method is not yet implemented, and is implemented in the
        add_call_to_callable_class function.

        Returns a newly constructed ClassIR representing the callable class for the nested
        function.
        """

        # Check to see that the name has not already been taken. If so, rename the class. We allow
        # multiple uses of the same function name because this is valid in if-else blocks. Example:
        #     if True:
        #         def foo():          ---->    foo_obj()
        #             return True
        #     else:
        #         def foo():          ---->    foo_obj_0()
        #             return False
        name = '{}_{}_obj'.format(self.fn_info.name, self.fn_info.ns)
        count = 0
        while name in self.callable_class_names:
            name += '_' + str(count)
        self.callable_class_names.add(name)

        # Define the actual callable class ClassIR, and set its environment to point at the
        # previously defined environment class.
        callable_class_ir = ClassIR(name, self.module_name, is_generated=True)
        callable_class_ir.attributes[ENV_ATTR_NAME] = RInstance(self.fn_infos[-2].env_class)
        callable_class_ir.mro = [callable_class_ir]
        self.fn_info.callable_class = ImplicitClass(callable_class_ir)
        self.classes.append(callable_class_ir)

        # Add a 'self' variable to the callable class' environment, and store that variable in a
        # register to be accessed later.
        self_target = self.add_self_to_env(callable_class_ir)

        self.fn_info.callable_class.self_reg = self.read(self_target, self.fn_info.fitem.line)

    def add_call_to_callable_class(self,
                                   blocks: List[BasicBlock],
                                   sig: FuncSignature,
                                   env: Environment,
                                   fn_info: FuncInfo) -> FuncIR:
        """Generates a '__call__' method for a callable class representing a nested function.

        This takes the blocks, signature, and environment associated with a function definition and
        uses those to build the '__call__' method of a given callable class, used to represent that
        function. Note that a 'self' parameter is added to its list of arguments, as the nested
        function becomes a class method.
        """
        sig = FuncSignature((RuntimeArg('self', object_rprimitive),) + sig.args, sig.ret_type)
        call_fn_decl = FuncDecl('__call__', fn_info.callable_class.ir.name, self.module_name, sig)
        call_fn_ir = FuncIR(call_fn_decl, blocks, env)
        fn_info.callable_class.ir.methods['__call__'] = call_fn_ir
        return call_fn_ir

    def instantiate_callable_class(self, fn_info: FuncInfo) -> Value:
        """
        Assigns a callable class to a register named after the given function definition. Note
        that fn_info refers to the function being assigned, whereas self.fn_info refers to the
        function encapsulating the function being turned into a callable class.
        """
        fitem = fn_info.fitem

        func_reg = self.add(Call(fn_info.callable_class.ir.ctor, [], fitem.line))

        # Set the callable class' environment attribute to point at the environment class
        # defined in the callable class' immediate outer scope. Note that there are three possible
        # environment class registers we may use. If the encapsulating function is:
        # - a generator function, then the callable class is instantiated from the generator class'
        #   __next__' function, and hence the generator class' environment register is used.
        # - a nested function, then the callable class is instantiated from the current callable
        #   class' '__call__' function, and hence the callable class' environment register is used.
        # - neither, then we use the environment register of the original function.
        if self.fn_info.is_generator:
            curr_env_reg = self.fn_info.generator_class.curr_env_reg
        elif self.fn_info.is_nested:
            curr_env_reg = self.fn_info.callable_class.curr_env_reg
        else:
            curr_env_reg = self.fn_info.curr_env_reg
        self.add(SetAttr(func_reg, ENV_ATTR_NAME, curr_env_reg, fitem.line))
        return func_reg

    def setup_env_class(self) -> ClassIR:
        """Generates a class representing a function environment.

        Note that the variables in the function environment are not actually populated here. This
        is because when the environment class is generated, the function environment has not yet
        been visited. This behavior is allowed so that when the compiler visits nested functions,
        it can use the returned ClassIR instance to figure out free variables it needs to access.
        The remaining attributes of the environment class are populated when the environment
        registers are loaded.

        Returns a ClassIR representing an environment for a function containing a nested function.
        """
        env_class = ClassIR('{}_{}_env'.format(self.fn_info.name, self.fn_info.ns),
                            self.module_name)
        env_class.attributes['self'] = RInstance(env_class)
        if self.fn_info.is_nested:
            # If the function is nested, its environment class must contain an environment
            # attribute pointing to its encapsulating functions' environment class.
            env_class.attributes[ENV_ATTR_NAME] = RInstance(self.fn_infos[-2].env_class)
        env_class.mro = [env_class]
        self.fn_info.env_class = env_class
        self.classes.append(env_class)
        return env_class

    def finalize_env_class(self) -> None:
        """Generates, instantiates, and sets up the environment of an environment class."""

        self.instantiate_env_class()

        # Iterate through the function arguments and replace local definitions (using registers)
        # that were previously added to the environment with references to the function's
        # environment class.
        if self.fn_info.is_nested:
            self.add_args_to_env(local=False, base=self.fn_info.callable_class)
        else:
            self.add_args_to_env(local=False, base=self.fn_info)

    def instantiate_env_class(self) -> Value:
        """Assigns an environment class to a register named after the given function definition."""
        curr_env_reg = self.add(Call(self.fn_info.env_class.ctor, [], self.fn_info.fitem.line))

        if self.fn_info.is_nested:
            self.fn_info.callable_class._curr_env_reg = curr_env_reg
            self.add(SetAttr(curr_env_reg,
                             ENV_ATTR_NAME,
                             self.fn_info.callable_class.prev_env_reg,
                             self.fn_info.fitem.line))
        else:
            self.fn_info._curr_env_reg = curr_env_reg

        return curr_env_reg

    def gen_generator_func(self) -> None:
        self.setup_generator_class()
        self.load_env_registers()
        self.gen_arg_default()
        self.finalize_env_class()
        self.add(Return(self.instantiate_generator_class()))

    def setup_generator_class(self) -> ClassIR:
        name = '{}_{}_gen'.format(self.fn_info.name, self.fn_info.ns)

        generator_class_ir = ClassIR(name, self.module_name)
        generator_class_ir.attributes[ENV_ATTR_NAME] = RInstance(self.fn_info.env_class)
        generator_class_ir.mro = [generator_class_ir]

        self.classes.append(generator_class_ir)
        self.fn_info.generator_class = GeneratorClass(generator_class_ir)
        return generator_class_ir

    def add_next_helper_to_generator_class(self,
                                           blocks: List[BasicBlock],
                                           sig: FuncSignature,
                                           env: Environment,
                                           fn_info: FuncInfo) -> FuncDecl:
        sig = FuncSignature((RuntimeArg('self', object_rprimitive),
                             RuntimeArg('type', object_rprimitive),
                             RuntimeArg('value', object_rprimitive),
                             RuntimeArg('traceback', object_rprimitive)), sig.ret_type)
        next_helper_fn_decl = FuncDecl('__mypyc_next_h__', fn_info.generator_class.ir.name,
                                       self.module_name, sig)
        next_helper_fn_ir = FuncIR(next_helper_fn_decl, blocks, env)
        fn_info.generator_class.ir.methods['__mypyc_next_h__'] = next_helper_fn_ir
        self.functions.append(next_helper_fn_ir)
        return next_helper_fn_decl

    def add_iter_to_generator_class(self, fn_info: FuncInfo) -> None:
        # First, generate the body of the '__iter__' function.
        self.enter(fn_info)
        self_target = self.add_self_to_env(fn_info.generator_class.ir)
        self.add(Return(self.read(self_target, fn_info.fitem.line)))
        blocks, env, _, fn_info = self.leave()

        # Next, add the actual function as a method of the generator class.
        sig = FuncSignature((RuntimeArg('self', object_rprimitive),), object_rprimitive)
        iter_fn_decl = FuncDecl('__iter__', fn_info.generator_class.ir.name, self.module_name, sig)
        iter_fn_ir = FuncIR(iter_fn_decl, blocks, env)
        fn_info.generator_class.ir.methods['__iter__'] = iter_fn_ir
        self.functions.append(iter_fn_ir)

    def add_next_to_generator_class(self,
                                    fn_info: FuncInfo,
                                    fn_decl: FuncDecl,
                                    sig: FuncSignature) -> None:
        self.enter(fn_info)
        self_reg = self.read(self.add_self_to_env(fn_info.generator_class.ir))
        none_reg = self.none()
        result = self.add(Call(fn_decl, [self_reg, none_reg, none_reg, none_reg],
                               fn_info.fitem.line))
        self.add(Return(result))
        blocks, env, _, fn_info = self.leave()

        sig = FuncSignature((RuntimeArg('self', object_rprimitive),), sig.ret_type)
        next_fn_decl = FuncDecl('__next__', fn_info.generator_class.ir.name, self.module_name, sig)
        next_fn_ir = FuncIR(next_fn_decl, blocks, env)
        fn_info.generator_class.ir.methods['__next__'] = next_fn_ir
        self.functions.append(next_fn_ir)

    def add_throw_to_generator_class(self,
                                     fn_info: FuncInfo,
                                     fn_decl: FuncDecl,
                                     sig: FuncSignature) -> None:
        # First, generate the body of the 'throw' function.
        self.enter(fn_info)
        self_reg = self.read(self.add_self_to_env(fn_info.generator_class.ir))

        typ = self.environment.add_local_reg(Var('type'), object_rprimitive, True)
        value = self.environment.add_local_reg(Var('value'), object_rprimitive, True)
        traceback = self.environment.add_local_reg(Var('traceback'), object_rprimitive, True)
        none_reg = self.none()

        self.assign_if_null(value, none_reg)
        self.assign_if_null(traceback, none_reg)

        result = self.add(Call(fn_decl,
                               [self_reg, self.read(typ), self.read(value), self.read(traceback)],
                               fn_info.fitem.line))
        self.add(Return(result))

        blocks, env, _, fn_info = self.leave()

        sig = FuncSignature((RuntimeArg('self', object_rprimitive),
                             RuntimeArg('type', object_rprimitive),
                             RuntimeArg('value', object_rprimitive, ARG_OPT),
                             RuntimeArg('traceback', object_rprimitive, ARG_OPT)),
                            sig.ret_type)

        throw_fn_decl = FuncDecl('throw', fn_info.generator_class.ir.name, self.module_name, sig)
        throw_fn_ir = FuncIR(throw_fn_decl, blocks, env)
        fn_info.generator_class.ir.methods['throw'] = throw_fn_ir
        self.functions.append(throw_fn_ir)

    def create_switch_for_generator_class(self) -> None:
        self.add(Goto(self.fn_info.generator_class.switch_block))
        self.fn_info.generator_class.blocks.append(self.new_block())

    def populate_switch_for_generator_class(self) -> None:
        generator_class = self.fn_info.generator_class
        line = self.fn_info.fitem.line

        self.activate_block(generator_class.switch_block)
        for label, true_block in enumerate(generator_class.blocks):
            false_block = BasicBlock()
            comparison = self.binary_op(generator_class.next_label_reg, self.add(LoadInt(label)),
                                        '==', line)
            self.add_bool_branch(comparison, true_block, false_block)
            self.activate_block(false_block)

        self.add(RaiseStandardError(RaiseStandardError.STOP_ITERATION, None, line))
        self.add(Unreachable())

    def instantiate_generator_class(self) -> Value:
        fitem = self.fn_info.fitem
        generator_reg = self.add(Call(self.fn_info.generator_class.ir.ctor, [], fitem.line))

        # Get the current environment register. If the current function is nested, then the
        # generator class gets instantiated from the callable class' '__call__' method, and hence
        # we use the callable class' environment register. Otherwise, we use the original
        # function's environment register.
        if self.fn_info.is_nested:
            curr_env_reg = self.fn_info.callable_class.curr_env_reg
        else:
            curr_env_reg = self.fn_info.curr_env_reg

        # Set the generator class' environment attribute to point at the environment class
        # defined in the current scope.
        self.add(SetAttr(generator_reg, ENV_ATTR_NAME, curr_env_reg, fitem.line))

        # Set the generator class' environment class' NEXT_LABEL_ATTR_NAME attribute to 0.
        zero_reg = self.add(LoadInt(0))
        self.add(SetAttr(curr_env_reg, NEXT_LABEL_ATTR_NAME, zero_reg, fitem.line))
        return generator_reg

    def add_generator_raise_exception_blocks(self, line: int) -> None:
        gen_cls = self.fn_info.generator_class

        # Check to see if an exception was raised
        error_block = BasicBlock()
        ok_block = BasicBlock()
        comparison = self.binary_op(gen_cls.exc_type_reg, self.none(), 'is not', line)
        self.add_bool_branch(comparison, error_block, ok_block)

        self.activate_block(error_block)

        # Check to see if the traceback field is set.
        if_tb_block = BasicBlock()
        else_block = BasicBlock()
        comparison = self.binary_op(gen_cls.exc_traceback_reg, self.none(), 'is not', line)
        self.add_bool_branch(comparison, if_tb_block, else_block)

        # If the traceback field is set, then raise an exception and set the traceback field to the
        # value that was passed in.
        self.activate_block(if_tb_block)
        self.primitive_op(raise_exception_with_tb_op,
                          [gen_cls.exc_type_reg, gen_cls.exc_value_reg, gen_cls.exc_traceback_reg],
                          line)
        self.goto(ok_block)

        # Otherwise, raise a normal exception and use the default value for the traceback.
        self.activate_block(else_block)
        self.primitive_op(raise_exception_op,
                          [gen_cls.exc_type_reg, gen_cls.exc_value_reg], line)
        self.goto_and_activate(ok_block)

    def add_self_to_env(self, cls: ClassIR) -> AssignmentTargetRegister:
        return self.environment.add_local_reg(Var('self'),
                                              RInstance(cls),
                                              is_arg=True)

    def is_builtin_ref_expr(self, expr: RefExpr) -> bool:
        assert expr.node, "RefExpr not resolved"
        return '.' in expr.node.fullname() and expr.node.fullname().split('.')[0] == 'builtins'

    def load_global(self, expr: NameExpr) -> Value:
        """Loads a Python-level global.

        This takes a NameExpr and uses its name as a key to retrieve the corresponding PyObject *
        from the _globals dictionary in the C-generated code.
        """
        # If the global is from 'builtins', turn it into a module attr load instead
        if self.is_builtin_ref_expr(expr):
            return self.load_module_attr(expr)
        if (self.is_native_module_ref_expr(expr) and isinstance(expr.node, TypeInfo)
                and not self.is_synthetic_type(expr.node)):
            assert expr.fullname is not None
            return self.load_native_type_object(expr.fullname)
        _globals = self.load_globals_dict()
        reg = self.load_static_unicode(expr.name)
        return self.add(PrimitiveOp([_globals, reg], dict_get_item_op, expr.line))

    def load_globals_dict(self) -> Value:
        return self.add(LoadStatic(object_rprimitive, 'globals', self.module_name))

    def load_static_int(self, value: int) -> Value:
        """Loads a static integer Python 'int' object into a register."""
        static_symbol = self.mapper.literal_static_name(value)
        return self.add(LoadStatic(int_rprimitive, static_symbol, ann=value))

    def load_static_float(self, value: float) -> Value:
        """Loads a static float value into a register."""
        static_symbol = self.mapper.literal_static_name(value)
        return self.add(LoadStatic(float_rprimitive, static_symbol, ann=value))

    def load_static_bytes(self, value: bytes) -> Value:
        """Loads a static bytes value into a register."""
        static_symbol = self.mapper.literal_static_name(value)
        return self.add(LoadStatic(object_rprimitive, static_symbol, ann=value))

    def load_static_unicode(self, value: str) -> Value:
        """Loads a static unicode value into a register.

        This is useful for more than just unicode literals; for example, method calls
        also require a PyObject * form for the name of the method.
        """
        static_symbol = self.mapper.literal_static_name(value)
        return self.add(LoadStatic(str_rprimitive, static_symbol, ann=value))

    def load_module_attr(self, expr: RefExpr) -> Value:
        assert expr.node, "RefExpr not resolved"
        return self.load_module_attr_by_fullname(expr.node.fullname(), expr.line)

    def load_module_attr_by_fullname(self, fullname: str, line: int) -> Value:
        module, _, name = fullname.rpartition('.')
        left = self.add(LoadStatic(object_rprimitive, 'module', module))
        return self.py_get_attr(left, name, line)

    def load_native_type_object(self, fullname: str) -> Value:
        module, name = fullname.rsplit('.', 1)
        return self.add(LoadStatic(object_rprimitive, name, module, NAMESPACE_TYPE))

    def coerce(self, src: Value, target_type: RType, line: int, force: bool = False) -> Value:
        """Generate a coercion/cast from one type to other (only if needed).

        For example, int -> object boxes the source int; int -> int emits nothing;
        object -> int unboxes the object. All conversions preserve object value.

        If force is true, always generate an op (even if it is just an assignment) so
        that the result will have exactly target_type as the type.

        Returns the register with the converted value (may be same as src).
        """
        if src.type.is_unboxed and not target_type.is_unboxed:
            return self.box(src)
        if ((src.type.is_unboxed and target_type.is_unboxed)
                and not is_same_type(src.type, target_type)):
            # To go from one unboxed type to another, we go through a boxed
            # in-between value, for simplicity.
            tmp = self.box(src)
            return self.unbox_or_cast(tmp, target_type, line)
        if ((not src.type.is_unboxed and target_type.is_unboxed)
                or not is_subtype(src.type, target_type)):
            return self.unbox_or_cast(src, target_type, line)
        elif force:
            tmp = self.alloc_temp(target_type)
            self.add(Assign(tmp, src))
            return tmp
        return src

    def keyword_args_to_positional(self,
                                   args: Sequence[Value],
                                   arg_kinds: List[int],
                                   arg_names: List[Optional[str]],
                                   sig: FuncSignature) -> List[Optional[Value]]:
        # NOTE: This doesn't support *args or **kwargs.
        sig_arg_kinds = [arg.kind for arg in sig.args]
        sig_arg_names = [arg.name for arg in sig.args]
        formal_to_actual = map_actuals_to_formals(arg_kinds,
                                                  arg_names,
                                                  sig_arg_kinds,
                                                  sig_arg_names,
                                                  lambda n: AnyType(TypeOfAny.special_form))
        assert all(len(lst) <= 1 for lst in formal_to_actual)
        return [None if len(lst) == 0 else args[lst[0]] for lst in formal_to_actual]

    # Lacks a good type because there wasn't a reasonable type in 3.5 :(
    def catch_errors(self, line: int) -> Any:
        return catch_errors(self.module_path, line)<|MERGE_RESOLUTION|>--- conflicted
+++ resolved
@@ -972,7 +972,6 @@
                      cls.name, self.module_name, FuncSignature([rt_arg], return_type)),
             blocks, env)
 
-<<<<<<< HEAD
     def assign_if_null(self, target: AssignmentTargetRegister, val: Value) -> None:
         """Generate blocks for registers that NULL values."""
         error_block, body_block = BasicBlock(), BasicBlock()
@@ -982,7 +981,7 @@
                         self.coerce(val, target.register.type, self.fn_info.fitem.line)))
         self.goto(body_block)
         self.activate_block(body_block)
-=======
+
     def gen_glue_ne_method(self, cls: ClassIR, line: int) -> FuncIR:
         """Generate a __ne__ method from a __eq__ method. """
         self.enter(FuncInfo())
@@ -1012,7 +1011,6 @@
             cls.method_decls['__ne__'] = f.decl
             cls.methods['__ne__'] = f
             self.functions.append(f)
->>>>>>> b354801a
 
     def gen_arg_default(self) -> None:
         """Generate blocks for arguments that have default values.
