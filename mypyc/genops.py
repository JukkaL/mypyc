"""Transform a mypy AST to the IR form (Intermediate Representation).

For example, consider a function like this:

   def f(x: int) -> int:
       return x * 2 + 1

It would be translated to something that conceptually looks like this:

   r0 = 2
   r1 = 1
   r2 = x * i0 :: int
   r3 = r2 + r1 :: int
   return r3
"""

from typing import Dict, List, Tuple, Optional, Union, Sequence

from mypy.nodes import (
    Node, MypyFile, SymbolNode, FuncDef, ReturnStmt, AssignmentStmt, OpExpr, IntExpr, NameExpr,
    LDEF, Var, IfStmt, UnaryExpr, ComparisonExpr, WhileStmt, Argument, CallExpr, IndexExpr, Block,
    Expression, ListExpr, ExpressionStmt, MemberExpr, ForStmt, RefExpr, Lvalue, BreakStmt,
    ContinueStmt, ConditionalExpr, OperatorAssignmentStmt, TupleExpr, ClassDef, TypeInfo,
    Import, ImportFrom, ImportAll, DictExpr, StrExpr, CastExpr, TempNode, ARG_POS, MODULE_REF,
    PassStmt, PromoteExpr, AwaitExpr, BackquoteExpr, AssertStmt, BytesExpr, ComplexExpr,
    Decorator, DelStmt, DictionaryComprehension, EllipsisExpr, EnumCallExpr, ExecStmt,
    FloatExpr, GeneratorExpr, GlobalDecl, LambdaExpr, ListComprehension, SetComprehension,
    NamedTupleExpr, NewTypeExpr, NonlocalDecl, OverloadedFuncDef, PrintStmt, RaiseStmt,
    RevealExpr, SetExpr, SliceExpr, StarExpr, SuperExpr, TryStmt, TypeAliasExpr,
    TypeApplication, TypeVarExpr, TypedDictExpr, UnicodeExpr, WithStmt, YieldFromExpr, YieldExpr,
    GDEF
)
import mypy.nodes
from mypy.types import (
    Type, Instance, CallableType, NoneTyp, TupleType, UnionType, AnyType, TypeVarType,
)
from mypy.visitor import NodeVisitor
from mypy.subtypes import is_named_instance
from mypy.checkmember import bind_self

from mypyc.common import MAX_SHORT_INT
from mypyc.ops import (
    BasicBlock, Environment, Op, LoadInt, RType, Value, Register, Label, Return, FuncIR, Assign,
    Branch, Goto, RuntimeArg, Call, Box, Unbox, Cast, RTuple, Unreachable, TupleGet, TupleSet,
    ClassIR, RInstance, ModuleIR, GetAttr, SetAttr, LoadStatic, PyCall, ROptional,
    PyMethodCall, MethodCall, INVALID_VALUE, INVALID_LABEL, int_rprimitive,
    is_int_rprimitive, float_rprimitive, is_float_rprimitive, bool_rprimitive, list_rprimitive,
    is_list_rprimitive, dict_rprimitive, is_dict_rprimitive, str_rprimitive, is_tuple_rprimitive,
    tuple_rprimitive, none_rprimitive, is_none_rprimitive, object_rprimitive, PrimitiveOp,
<<<<<<< HEAD
    ERR_FALSE, OpDescription, RegisterOp, is_object_rprimitive, LiteralsMap
=======
    ERR_FALSE, OpDescription, RegisterOp, is_object_rprimitive, LiteralsMap, FuncSignature,
    VTableAttr, VTableMethod,
>>>>>>> 1d49cdeb
)
from mypyc.ops_primitive import binary_ops, unary_ops, func_ops, method_ops, name_ref_ops
from mypyc.ops_list import list_len_op, list_get_item_op, list_set_item_op, new_list_op
from mypyc.ops_dict import new_dict_op, dict_get_item_op
from mypyc.ops_misc import (
    none_op, iter_op, next_op, no_err_occurred_op, py_getattr_op, py_setattr_op,
)
from mypyc.subtype import is_subtype
from mypyc.sametype import is_same_type, is_same_method_signature


def build_ir(modules: List[MypyFile],
             types: Dict[Expression, Type]) -> List[Tuple[str, ModuleIR]]:
    result = []
    mapper = Mapper()

    # Collect all classes defined in the compilation unit.
    classes = []
    for module in modules:
        module_classes = [node for node in module.defs if isinstance(node, ClassDef)]
        classes.extend([(module.fullname(), cdef) for cdef in module_classes])

    # Collect all class mappings so that we can bind arbitrary class name
    # references even if there are import cycles.
    for module_name, cdef in classes:
        class_ir = ClassIR(cdef.name, module_name)
        mapper.type_to_ir[cdef.info] = class_ir

    # Populate structural information in class IR.
    for _, cdef in classes:
        prepare_class_def(cdef, mapper)

    # Generate IR for all modules.
    module_names = [mod.fullname() for mod in modules]
    for module in modules:
        builder = IRBuilder(types, mapper, module_names)
        module.accept(builder)
        ir = ModuleIR(
            builder.imports,
            builder.from_imports,
            mapper.literals,
            builder.functions,
            builder.classes
        )
        result.append((module.fullname(), ir))

    # Compute vtables.
    for _, cdef in classes:
        compute_vtable(mapper.type_to_ir[cdef.info])

    return result


def compute_vtable(cls: ClassIR) -> None:
    """Compute the vtable structure for a class."""
    if cls.vtable is not None: return
    cls.vtable = {}
    entries = cls.vtable_entries
    if cls.base:
        compute_vtable(cls.base)
        assert cls.base.vtable is not None
        cls.vtable.update(cls.base.vtable)
        prefix = cls.base.vtable_entries
    else:
        prefix = []

    # Include the vtable from the parent classes, but handle method overrides.
    for entry in prefix:
        if isinstance(entry, VTableMethod):
            method = entry.method
            if method.name in cls.methods:
                if is_same_method_signature(method.sig, cls.methods[method.name].sig):
                    entry = VTableMethod(cls, cls.methods[method.name])
                else:
                    entry = VTableMethod(cls, cls.glue_methods[(entry.cls, method.name)])
        entries.append(entry)

    for attr in cls.attributes:
        cls.vtable[attr] = len(entries)
        entries.append(VTableAttr(cls, attr, is_getter=True))
        entries.append(VTableAttr(cls, attr, is_getter=False))
    for fn in cls.methods.values():
        cls.vtable[fn.name] = len(entries)
        entries.append(VTableMethod(cls, fn))


class Mapper:
    """Keep track of mappings from mypy concepts to IR concepts.

    This state is shared across all modules in a compilation unit.
    """

    def __init__(self) -> None:
        self.type_to_ir = {}  # type: Dict[TypeInfo, ClassIR]
        # Maps integer, float, and unicode literals to a static name
        self.literals = {}  # type: LiteralsMap

    def type_to_rtype(self, typ: Type) -> RType:
        if isinstance(typ, Instance):
            if typ.type.fullname() == 'builtins.int':
                return int_rprimitive
            elif typ.type.fullname() == 'builtins.float':
                return float_rprimitive
            elif typ.type.fullname() == 'builtins.str':
                return str_rprimitive
            elif typ.type.fullname() == 'builtins.bool':
                return bool_rprimitive
            elif typ.type.fullname() == 'builtins.list':
                return list_rprimitive
            elif typ.type.fullname() == 'builtins.dict':
                return dict_rprimitive
            elif typ.type.fullname() == 'builtins.tuple':
                return tuple_rprimitive  # Varying-length tuple
            elif typ.type in self.type_to_ir:
                return RInstance(self.type_to_ir[typ.type])
            else:
                return object_rprimitive
        elif isinstance(typ, TupleType):
            return RTuple([self.type_to_rtype(t) for t in typ.items])
        elif isinstance(typ, CallableType):
            return object_rprimitive
        elif isinstance(typ, NoneTyp):
            return none_rprimitive
        elif isinstance(typ, UnionType):
            assert len(typ.items) == 2 and any(isinstance(it, NoneTyp) for it in typ.items)
            if isinstance(typ.items[0], NoneTyp):
                value_type = typ.items[1]
            else:
                value_type = typ.items[0]
            return ROptional(self.type_to_rtype(value_type))
        elif isinstance(typ, AnyType):
            return object_rprimitive
        elif isinstance(typ, TypeVarType):
            # Erase type variable to upper bound.
            # TODO: Erase to object if object has value restriction -- or union (once supported)?
            assert not typ.values, 'TypeVar with value restriction not supported'
            return self.type_to_rtype(typ.upper_bound)
        assert False, '%s unsupported' % type(typ)

<<<<<<< HEAD
    def literal_static_name(self, value: Union[int, float, str]) -> str:
=======
    def fdef_to_sig(self, fdef: FuncDef) -> FuncSignature:
        assert isinstance(fdef.type, CallableType)
        args = [RuntimeArg(arg.variable.name(), self.type_to_rtype(fdef.type.arg_types[i]))
                for i, arg in enumerate(fdef.arguments)]
        ret = self.type_to_rtype(fdef.type.ret_type)
        return FuncSignature(args, ret)

    def c_name_for_literal(self, value: Union[int, float, str]) -> str:
>>>>>>> 1d49cdeb
        # Include type to distinguish between 1 and 1.0, and so on.
        key = (type(value), value)
        if key not in self.literals:
            if isinstance(value, str):
                prefix = 'unicode_'
            elif isinstance(value, float):
                prefix = 'float_'
            else:
                assert isinstance(value, int)
                prefix = 'int_'
            self.literals[key] = prefix + str(len(self.literals))
        return self.literals[key]


def prepare_class_def(cdef: ClassDef, mapper: Mapper) -> None:
    ir = mapper.type_to_ir[cdef.info]
    info = cdef.info
    for name, node in info.names.items():
        if isinstance(node.node, Var):
            assert node.node.type, "Class member missing type"
            ir.attributes[name] = mapper.type_to_rtype(node.node.type)
        elif isinstance(node.node, FuncDef):
            ir.method_types[name] = mapper.fdef_to_sig(node.node)

    # Set up the parent class
    assert len(info.bases) == 1, "Only single inheritance is supported"
    mro = []
    for cls in info.mro:
        if cls.fullname() == 'builtins.object': continue
        assert cls in mapper.type_to_ir, "Can't subclass cpython types yet"
        mro.append(mapper.type_to_ir[cls])
    if len(mro) > 1:
        ir.base = mro[1]
    ir.mro = mro


class AssignmentTarget(object):
    type = None  # type: RType


class AssignmentTargetRegister(AssignmentTarget):
    """Register as assignment target"""

    def __init__(self, register: Register) -> None:
        self.register = register
        self.type = register.type


class AssignmentTargetIndex(AssignmentTarget):
    """base[index] as assignment target"""

    def __init__(self, base: Value, index: Value) -> None:
        self.base = base
        self.index = index
        # TODO: This won't be right for user-defined classes. Store the
        #       lvalue type in mypy and remove this special case.
        self.type = object_rprimitive


class AssignmentTargetAttr(AssignmentTarget):
    """obj.attr as assignment target"""

    def __init__(self, obj: Value, attr: str) -> None:
        self.obj = obj
        self.attr = attr
        if isinstance(obj.type, RInstance):
            self.obj_type = obj.type  # type: RType
            self.type = obj.type.attr_type(attr)
        else:
            self.obj_type = object_rprimitive
            self.type = object_rprimitive


class IRBuilder(NodeVisitor[Value]):
    def __init__(self,
                 types: Dict[Expression, Type],
                 mapper: Mapper,
                 modules: List[str]) -> None:
        self.types = types
        self.environment = Environment()
        self.environments = [self.environment]
        self.ret_types = []  # type: List[RType]
        self.blocks = []  # type: List[List[BasicBlock]]
        self.functions = []  # type: List[FuncIR]
        self.classes = []  # type: List[ClassIR]
        self.modules = set(modules)

        # These lists operate as stack frames for loops. Each loop adds a new
        # frame (i.e. adds a new empty list [] to the outermost list). Each
        # break or continue is inserted within that frame as they are visited
        # and at the end of the loop the stack is popped and any break/continue
        # gotos have their targets rewritten to the next basic block.
        self.break_gotos = []  # type: List[List[Goto]]
        self.continue_gotos = []  # type: List[List[Goto]]

        self.mapper = mapper
        self.imports = []  # type: List[str]
        self.from_imports = {}  # type: Dict[str, List[Tuple[str, str]]]
        self.imports = []  # type: List[str]

        self.current_module_name = None  # type: Optional[str]

    def visit_mypy_file(self, mypyfile: MypyFile) -> Value:
        if mypyfile.fullname() in ('typing', 'abc'):
            # These module are special; their contents are currently all
            # built-in primitives.
            return INVALID_VALUE

        self.module_name = mypyfile.fullname()

        classes = [node for node in mypyfile.defs if isinstance(node, ClassDef)]

        # Collect all classes.
        for cls in classes:
            ir = self.mapper.type_to_ir[cls.info]
            self.classes.append(ir)

        # Generate ops.
        self.current_module_name = mypyfile.fullname()
        for node in mypyfile.defs:
            node.accept(self)

        return INVALID_VALUE

    def visit_class_def(self, cdef: ClassDef) -> Value:
        ir = self.mapper.type_to_ir[cdef.info]
        for name, node in sorted(cdef.info.names.items(), key=lambda x: x[0]):
            if isinstance(node.node, FuncDef):
                func = self.gen_func_def(node.node, ir.method_sig(node.node.name()), cdef.name)
                self.functions.append(func)
                ir.methods[func.name] = func

                # If this overrides a parent class method with a different type, we need
                # to generate a glue method to mediate between them.
                for cls in ir.mro[1:]:
                    if (name in cls.method_types
                            and not is_same_method_signature(ir.method_types[name],
                                                             cls.method_types[name])):
                        f = self.gen_glue_method(cls.method_types[name], func, ir, cls,
                                                 node.node.line)
                        ir.glue_methods[(cls, name)] = f
                        self.functions.append(f)

        return INVALID_VALUE

    def visit_import(self, node: Import) -> Value:
        if node.is_unreachable or node.is_mypy_only:
            pass
        if not node.is_top_level:
            assert False, "non-toplevel imports not supported"

        for node_id, _ in node.ids:
            self.imports.append(node_id)

        return INVALID_VALUE

    def visit_import_from(self, node: ImportFrom) -> Value:
        if node.is_unreachable or node.is_mypy_only:
            pass

        # TODO support these?
        assert not node.relative

        if node.id not in self.from_imports:
            self.from_imports[node.id] = []

        for name, maybe_as_name in node.names:
            as_name = maybe_as_name or name
            self.from_imports[node.id].append((name, as_name))

        return INVALID_VALUE

    def visit_import_all(self, node: ImportAll) -> Value:
        if node.is_unreachable or node.is_mypy_only:
            pass
        if not node.is_top_level:
            assert False, "non-toplevel imports not supported"

        self.imports.append(node.id)

        return INVALID_VALUE

    def gen_glue_method(self, sig: FuncSignature, target: FuncIR,
                        cls: ClassIR, base: ClassIR, line: int) -> FuncIR:
        """Generate glue methods that mediate between different method types in subclasses.

        For example, if we have:

        class A:
            def f(self, x: int) -> object: ...

        then it is totally permissable to have a subclass

        class B(A):
            def f(self, x: object) -> int: ...

        since '(object) -> int' is a subtype of '(int) -> object' by the usual
        contra/co-variant function subtyping rules.

        The trickiness here is that int and object have different
        runtime representations in mypyc, so A.f and B.f have
        different signatures at the native C level. To deal with this,
        we need to generate glue methods that mediate between the
        different versions by coercing the arguments and return
        values.
        """
        self.enter()

        rt_args = (RuntimeArg(sig.args[0].name, RInstance(cls)),) + sig.args[1:]

        # The environment operates on Vars, so we make some up
        fake_vars = [(Var(arg.name), arg.type) for arg in rt_args]
        args = [self.environment.add_local(var, type, is_arg=True)
                for var, type in fake_vars]  # type: List[Value]
        self.ret_types[-1] = sig.ret_type

        arg_types = [arg.type for arg in target.sig.args]
        args = self.coerce_native_call_args(args, arg_types, line)
        retval = self.add(MethodCall(target.ret_type,
                                     args[0],
                                     target.name,
                                     args[1:],
                                     line))
        retval = self.coerce(retval, sig.ret_type, line)
        self.add(Return(retval))

        blocks, env, ret_type = self.leave()
        return FuncIR(target.name + '__' + base.name + '_glue',
                      cls.name, self.module_name,
                      FuncSignature(rt_args, ret_type), blocks, env)

    def gen_func_def(self, fdef: FuncDef, sig: FuncSignature,
                     class_name: Optional[str] = None) -> FuncIR:
        # If there is more than one environment in the environment stack, then we are visiting a
        # non-global function.
        is_nested = len(self.environments) > 1

        self.enter(fdef.name())

        if is_nested:
            # If this is a nested function, then add a 'self' field to the environment, since we
            # will be instantiating the function as a method of a new class representing that
            # original function.
            self.environment.add_local(Var('self'), object_rprimitive, is_arg=True)
        for arg in fdef.arguments:
            assert arg.variable.type, "Function argument missing type"
            self.environment.add_local(arg.variable, self.type_to_rtype(arg.variable.type),
                                       is_arg=True)
        self.ret_types[-1] = sig.ret_type

        fdef.body.accept(self)

        if (is_none_rprimitive(self.ret_types[-1]) or
                is_object_rprimitive(self.ret_types[-1])):
            self.add_implicit_return()
        else:
            self.add_implicit_unreachable()

        blocks, env, ret_type = self.leave()

        if is_nested:
            namespace = self.generate_function_namespace()
            func_ir = self.generate_function_class(fdef, namespace, blocks, sig, env)

            # Instantiate the callable class and load it into a register in the current environment
            # immediately so that it does not have to be loaded every time the function is called.
            self.instantiate_function_class(fdef, namespace)
        else:
            func_ir = FuncIR(fdef.name(), class_name, self.module_name, sig, blocks,
                             env)
        return func_ir

    def visit_func_def(self, fdef: FuncDef) -> Value:
        self.functions.append(self.gen_func_def(fdef, self.mapper.fdef_to_sig(fdef)))
        return INVALID_VALUE

    def add_implicit_return(self) -> None:
        block = self.blocks[-1][-1]
        if not block.ops or not isinstance(block.ops[-1], Return):
            retval = self.add(PrimitiveOp([], none_op, line=-1))
            self.add(Return(retval))

    def add_implicit_unreachable(self) -> None:
        block = self.blocks[-1][-1]
        if not block.ops or not isinstance(block.ops[-1], Return):
            self.add(Unreachable())

    def visit_block(self, block: Block) -> Value:
        for stmt in block.body:
            stmt.accept(self)
        return INVALID_VALUE

    def visit_expression_stmt(self, stmt: ExpressionStmt) -> Value:
        self.accept(stmt.expr)
        return INVALID_VALUE

    def visit_return_stmt(self, stmt: ReturnStmt) -> Value:
        if stmt.expr:
            retval = self.accept(stmt.expr)
            retval = self.coerce(retval, self.ret_types[-1], stmt.line)
        else:
            retval = self.add(PrimitiveOp([], none_op, line=-1))
        self.add(Return(retval))
        return INVALID_VALUE

    def visit_assignment_stmt(self, stmt: AssignmentStmt) -> Value:
        assert len(stmt.lvalues) == 1
        if isinstance(stmt.rvalue, CallExpr) and isinstance(stmt.rvalue.analyzed, TypeVarExpr):
            # Just ignore type variable declarations -- they are a compile-time only thing.
            # TODO: It would be nice to actually construct TypeVar objects to match Python
            #       semantics.
            return INVALID_VALUE
        lvalue = stmt.lvalues[0]
        if stmt.type and isinstance(stmt.rvalue, TempNode):
            # This is actually a variable annotation without initializer. Don't generate
            # an assignment but we need to call get_assignment_target since it adds a
            # name binding as a side effect.
            self.get_assignment_target(lvalue)
            return INVALID_VALUE
        self.assign(lvalue, stmt.rvalue)
        return INVALID_VALUE

    def visit_operator_assignment_stmt(self, stmt: OperatorAssignmentStmt) -> Value:
        target = self.get_assignment_target(stmt.lvalue)
        rreg = self.accept(stmt.rvalue)
        res = self.read_from_target(target, stmt.line)
        res = self.binary_op(res, rreg, stmt.op, stmt.line)
        self.assign_to_target(target, res, res.line)
        return INVALID_VALUE

    def get_assignment_target(self, lvalue: Lvalue) -> AssignmentTarget:
        if isinstance(lvalue, NameExpr):
            # Assign to local variable.
            assert lvalue.kind == LDEF
            assert isinstance(lvalue.node, Var)  # TODO: Can this fail?
            if lvalue.node not in self.environment.symtable:
                # Define a new variable.
                lvalue_reg = self.environment.add_local(lvalue.node, self.node_type(lvalue))
            else:
                # Assign to a previously defined variable.
                lvalue_reg = self.environment.lookup(lvalue.node)

            return AssignmentTargetRegister(lvalue_reg)
        elif isinstance(lvalue, IndexExpr):
            # Indexed assignment x[y] = e
            base = self.accept(lvalue.base)
            index = self.accept(lvalue.index)
            return AssignmentTargetIndex(base, index)
        elif isinstance(lvalue, MemberExpr):
            # Attribute assignment x.y = e
            obj = self.accept(lvalue.expr)
            return AssignmentTargetAttr(obj, lvalue.name)

        assert False, 'Unsupported lvalue: %r' % lvalue

    def read_from_target(self, target: AssignmentTarget, line: int) -> Value:
        if isinstance(target, AssignmentTargetRegister):
            return target.register
        if isinstance(target, AssignmentTargetIndex):
            reg = self.translate_special_method_call(target.base,
                                                     '__getitem__',
                                                     [target.index],
                                                     None,
                                                     line)
            if reg is not None:
                return reg
            assert False, target.base.type
        if isinstance(target, AssignmentTargetAttr):
            if isinstance(target.obj.type, RInstance):
                return self.add(GetAttr(target.obj, target.attr, line))
            else:
                return self.py_get_attr(target.obj, target.attr, line)

        assert False, 'Unsupported lvalue: %r' % target

    def assign_to_target(self,
                         target: AssignmentTarget,
                         rvalue_reg: Value,
                         line: int) -> Value:
        if isinstance(target, AssignmentTargetRegister):
            rvalue_reg = self.coerce(rvalue_reg, target.type, line)
            return self.add(Assign(target.register, rvalue_reg))
        elif isinstance(target, AssignmentTargetAttr):
            if isinstance(target.obj_type, RInstance):
                rvalue_reg = self.coerce(rvalue_reg, target.type, line)
                return self.add(SetAttr(target.obj, target.attr, rvalue_reg, line))
            else:
                key = self.load_static_unicode(target.attr)
                return self.add(PrimitiveOp([target.obj, key, rvalue_reg], py_setattr_op, line))
        elif isinstance(target, AssignmentTargetIndex):
            target_reg2 = self.translate_special_method_call(
                target.base,
                '__setitem__',
                [target.index, rvalue_reg],
                None,
                line)
            if target_reg2 is not None:
                return target_reg2

            assert False, target.base.type

        assert False, 'Unsupported assignment target'

    def assign(self,
               lvalue: Lvalue,
               rvalue: Expression) -> AssignmentTarget:
        target = self.get_assignment_target(lvalue)
        rvalue_reg = self.accept(rvalue)
        self.assign_to_target(target, rvalue_reg, rvalue.line)
        return target

    def visit_if_stmt(self, stmt: IfStmt) -> Value:
        # If statements are normalized
        assert len(stmt.expr) == 1

        branches = self.process_conditional(stmt.expr[0])
        if_body = self.new_block()
        self.set_branches(branches, True, if_body)
        stmt.body[0].accept(self)
        if_leave = self.add_leave()
        if stmt.else_body:
            else_body = self.new_block()
            self.set_branches(branches, False, else_body)
            stmt.else_body.accept(self)
            else_leave = self.add_leave()
            next = self.new_block()
            if else_leave:
                else_leave.label = next.label
        else:
            # No else block.
            next = self.new_block()
            self.set_branches(branches, False, next)
        if if_leave:
            if_leave.label = next.label
        return INVALID_VALUE

    def add_leave(self) -> Optional[Goto]:
        if not self.blocks[-1][-1].ops or not isinstance(self.blocks[-1][-1].ops[-1], Return):
            leave = Goto(INVALID_LABEL)
            self.add(leave)
            return leave
        return None

    def push_loop_stack(self) -> None:
        self.break_gotos.append([])
        self.continue_gotos.append([])

    def pop_loop_stack(self, continue_block: BasicBlock, break_block: BasicBlock) -> None:
        for continue_goto in self.continue_gotos.pop():
            continue_goto.label = continue_block.label

        for break_goto in self.break_gotos.pop():
            break_goto.label = break_block.label

    def visit_while_stmt(self, s: WhileStmt) -> Value:
        self.push_loop_stack()

        # Split block so that we get a handle to the top of the loop.
        goto = Goto(INVALID_LABEL)
        self.add(goto)
        top = self.new_block()
        goto.label = top.label
        branches = self.process_conditional(s.expr)

        body = self.new_block()
        # Bind "true" branches to the body block.
        self.set_branches(branches, True, body)
        s.body.accept(self)
        # Add branch to the top at the end of the body.
        self.add(Goto(top.label))
        next = self.new_block()
        # Bind "false" branches to the new block.
        self.set_branches(branches, False, next)

        self.pop_loop_stack(top, next)
        return INVALID_VALUE

    def visit_for_stmt(self, s: ForStmt) -> Value:
        if (isinstance(s.expr, CallExpr)
                and isinstance(s.expr.callee, RefExpr)
                and s.expr.callee.fullname == 'builtins.range'):
            self.push_loop_stack()

            # Special case for x in range(...)
            # TODO: Check argument counts and kinds; check the lvalue
            end = s.expr.args[0]
            end_reg = self.accept(end)

            # Initialize loop index to 0.
            assign_target = self.assign(s.index, IntExpr(0))
            assert isinstance(assign_target, AssignmentTargetRegister)
            index_reg = assign_target.register
            goto = Goto(INVALID_LABEL)
            self.add(goto)

            # Add loop condition check.
            top = self.new_block()
            goto.label = top.label
            comparison = self.binary_op(index_reg, end_reg, '<', s.line)
            branch = Branch(comparison, INVALID_LABEL, INVALID_LABEL, Branch.BOOL_EXPR)
            self.add(branch)
            branches = [branch]

            body = self.new_block()
            self.set_branches(branches, True, body)
            s.body.accept(self)

            end_goto = Goto(INVALID_LABEL)
            self.add(end_goto)
            end_block = self.new_block()
            end_goto.label = end_block.label

            # Increment index register.
            one_reg = self.add(LoadInt(1))
            self.add(Assign(index_reg, self.binary_op(index_reg, one_reg, '+', s.line)))

            # Go back to loop condition check.
            self.add(Goto(top.label))
            next = self.new_block()
            self.set_branches(branches, False, next)

            self.pop_loop_stack(end_block, next)
            return INVALID_VALUE

        elif is_list_rprimitive(self.node_type(s.expr)):
            self.push_loop_stack()

            expr_reg = self.accept(s.expr)

            index_reg = self.alloc_temp(int_rprimitive)
            self.add(Assign(index_reg, self.add(LoadInt(0))))

            one_reg = self.add(LoadInt(1))

            assert isinstance(s.index, NameExpr)
            assert isinstance(s.index.node, Var)
            lvalue_reg = self.environment.add_local(s.index.node, self.node_type(s.index))

            condition_block = self.goto_new_block()

            # For compatibility with python semantics we recalculate the length
            # at every iteration.
            len_reg = self.add(PrimitiveOp([expr_reg], list_len_op, s.line))

            comparison = self.binary_op(index_reg, len_reg, '<', s.line)
            branch = Branch(comparison, INVALID_LABEL, INVALID_LABEL, Branch.BOOL_EXPR)
            self.add(branch)
            branches = [branch]

            body_block = self.new_block()
            self.set_branches(branches, True, body_block)

            target_list_type = self.types[s.expr]
            assert isinstance(target_list_type, Instance)
            target_type = self.type_to_rtype(target_list_type.args[0])
            value_box = self.add(PrimitiveOp([expr_reg, index_reg], list_get_item_op, s.line))

            self.add(Assign(lvalue_reg, self.unbox_or_cast(value_box, target_type, s.line)))

            s.body.accept(self)

            end_block = self.goto_new_block()
            self.add(Assign(index_reg, self.binary_op(index_reg, one_reg, '+', s.line)))
            self.add(Goto(condition_block.label))

            next_block = self.new_block()
            self.set_branches(branches, False, next_block)

            self.pop_loop_stack(end_block, next_block)

            return INVALID_VALUE

        else:
            self.push_loop_stack()

            assert isinstance(s.index, NameExpr)
            assert isinstance(s.index.node, Var)
            lvalue_reg = self.environment.add_local(s.index.node, object_rprimitive)

            # Define registers to contain the expression, along with the iterator that will be used
            # for the for-loop.
            expr_reg = self.accept(s.expr)
            iter_reg = self.add(PrimitiveOp([expr_reg], iter_op, s.line))

            # Create a block for where the __next__ function will be called on the iterator and
            # checked to see if the value returned is NULL, which would signal either the end of
            # the Iterable being traversed or an exception being raised. Note that Branch.IS_ERROR
            # checks only for NULL (an exception does not necessarily have to be raised).
            next_block = self.goto_new_block()
            next_reg = self.add(PrimitiveOp([iter_reg], next_op, s.line))
            branch = Branch(next_reg, INVALID_LABEL, INVALID_LABEL, Branch.IS_ERROR)
            self.add(branch)
            branches = [branch]

            # Create a new block for the body of the loop. Set the previous branch to go here if
            # the conditional evaluates to false. Assign the value obtained from __next__ to the
            # lvalue so that it can be referenced by code in the body of the loop. At the end of
            # the body, goto the label that calls the iterator's __next__ function again.
            body_block = self.new_block()
            self.set_branches(branches, False, body_block)
            self.add(Assign(lvalue_reg, next_reg))
            s.body.accept(self)
            self.add(Goto(next_block.label))

            # Create a new block for when the loop is finished. Set the branch to go here if the
            # conditional evaluates to true. If an exception was raised during the loop, then
            # err_reg wil be set to True. If no_err_occurred_op returns False, then the exception
            # will be propagated using the ERR_FALSE flag.
            end_block = self.new_block()
            self.set_branches(branches, True, end_block)
            self.add(PrimitiveOp([], no_err_occurred_op, s.line))

            self.pop_loop_stack(next_block, end_block)

            return INVALID_VALUE

    def visit_break_stmt(self, node: BreakStmt) -> Value:
        self.break_gotos[-1].append(Goto(INVALID_LABEL))
        self.add(self.break_gotos[-1][-1])
        self.new_block()
        return INVALID_VALUE

    def visit_continue_stmt(self, node: ContinueStmt) -> Value:
        self.continue_gotos[-1].append(Goto(INVALID_LABEL))
        self.add(self.continue_gotos[-1][-1])
        self.new_block()
        return INVALID_VALUE

    def visit_unary_expr(self, expr: UnaryExpr) -> Value:
        ereg = self.accept(expr.expr)
        ops = unary_ops.get(expr.op, [])
        target = self.matching_primitive_op(ops, [ereg], expr.line)
        assert target, 'Unsupported unary operation: %s' % expr.op
        return target

    def visit_op_expr(self, expr: OpExpr) -> Value:
        return self.binary_op(self.accept(expr.left), self.accept(expr.right), expr.op, expr.line)

    def matching_primitive_op(self,
                              candidates: List[OpDescription],
                              args: List[Value],
                              line: int,
                              result_type: Optional[RType] = None) -> Optional[Value]:
        # Find the highest-priority primitive op that matches.
        matching = None  # type: Optional[OpDescription]
        for desc in candidates:
            if len(desc.arg_types) != len(args):
                continue
            if all(is_subtype(actual.type, formal)
                   for actual, formal in zip(args, desc.arg_types)):
                if matching:
                    assert matching.priority != desc.priority, 'Ambiguous:\n1) %s\n2) %s' % (
                        matching, desc)
                    if desc.priority > matching.priority:
                        matching = desc
                else:
                    matching = desc
        if matching:
            target = self.primitive_op(matching, args, line)
            if result_type and not is_same_type(target.type, result_type):
                if is_none_rprimitive(result_type):
                    # Special case None return. The actual result may actually be a bool
                    # and so we can't just coerce it.
                    target = self.add(PrimitiveOp([], none_op, line))
                else:
                    target = self.coerce(target, result_type, line)
            return target
        return None

    def binary_op(self,
                  lreg: Value,
                  rreg: Value,
                  expr_op: str,
                  line: int) -> Value:
        ops = binary_ops.get(expr_op, [])
        target = self.matching_primitive_op(ops, [lreg, rreg], line)
        assert target, 'Unsupported binary operation: %s' % expr_op
        return target

    def visit_index_expr(self, expr: IndexExpr) -> Value:
        base = self.accept(expr.base)

        if isinstance(base.type, RTuple):
            assert isinstance(expr.index, IntExpr)  # TODO
            return self.add(TupleGet(base, expr.index.value, expr.line))

        index_reg = self.accept(expr.index)
        target_reg = self.translate_special_method_call(
            base,
            '__getitem__',
            [index_reg],
            self.node_type(expr),
            expr.line)
        if target_reg is not None:
            return target_reg

        assert False, 'Unsupported indexing operation'

    def visit_int_expr(self, expr: IntExpr) -> Value:
        if expr.value > MAX_SHORT_INT:
            return self.load_static_int(expr.value)
        return self.add(LoadInt(expr.value))

    def visit_float_expr(self, expr: FloatExpr) -> Value:
        return self.load_static_float(expr.value)

    def is_native_name_expr(self, expr: NameExpr) -> bool:
        assert expr.node, "RefExpr not resolved"
        if '.' in expr.node.fullname():
            module_name = '.'.join(expr.node.fullname().split('.')[:-1])
            return module_name in self.modules

        return True

    def is_native_module_name_expr(self, expr: NameExpr) -> bool:
        return self.is_native_name_expr(expr) and expr.kind == GDEF

    def visit_name_expr(self, expr: NameExpr) -> Value:
        assert expr.node, "RefExpr not resolved"
        fullname = expr.node.fullname()
        if fullname in name_ref_ops:
            # Use special access op for this particular name.
            desc = name_ref_ops[fullname]
            assert desc.result_type is not None
            return self.add(PrimitiveOp([], desc, expr.line))

        # TODO: Behavior currently only defined for Var and FuncDef node types.
        if expr.kind == LDEF:
            try:
                return self.environment.lookup(expr.node)
            except KeyError:
                assert False, 'expression %s not defined in current scope'.format(expr.name)
        else:
            return self.load_global(expr)

    def is_module_member_expr(self, expr: MemberExpr) -> bool:
        return isinstance(expr.expr, RefExpr) and expr.expr.kind == MODULE_REF

    def visit_member_expr(self, expr: MemberExpr) -> Value:
        if self.is_module_member_expr(expr):
            return self.load_static_module_attr(expr)
        else:
            obj = self.accept(expr.expr)
            if isinstance(obj.type, RInstance):
                return self.add(GetAttr(obj, expr.name, expr.line))
            else:
                return self.py_get_attr(obj, expr.name, expr.line)

    def py_get_attr(self, obj: Value, attr: str, line: int) -> Value:
        key = self.load_static_unicode(attr)
        return self.add(PrimitiveOp([obj, key], py_getattr_op, line))

    def py_call(self, function: Value, args: List[Value],
                target_type: RType, line: int) -> Value:
        arg_boxes = [self.box(arg) for arg in args]  # type: List[Value]
        return self.add(PyCall(function, arg_boxes, line))

    def py_method_call(self,
                       obj: Value,
                       method: Value,
                       args: List[Value],
                       target_type: RType,
                       line: int) -> Value:
        arg_boxes = [self.box(arg) for arg in args]  # type: List[Value]
        return self.add(PyMethodCall(obj, method, arg_boxes))

    def coerce_native_call_args(self,
                                args: Sequence[Value],
                                arg_types: Sequence[RType],
                                line: int) -> List[Value]:
        coerced_arg_regs = []
        for reg, arg_type in zip(args, arg_types):
            coerced_arg_regs.append(self.coerce(reg, arg_type, line))
        return coerced_arg_regs

    def visit_call_expr(self, expr: CallExpr) -> Value:
        if isinstance(expr.analyzed, CastExpr):
            return self.translate_cast_expr(expr.analyzed)

        callee = expr.callee
        if isinstance(callee, IndexExpr) and isinstance(callee.analyzed, TypeApplication):
            callee = callee.analyzed.expr  # Unwrap type application

        if isinstance(callee, MemberExpr):
            # TODO: Could be call to module-level function
            return self.translate_method_call(expr, callee)
        else:
            return self.translate_call(expr, callee)

    def translate_call(self, expr: CallExpr, callee: Expression) -> Value:
        """Translate a non-method call."""
        assert isinstance(callee, NameExpr)  # TODO: Allow arbitrary callees

        # Gen the args
        fullname = callee.fullname
        args = [self.accept(arg) for arg in expr.args]

        if fullname == 'builtins.len' and len(expr.args) == 1 and expr.arg_kinds == [ARG_POS]:
            expr_rtype = args[0].type
            if isinstance(expr_rtype, RTuple):
                # len() of fixed-length tuple can be trivially determined statically.
                return self.add(LoadInt(len(expr_rtype.types)))

        # Handle data-driven special-cased primitive call ops.
        target_type = self.node_type(expr)
        if fullname is not None and expr.arg_kinds == [ARG_POS] * len(args):
            ops = func_ops.get(fullname, [])
            target = self.matching_primitive_op(ops, args, expr.line)
            if target:
                return target

        fn = callee.fullname
        # Try to generate a native call. Don't rely on the inferred callee
        # type, since it may have type variable substitutions that aren't
        # valid at runtime (due to type erasure). Instead pick the declared
        # signature of the native function as the true signature.
        signature = self.get_native_signature(callee)
        if signature and fn:
            # Native call
            arg_types = [self.type_to_rtype(arg_type) for arg_type in signature.arg_types]
            args = self.coerce_native_call_args(args, arg_types, expr.line)
            ret_type = self.type_to_rtype(signature.ret_type)
            return self.add(Call(ret_type, fn, args, expr.line))
        else:
            # Fall back to a Python call
            function = self.accept(callee)
            return self.py_call(function, args, target_type, expr.line)

    def get_native_signature(self, callee: NameExpr) -> Optional[CallableType]:
        """Get the signature of a native function, or return None if not available.

        This only works for normal functions, not methods.
        """
        signature = None
        if self.is_native_module_name_expr(callee):
            node = callee.node
            if isinstance(node, TypeInfo):
                node = node['__init__'].node
                if isinstance(node, FuncDef) and isinstance(node.type, CallableType):
                    signature = bind_self(node.type)
                    # "__init__" has None return, but the type object returns
                    # in instance.  Take the instance return type from the
                    # inferred callee type, which we can trust since it can't
                    # be erased from a type variable.
                    inferred_sig = self.types[callee]
                    assert isinstance(inferred_sig, CallableType)
                    signature = signature.copy_modified(ret_type=inferred_sig.ret_type)
            elif isinstance(node, FuncDef) and isinstance(node.type, CallableType):
                signature = node.type
        return signature

    def translate_method_call(self, expr: CallExpr, callee: MemberExpr) -> Value:
        if self.is_module_member_expr(callee):
            # Fall back to a PyCall for module calls
            function = self.accept(callee)
            args = [self.accept(arg) for arg in expr.args]
            return self.py_call(function, args, self.node_type(expr), expr.line)
        else:
            obj = self.accept(callee.expr)
            args = [self.accept(arg) for arg in expr.args]
            assert callee.expr in self.types
            receiver_rtype = self.node_type(callee.expr)

            # First try to do a special-cased method call
            target = self.translate_special_method_call(
                obj, callee.name, args, self.node_type(expr), expr.line)
            if target:
                return target

            # If the base type is one of ours, do a MethodCall
            if isinstance(receiver_rtype, RInstance):
                # Look up the declared signature of the method, since the
                # inferred signature can have type variable substitutions which
                # aren't valid at runtime due to type erasure.
                typ = self.types[callee.expr]
                assert isinstance(typ, Instance)
                method = typ.type.get(callee.name)
                if method and isinstance(method.node, FuncDef) and isinstance(method.node.type,
                                                                              CallableType):
                    sig = method.node.type
                    arg_types = [self.type_to_rtype(arg_type)
                                 for arg_type in sig.arg_types[1:]]
                    arg_regs = self.coerce_native_call_args(args, arg_types, expr.line)
                    target_type = self.type_to_rtype(sig.ret_type)
                    return self.add(MethodCall(target_type, obj, callee.name,
                                               arg_regs, expr.line))

            # Fall back to Python method call
            method_name = self.load_static_unicode(callee.name)
            return self.py_method_call(
                obj, method_name, args, self.node_type(expr), expr.line)

    def translate_cast_expr(self, expr: CastExpr) -> Value:
        src = self.accept(expr.expr)
        target_type = self.type_to_rtype(expr.type)
        return self.coerce(src, target_type, expr.line)

    def visit_conditional_expr(self, expr: ConditionalExpr) -> Value:
        branches = self.process_conditional(expr.cond)
        expr_type = self.node_type(expr)
        # Having actual Phi nodes would be really nice here!
        target = self.alloc_temp(expr_type)

        if_body = self.new_block()
        self.set_branches(branches, True, if_body)
        true_value = self.accept(expr.if_expr)
        true_value = self.coerce(true_value, expr_type, expr.line)
        self.add(Assign(target, true_value))
        if_goto_next = Goto(INVALID_LABEL)
        self.add(if_goto_next)

        else_body = self.new_block()
        self.set_branches(branches, False, else_body)
        false_value = self.accept(expr.else_expr)
        false_value = self.coerce(false_value, expr_type, expr.line)
        self.add(Assign(target, false_value))
        else_goto_next = Goto(INVALID_LABEL)
        self.add(else_goto_next)

        next = self.new_block()
        if_goto_next.label = next.label
        else_goto_next.label = next.label

        return target

    def translate_special_method_call(self,
                                      base_reg: Value,
                                      name: str,
                                      args: List[Value],
                                      result_type: Optional[RType],
                                      line: int) -> Optional[Value]:
        """Translate a method call which is handled nongenerically.

        These are special in the sense that we have code generated specifically for them.
        They tend to be method calls which have equivalents in C that are more direct
        than calling with the PyObject api.

        Return None if no translation found; otherwise return the target register.
        """
        ops = method_ops.get(name, [])
        return self.matching_primitive_op(ops, [base_reg] + args, line, result_type=result_type)

    def visit_list_expr(self, expr: ListExpr) -> Value:
        items = [self.accept(item) for item in expr.items]
        return self.primitive_op(new_list_op, items, expr.line)

    def visit_tuple_expr(self, expr: TupleExpr) -> Value:
        tuple_type = self.node_type(expr)
        assert isinstance(tuple_type, RTuple)

        items = []
        for item_expr, item_type in zip(expr.items, tuple_type.types):
            reg = self.accept(item_expr)
            items.append(self.coerce(reg, item_type, item_expr.line))
        return self.add(TupleSet(items, expr.line))

    def visit_dict_expr(self, expr: DictExpr) -> Value:
        assert not expr.items  # TODO
        return self.add(PrimitiveOp([], new_dict_op, expr.line))

    def visit_str_expr(self, expr: StrExpr) -> Value:
        return self.load_static_unicode(expr.value)

    # Conditional expressions

    def process_conditional(self, e: Node) -> List[Branch]:
        if isinstance(e, ComparisonExpr):
            return self.process_comparison(e)
        elif isinstance(e, OpExpr) and e.op in ['and', 'or']:
            if e.op == 'and':
                # Short circuit 'and' in a conditional context.
                lbranches = self.process_conditional(e.left)
                new = self.new_block()
                self.set_branches(lbranches, True, new)
                rbranches = self.process_conditional(e.right)
                return lbranches + rbranches
            else:
                # Short circuit 'or' in a conditional context.
                lbranches = self.process_conditional(e.left)
                new = self.new_block()
                self.set_branches(lbranches, False, new)
                rbranches = self.process_conditional(e.right)
                return lbranches + rbranches
        elif isinstance(e, UnaryExpr) and e.op == 'not':
            branches = self.process_conditional(e.expr)
            for b in branches:
                b.invert()
            return branches
        # Catch-all for arbitrary expressions.
        else:
            reg = self.accept(e)
            branch = Branch(reg, INVALID_LABEL, INVALID_LABEL, Branch.BOOL_EXPR)
            self.add(branch)
            return [branch]

    def process_comparison(self, e: ComparisonExpr) -> List[Branch]:
        # TODO: Verify operand types.
        assert len(e.operators) == 1, 'more than 1 operator not supported'
        op = e.operators[0]
        if op in ['is', 'is not']:
            # Special case 'is' checks.
            # TODO: check if right operand is None
            left = self.accept(e.operands[0])
            branch = Branch(left, INVALID_LABEL, INVALID_LABEL,
                            Branch.IS_NONE)
            if op == 'is not':
                branch.negated = True
        else:
            # General comparison -- evaluate both operands.
            left = self.accept(e.operands[0])
            right = self.accept(e.operands[1])
            # Generate a bool value and branch based on it.
            if op in ['in', 'not in']:
                target = self.binary_op(left, right, 'in', e.line)
            else:
                target = self.binary_op(left, right, op, e.line)
            target = self.coerce(target, bool_rprimitive, e.line)
            branch = Branch(target, INVALID_LABEL, INVALID_LABEL,
                            Branch.BOOL_EXPR)
            if op == 'not in':
                branch.negated = True
        self.add(branch)
        return [branch]

    def set_branches(self, branches: List[Branch], condition: bool,
                     target: BasicBlock) -> None:
        """Set branch targets for the given condition (True or False).

        If the target has already been set for a branch, skip the branch.
        """
        for b in branches:
            if condition:
                if b.true < 0:
                    b.true = target.label
            else:
                if b.false < 0:
                    b.false = target.label

    def visit_pass_stmt(self, o: PassStmt) -> Value:
        return INVALID_VALUE

    def visit_cast_expr(self, o: CastExpr) -> Value:
        assert False, "CastExpr handled in CallExpr"

    # Unimplemented constructs
    # TODO: some of these are actually things that should never show up,
    # so properly sort those out.
    def visit__promote_expr(self, o: PromoteExpr) -> Value:
        raise NotImplementedError

    def visit_await_expr(self, o: AwaitExpr) -> Value:
        raise NotImplementedError

    def visit_backquote_expr(self, o: BackquoteExpr) -> Value:
        raise NotImplementedError

    def visit_assert_stmt(self, o: AssertStmt) -> Value:
        raise NotImplementedError

    def visit_bytes_expr(self, o: BytesExpr) -> Value:
        raise NotImplementedError

    def visit_comparison_expr(self, o: ComparisonExpr) -> Value:
        raise NotImplementedError

    def visit_complex_expr(self, o: ComplexExpr) -> Value:
        raise NotImplementedError

    def visit_decorator(self, o: Decorator) -> Value:
        raise NotImplementedError

    def visit_del_stmt(self, o: DelStmt) -> Value:
        raise NotImplementedError

    def visit_dictionary_comprehension(self, o: DictionaryComprehension) -> Value:
        raise NotImplementedError

    def visit_ellipsis(self, o: EllipsisExpr) -> Value:
        raise NotImplementedError

    def visit_enum_call_expr(self, o: EnumCallExpr) -> Value:
        raise NotImplementedError

    def visit_exec_stmt(self, o: ExecStmt) -> Value:
        raise NotImplementedError

    def visit_generator_expr(self, o: GeneratorExpr) -> Value:
        raise NotImplementedError

    def visit_global_decl(self, o: GlobalDecl) -> Value:
        raise NotImplementedError

    def visit_lambda_expr(self, o: LambdaExpr) -> Value:
        raise NotImplementedError

    def visit_list_comprehension(self, o: ListComprehension) -> Value:
        raise NotImplementedError

    def visit_set_comprehension(self, o: SetComprehension) -> Value:
        raise NotImplementedError

    def visit_namedtuple_expr(self, o: NamedTupleExpr) -> Value:
        raise NotImplementedError

    def visit_newtype_expr(self, o: NewTypeExpr) -> Value:
        raise NotImplementedError

    def visit_nonlocal_decl(self, o: NonlocalDecl) -> Value:
        raise NotImplementedError

    def visit_overloaded_func_def(self, o: OverloadedFuncDef) -> Value:
        raise NotImplementedError

    def visit_print_stmt(self, o: PrintStmt) -> Value:
        raise NotImplementedError

    def visit_raise_stmt(self, o: RaiseStmt) -> Value:
        raise NotImplementedError

    def visit_reveal_expr(self, o: RevealExpr) -> Value:
        raise NotImplementedError

    def visit_set_expr(self, o: SetExpr) -> Value:
        raise NotImplementedError

    def visit_slice_expr(self, o: SliceExpr) -> Value:
        raise NotImplementedError

    def visit_star_expr(self, o: StarExpr) -> Value:
        raise NotImplementedError

    def visit_super_expr(self, o: SuperExpr) -> Value:
        raise NotImplementedError

    def visit_temp_node(self, o: TempNode) -> Value:
        raise NotImplementedError

    def visit_try_stmt(self, o: TryStmt) -> Value:
        raise NotImplementedError

    def visit_type_alias_expr(self, o: TypeAliasExpr) -> Value:
        raise NotImplementedError

    def visit_type_application(self, o: TypeApplication) -> Value:
        raise NotImplementedError

    def visit_type_var_expr(self, o: TypeVarExpr) -> Value:
        raise NotImplementedError

    def visit_typeddict_expr(self, o: TypedDictExpr) -> Value:
        raise NotImplementedError

    def visit_unicode_expr(self, o: UnicodeExpr) -> Value:
        raise NotImplementedError

    def visit_var(self, o: Var) -> Value:
        raise NotImplementedError

    def visit_with_stmt(self, o: WithStmt) -> Value:
        raise NotImplementedError

    def visit_yield_from_expr(self, o: YieldFromExpr) -> Value:
        raise NotImplementedError

    def visit_yield_expr(self, o: YieldExpr) -> Value:
        raise NotImplementedError

    # Helpers

    def enter(self, name: Optional[str] = None) -> None:
        self.environment = Environment(name)
        self.environments.append(self.environment)
        self.ret_types.append(none_rprimitive)
        self.blocks.append([])
        self.new_block()

    def new_block(self) -> BasicBlock:
        new = BasicBlock(Label(len(self.blocks[-1])))
        self.blocks[-1].append(new)
        return new

    def goto_new_block(self) -> BasicBlock:
        goto = Goto(INVALID_LABEL)
        self.add(goto)
        block = self.new_block()
        goto.label = block.label
        return block

    def leave(self) -> Tuple[List[BasicBlock], Environment, RType]:
        blocks = self.blocks.pop()
        env = self.environments.pop()
        ret_type = self.ret_types.pop()
        self.environment = self.environments[-1]
        return blocks, env, ret_type

    def add(self, op: Op) -> Value:
        self.blocks[-1][-1].ops.append(op)
        if isinstance(op, RegisterOp):
            self.environment.add_op(op)
        return op

    def generate_function_namespace(self) -> str:
        return '_'.join(env.name for env in self.environments if env.name)

    def primitive_op(self, desc: OpDescription, args: List[Value], line: int) -> Value:
        assert desc.result_type is not None
        coerced = []
        for i, arg in enumerate(args):
            formal_type = self.op_arg_type(desc, i)
            arg = self.coerce(arg, formal_type, line)
            coerced.append(arg)
        target = self.add(PrimitiveOp(coerced, desc, line))
        return target

    def op_arg_type(self, desc: OpDescription, n: int) -> RType:
        if n >= len(desc.arg_types):
            assert desc.is_var_arg
            return desc.arg_types[-1]
        return desc.arg_types[n]

    def accept(self, node: Node) -> Value:
        res = node.accept(self)
        if isinstance(node, Expression):
            assert res != INVALID_VALUE
            res = self.coerce(res, self.node_type(node), node.line)
        return res

    def alloc_temp(self, type: RType) -> Register:
        return self.environment.add_temp(type)

    def type_to_rtype(self, typ: Type) -> RType:
        return self.mapper.type_to_rtype(typ)

    def node_type(self, node: Expression) -> RType:
        if isinstance(node, IntExpr):
            # TODO: Don't special case IntExpr
            return int_rprimitive
        mypy_type = self.types[node]
        return self.type_to_rtype(mypy_type)

    def box(self, src: Value) -> Value:
        if src.type.is_unboxed:
            return self.add(Box(src))
        else:
            return src

    def unbox_or_cast(self, src: Value, target_type: RType, line: int) -> Value:
        if target_type.is_unboxed:
            return self.add(Unbox(src, target_type, line))
        else:
            return self.add(Cast(src, target_type, line))

    def box_expr(self, expr: Expression) -> Value:
        return self.box(self.accept(expr))

    def generate_function_class(self,
                                fdef: FuncDef,
                                namespace: str,
                                blocks: List[BasicBlock],
                                sig: FuncSignature,
                                env: Environment) -> FuncIR:
        """Generates a callable class representing a nested function.

        This takes a FuncDef and its associated namespace, blocks, environment, and return type and
        builds a ClassIR with its '__call__' method implemented to represent the function. Note
        that the name of the function is changed to be '__call__', and a 'self' parameter is added
        to its list of arguments, as it becomes a class method. The name of the newly constructed
        class is generated using the names of the functions that enclose the given nested function.

        Returns a newly constructed FuncIR associated with the given FuncDef.
        """
        class_name = '{}_{}_obj'.format(fdef.name(), namespace)
        sig = FuncSignature((RuntimeArg('self', object_rprimitive),) + sig.args, sig.ret_type)
        func_ir = FuncIR('__call__', class_name, self.module_name, sig, blocks, env)
        class_ir = ClassIR(class_name, self.module_name)
        class_ir.methods['__call__'] = func_ir
        self.classes.append(class_ir)
        return func_ir

    def instantiate_function_class(self, fdef: FuncDef, namespace: str) -> Value:
        """Assigns a callable class to a register named after the given function definition."""
        temp_reg = self.add(Call(self.mapper.fdef_to_sig(fdef).ret_type,
                                 '{}.{}_{}_obj'.format(self.module_name, fdef.name(), namespace),
                                 [],
                                 fdef.line))
        func_reg = self.environment.add_local(fdef, object_rprimitive)
        return self.add(Assign(func_reg, temp_reg))

    def is_builtin_name_expr(self, expr: NameExpr) -> bool:
        assert expr.node, "RefExpr not resolved"
        return '.' in expr.node.fullname() and expr.node.fullname().split('.')[0] == 'builtins'

    def load_global(self, expr: NameExpr) -> Value:
        """Loads a Python-level global.

        This takes a NameExpr and uses its name as a key to retrieve the corresponding PyObject *
        from the _globals dictionary in the C-generated code.
        """
<<<<<<< HEAD
        _globals = self.add(LoadStatic(object_rprimitive, 'globals', self.module_name))
=======
        # If the global is from 'builtins', turn it into a module attr load instead
        if self.is_builtin_name_expr(expr):
            return self.load_static_module_attr(expr)
        _globals = self.add(LoadStatic(object_rprimitive, '_globals'))
>>>>>>> 1d49cdeb
        reg = self.load_static_unicode(expr.name)
        return self.add(PrimitiveOp([_globals, reg], dict_get_item_op, expr.line))

    def load_static_int(self, value: int) -> Value:
        """Loads a static integer Python 'int' object into a register."""
        static_symbol = self.mapper.literal_static_name(value)
        return self.add(LoadStatic(int_rprimitive, static_symbol, ann=value))

    def load_static_float(self, value: float) -> Value:
        """Loads a static float value into a register."""
        static_symbol = self.mapper.literal_static_name(value)
        return self.add(LoadStatic(float_rprimitive, static_symbol, ann=value))

    def load_static_unicode(self, value: str) -> Value:
        """Loads a static unicode value into a register.

        This is useful for more than just unicode literals; for example, method calls
        also require a PyObject * form for the name of the method.
        """
        static_symbol = self.mapper.literal_static_name(value)
        return self.add(LoadStatic(str_rprimitive, static_symbol, ann=value))

    def load_static_module_attr(self, expr: RefExpr) -> Value:
        assert expr.node, "RefExpr not resolved"
        module = '.'.join(expr.node.fullname().split('.')[:-1])
        name = expr.node.fullname().split('.')[-1]
        left = self.add(LoadStatic(object_rprimitive, 'module', module))
        return self.py_get_attr(left, name, expr.line)

    def coerce(self, src: Value, target_type: RType, line: int) -> Value:
        """Generate a coercion/cast from one type to other (only if needed).

        For example, int -> object boxes the source int; int -> int emits nothing;
        object -> int unboxes the object. All conversions preserve object value.

        Returns the register with the converted value (may be same as src).
        """
        if src.type.is_unboxed and not target_type.is_unboxed:
            return self.box(src)
        if ((src.type.is_unboxed and target_type.is_unboxed)
                and not is_same_type(src.type, target_type)):
            # To go from one unboxed type to another, we go through a boxed
            # in-between value, for simplicity.
            tmp = self.box(src)
            return self.unbox_or_cast(tmp, target_type, line)
        if ((not src.type.is_unboxed and target_type.is_unboxed)
                or not is_subtype(src.type, target_type)):
            return self.unbox_or_cast(src, target_type, line)
        return src<|MERGE_RESOLUTION|>--- conflicted
+++ resolved
@@ -47,12 +47,8 @@
     is_int_rprimitive, float_rprimitive, is_float_rprimitive, bool_rprimitive, list_rprimitive,
     is_list_rprimitive, dict_rprimitive, is_dict_rprimitive, str_rprimitive, is_tuple_rprimitive,
     tuple_rprimitive, none_rprimitive, is_none_rprimitive, object_rprimitive, PrimitiveOp,
-<<<<<<< HEAD
-    ERR_FALSE, OpDescription, RegisterOp, is_object_rprimitive, LiteralsMap
-=======
     ERR_FALSE, OpDescription, RegisterOp, is_object_rprimitive, LiteralsMap, FuncSignature,
     VTableAttr, VTableMethod,
->>>>>>> 1d49cdeb
 )
 from mypyc.ops_primitive import binary_ops, unary_ops, func_ops, method_ops, name_ref_ops
 from mypyc.ops_list import list_len_op, list_get_item_op, list_set_item_op, new_list_op
@@ -192,9 +188,6 @@
             return self.type_to_rtype(typ.upper_bound)
         assert False, '%s unsupported' % type(typ)
 
-<<<<<<< HEAD
-    def literal_static_name(self, value: Union[int, float, str]) -> str:
-=======
     def fdef_to_sig(self, fdef: FuncDef) -> FuncSignature:
         assert isinstance(fdef.type, CallableType)
         args = [RuntimeArg(arg.variable.name(), self.type_to_rtype(fdef.type.arg_types[i]))
@@ -202,8 +195,7 @@
         ret = self.type_to_rtype(fdef.type.ret_type)
         return FuncSignature(args, ret)
 
-    def c_name_for_literal(self, value: Union[int, float, str]) -> str:
->>>>>>> 1d49cdeb
+    def literal_static_name(self, value: Union[int, float, str]) -> str:
         # Include type to distinguish between 1 and 1.0, and so on.
         key = (type(value), value)
         if key not in self.literals:
@@ -1502,14 +1494,10 @@
         This takes a NameExpr and uses its name as a key to retrieve the corresponding PyObject *
         from the _globals dictionary in the C-generated code.
         """
-<<<<<<< HEAD
-        _globals = self.add(LoadStatic(object_rprimitive, 'globals', self.module_name))
-=======
         # If the global is from 'builtins', turn it into a module attr load instead
         if self.is_builtin_name_expr(expr):
             return self.load_static_module_attr(expr)
-        _globals = self.add(LoadStatic(object_rprimitive, '_globals'))
->>>>>>> 1d49cdeb
+        _globals = self.add(LoadStatic(object_rprimitive, 'globals', self.module_name))
         reg = self.load_static_unicode(expr.name)
         return self.add(PrimitiveOp([_globals, reg], dict_get_item_op, expr.line))
 
