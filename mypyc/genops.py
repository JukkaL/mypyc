--- conflicted
+++ resolved
@@ -313,14 +313,9 @@
 
 class FuncInfo(object):
     """Contains information about functions as they are generated."""
-<<<<<<< HEAD
     def __init__(self, fdef: FuncDef, namespace: str) -> None:
         self.fdef = fdef
         self.ns = namespace
-=======
-    def __init__(self, fdef: FuncDef) -> None:
-        self.fdef = fdef
->>>>>>> ffd17a6a
         # Callable classes are ClassIR instances implementing the '__call__' method, used to
         # represent functions that are nested inside of other functions.
         self.callable_class = INVALID_CLASS
@@ -398,11 +393,7 @@
         # and information about that function (e.g. whether it is nested, its environment class to
         # be generated) is stored in that FuncInfo instance. When the function is done being
         # generated, its corresponding FuncInfo is popped off the stack.
-<<<<<<< HEAD
         self.fn_info = FuncInfo(INVALID_FUNC_DEF, '')
-=======
-        self.fn_info = FuncInfo(INVALID_FUNC_DEF)
->>>>>>> ffd17a6a
         self.fn_infos = [self.fn_info]  # type: List[FuncInfo]
 
         # This list operates as a stack of constructs that modify the
@@ -586,11 +577,7 @@
         nested function, then we generate an environment class so that inner nested functions can
         access the environment of the given FuncDef.
         """
-<<<<<<< HEAD
         self.fn_info = FuncInfo(fdef, self.gen_func_ns())
-=======
-        self.fn_info = FuncInfo(fdef)
->>>>>>> ffd17a6a
         self.fn_infos.append(self.fn_info)
 
         # If there is more than one environment in the environment stack, then we are visiting a
@@ -601,11 +588,7 @@
         self.enter(fdef.name())
 
         if self.fn_info.is_nested:
-<<<<<<< HEAD
             self.setup_callable_class()
-=======
-            self.setup_callable_class(fdef, namespace)
->>>>>>> ffd17a6a
         if self.fn_info.contains_nested:
             self.setup_env_class()
 
@@ -1131,13 +1114,8 @@
         return self.is_native_ref_expr(expr) and expr.kind == GDEF
 
     def is_free_variable(self, symbol: SymbolNode) -> bool:
-<<<<<<< HEAD
         fdef = self.fn_info.fdef
         return fdef in self.free_variables and symbol in self.free_variables[fdef]
-=======
-        return (self.fn_info.fdef in self.free_variables and
-                symbol in self.free_variables[self.fn_info.fdef])
->>>>>>> ffd17a6a
 
     def visit_name_expr(self, expr: NameExpr) -> Value:
         assert expr.node, "RefExpr not resolved"
@@ -1850,11 +1828,7 @@
         another function, then this also loads all of the outer environments of the FuncDef into
         registers so that they can be used when accessing free variables.
         """
-<<<<<<< HEAD
         self.add_args_to_env(local=True)
-=======
-        self.add_args_to_env(fdef, local=True)
->>>>>>> ffd17a6a
 
         if self.fn_info.is_nested:
             index = len(self.environments) - 2
@@ -1873,12 +1847,8 @@
                 env_reg = self.load_outer_env(env_reg, outer_env)
                 index -= 1
 
-<<<<<<< HEAD
     def add_args_to_env(self, local: bool = True) -> None:
         fdef = self.fn_info.fdef
-=======
-    def add_args_to_env(self, fdef: FuncDef, local: bool = True) -> None:
->>>>>>> ffd17a6a
         if local:
             for arg in fdef.arguments:
                 assert arg.variable.type, "Function argument missing type"
@@ -2042,11 +2012,7 @@
         # Iterate through the function arguments and replace local definitions (using registers)
         # that were previously added to the environment with references to the function's
         # environment class.
-<<<<<<< HEAD
         self.add_args_to_env(local=False)
-=======
-        self.add_args_to_env(fdef, local=False)
->>>>>>> ffd17a6a
 
     def instantiate_env_class(self) -> Value:
         """Assigns an environment class to a register named after the given function definition."""
