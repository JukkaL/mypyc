--- conflicted
+++ resolved
@@ -40,18 +40,11 @@
 
 from mypyc.common import MAX_SHORT_INT
 from mypyc.ops import (
-<<<<<<< HEAD
     BasicBlock, AssignmentTarget, AssignmentTargetRegister, AssignmentTargetIndex,
     AssignmentTargetAttr, Environment, Op, LoadInt, RType, Value, Register, Label, Return, FuncIR,
     Assign, Branch, Goto, RuntimeArg, Call, Box, Unbox, Cast, RTuple, Unreachable, TupleGet,
     TupleSet, ClassIR, RInstance, ModuleIR, GetAttr, SetAttr, LoadStatic, PyCall, ROptional,
     c_module_name, PyMethodCall, MethodCall, INVALID_VALUE, INVALID_LABEL, int_rprimitive,
-=======
-    BasicBlock, Environment, Op, LoadInt, RType, Value, Register, Label, Return, FuncIR, Assign,
-    Branch, Goto, RuntimeArg, Call, Box, Unbox, Cast, RTuple, Unreachable, TupleGet, TupleSet,
-    ClassIR, RInstance, ModuleIR, GetAttr, SetAttr, LoadStatic, PyCall, ROptional,
-    PyMethodCall, MethodCall, INVALID_VALUE, INVALID_LABEL, int_rprimitive,
->>>>>>> 5fbb6dfd
     is_int_rprimitive, float_rprimitive, is_float_rprimitive, bool_rprimitive, list_rprimitive,
     is_list_rprimitive, dict_rprimitive, is_dict_rprimitive, str_rprimitive, is_tuple_rprimitive,
     tuple_rprimitive, none_rprimitive, is_none_rprimitive, object_rprimitive, PrimitiveOp,
