"""Transform a mypy AST to the IR form (Intermediate Representation).

For example, consider a function like this:

   def f(x: int) -> int:
       return x * 2 + 1

It would be translated to something that conceptually looks like this:

   r0 = 2
   r1 = 1
   r2 = x * i0 :: int
   r3 = r2 + r1 :: int
   return r3
"""
from typing import Dict, List, Tuple, Optional, Union, Sequence, Set, NoReturn, overload
from abc import abstractmethod
import sys
import traceback

from mypy.nodes import (
    Node, MypyFile, SymbolNode, Statement, FuncItem, FuncDef, ReturnStmt, AssignmentStmt, OpExpr,
    IntExpr, NameExpr, LDEF, Var, IfStmt, UnaryExpr, ComparisonExpr, WhileStmt, Argument, CallExpr,
    IndexExpr, Block, Expression, ListExpr, ExpressionStmt, MemberExpr, ForStmt, RefExpr, Lvalue,
    BreakStmt, ContinueStmt, ConditionalExpr, OperatorAssignmentStmt, TupleExpr, ClassDef,
    TypeInfo, Import, ImportFrom, ImportAll, DictExpr, StrExpr, CastExpr, TempNode,
    MODULE_REF, PassStmt, PromoteExpr, AwaitExpr, BackquoteExpr, AssertStmt, BytesExpr,
    ComplexExpr, Decorator, DelStmt, DictionaryComprehension, EllipsisExpr, EnumCallExpr, ExecStmt,
    FloatExpr, GeneratorExpr, GlobalDecl, LambdaExpr, ListComprehension, SetComprehension,
    NamedTupleExpr, NewTypeExpr, NonlocalDecl, OverloadedFuncDef, PrintStmt, RaiseStmt,
    RevealExpr, SetExpr, SliceExpr, StarExpr, SuperExpr, TryStmt, TypeAliasExpr,
    TypeApplication, TypeVarExpr, TypedDictExpr, UnicodeExpr, WithStmt, YieldFromExpr, YieldExpr,
    GDEF, ARG_POS, ARG_NAMED
)
import mypy.nodes
from mypy.types import (
    Type, Instance, CallableType, NoneTyp, TupleType, UnionType, AnyType, TypeVarType, PartialType,
    TypeType, FunctionLike, Overloaded, TypeOfAny
)
from mypy.visitor import ExpressionVisitor, StatementVisitor
from mypy.subtypes import is_named_instance
from mypy.checkmember import bind_self
from mypy.checkexpr import map_actuals_to_formals

from mypyc.common import ENV_ATTR_NAME, MAX_SHORT_INT, TOP_LEVEL_NAME
from mypyc.freevariables import FreeVariablesVisitor
from mypyc.ops import (
    BasicBlock, AssignmentTarget, AssignmentTargetRegister, AssignmentTargetIndex,
    AssignmentTargetAttr, AssignmentTargetTuple, Environment, Op, LoadInt, RType, Value, Register,
    Return, FuncIR, Assign, Branch, Goto, RuntimeArg, Call, Box, Unbox, Cast, RTuple, Unreachable,
    TupleGet, TupleSet, ClassIR, RInstance, ModuleIR, GetAttr, SetAttr, LoadStatic, ROptional,
    MethodCall, INVALID_VALUE, INVALID_CLASS, INVALID_FUNC_DEF, int_rprimitive, float_rprimitive,
    bool_rprimitive, list_rprimitive, is_list_rprimitive, dict_rprimitive, str_rprimitive,
    exc_rtuple,
    tuple_rprimitive, none_rprimitive, is_none_rprimitive, object_rprimitive, PrimitiveOp,
    ControlOp,
    ERR_FALSE, OpDescription, RegisterOp, is_object_rprimitive, LiteralsMap, FuncSignature,
    VTableAttr, VTableMethod, VTableEntries,
    NAMESPACE_TYPE, RaiseStandardError, LoadErrorValue,
    NO_TRACEBACK_LINE_NO,
)
from mypyc.ops_primitive import binary_ops, unary_ops, func_ops, method_ops, name_ref_ops
from mypyc.ops_list import list_len_op, list_get_item_op, list_set_item_op, new_list_op
from mypyc.ops_set import new_set_op, set_add_op
from mypyc.ops_dict import new_dict_op, dict_get_item_op
from mypyc.ops_misc import (
    none_op, iter_op, next_op, py_getattr_op, py_setattr_op,
    py_call_op, py_method_call_op, fast_isinstance_op, bool_op, new_slice_op,
    is_none_op, type_op,
)
from mypyc.ops_exc import (
    no_err_occurred_op, raise_exception_op, reraise_exception_op,
    error_catch_op, restore_exc_info_op, exc_matches_op, get_exc_value_op,
)
from mypyc.subtype import is_subtype
from mypyc.sametype import is_same_type, is_same_method_signature


def build_ir(modules: List[MypyFile],
             types: Dict[Expression, Type]) -> List[Tuple[str, ModuleIR]]:
    result = []
    mapper = Mapper()

    # Collect all classes defined in the compilation unit.
    classes = []
    for module in modules:
        module_classes = [node for node in module.defs if isinstance(node, ClassDef)]
        classes.extend([(module.fullname(), cdef) for cdef in module_classes])

    # Collect all class mappings so that we can bind arbitrary class name
    # references even if there are import cycles.
    for module_name, cdef in classes:
        class_ir = ClassIR(cdef.name, module_name, is_trait(cdef))
        mapper.type_to_ir[cdef.info] = class_ir

    # Populate structural information in class IR.
    for _, cdef in classes:
        prepare_class_def(cdef, mapper)

    # Generate IR for all modules.
    module_names = [mod.fullname() for mod in modules]
    class_irs = []

    for module in modules:
        # First pass to determine free symbols.
        fvv = FreeVariablesVisitor()
        module.accept(fvv)

        # Second pass.
        builder = IRBuilder(types, mapper, module_names, fvv)
        builder.visit_mypy_file(module)
        module_ir = ModuleIR(
            builder.imports,
            builder.from_imports,
            mapper.literals,
            builder.functions,
            builder.classes
        )
        result.append((module.fullname(), module_ir))
        class_irs.extend(builder.classes)

    # Compute vtables.
    for cir in class_irs:
        compute_vtable(cir)

    return result


def is_trait(cdef: ClassDef) -> bool:
    return any(d.fullname == 'mypy_extensions.trait' for d in cdef.decorators
               if isinstance(d, NameExpr))


def specialize_parent_vtable(cls: ClassIR, parent: ClassIR) -> VTableEntries:
    """Generate the part of a vtable corresponding to a parent class or trait"""
    updated = []
    for entry in parent.vtable_entries:
        if isinstance(entry, VTableMethod):
            method = entry.method
            if method.name in cls.methods:
                # TODO: emit a wrapper for __init__ that raises or something
                if (is_same_method_signature(method.sig, cls.methods[method.name].sig)
                        or method.name == '__init__'):
                    entry = VTableMethod(cls, entry.name, cls.methods[method.name])
                else:
                    entry = VTableMethod(cls, entry.name,
                                         cls.glue_methods[(entry.cls, method.name)])
            elif parent.is_trait:
                assert cls.vtable is not None
                entry = cls.vtable_entries[cls.vtable[entry.name]]
        else:
            # If it is an attribute from a trait, we need to find out real class it got
            # mixed in at and point to that.
            if parent.is_trait:
                assert cls.vtable is not None
                entry = cls.vtable_entries[cls.vtable[entry.name] + int(entry.is_setter)]

        updated.append(entry)
    return updated


def compute_vtable(cls: ClassIR) -> None:
    """Compute the vtable structure for a class."""
    if cls.vtable is not None: return

    # Merge attributes from traits into the class
    for t in cls.mro[1:]:
        if not t.is_trait:
            continue
        for name, typ in t.attributes.items():
            if not cls.is_trait and not any(name in b.attributes for b in cls.base_mro):
                cls.attributes[name] = typ

    cls.vtable = {}
    if cls.base:
        compute_vtable(cls.base)
        assert cls.base.vtable is not None
        cls.vtable.update(cls.base.vtable)
        cls.vtable_entries = specialize_parent_vtable(cls, cls.base)

    # Include the vtable from the parent classes, but handle method overrides.
    entries = cls.vtable_entries

    for attr in cls.attributes:
        cls.vtable[attr] = len(entries)
        entries.append(VTableAttr(cls, attr, is_setter=False))
        entries.append(VTableAttr(cls, attr, is_setter=True))

    for t in [cls] + cls.traits:
        for fn in t.methods.values():
            # TODO: don't generate a new entry when we overload without changing the type
            if fn == cls.get_method(fn.name):
                cls.vtable[fn.name] = len(entries)
                entries.append(VTableMethod(t, fn.name, fn))

    # Compute vtables for all of the traits that the class implements
    all_traits = [t for t in cls.mro if t.is_trait]
    if not cls.is_trait:
        for trait in all_traits:
            compute_vtable(trait)
            cls.trait_vtables[trait] = specialize_parent_vtable(cls, trait)


class Mapper:
    """Keep track of mappings from mypy concepts to IR concepts.

    This state is shared across all modules in a compilation unit.
    """

    def __init__(self) -> None:
        self.type_to_ir = {}  # type: Dict[TypeInfo, ClassIR]
        # Maps integer, float, and unicode literals to a static name
        self.literals = {}  # type: LiteralsMap

    def type_to_rtype(self, typ: Type) -> RType:
        if isinstance(typ, Instance):
            if typ.type.fullname() == 'builtins.int':
                return int_rprimitive
            elif typ.type.fullname() == 'builtins.float':
                return float_rprimitive
            elif typ.type.fullname() == 'builtins.str':
                return str_rprimitive
            elif typ.type.fullname() == 'builtins.bool':
                return bool_rprimitive
            elif typ.type.fullname() == 'builtins.list':
                return list_rprimitive
            elif typ.type.fullname() == 'builtins.dict':
                return dict_rprimitive
            elif typ.type.fullname() == 'builtins.tuple':
                return tuple_rprimitive  # Varying-length tuple
            elif typ.type in self.type_to_ir:
                return RInstance(self.type_to_ir[typ.type])
            else:
                return object_rprimitive
        elif isinstance(typ, TupleType):
            return RTuple([self.type_to_rtype(t) for t in typ.items])
        elif isinstance(typ, CallableType):
            return object_rprimitive
        elif isinstance(typ, NoneTyp):
            return none_rprimitive
        elif isinstance(typ, UnionType):
            assert len(typ.items) == 2 and any(isinstance(it, NoneTyp) for it in typ.items)
            if isinstance(typ.items[0], NoneTyp):
                value_type = typ.items[1]
            else:
                value_type = typ.items[0]
            return ROptional(self.type_to_rtype(value_type))
        elif isinstance(typ, AnyType):
            return object_rprimitive
        elif isinstance(typ, TypeType):
            return object_rprimitive
        elif isinstance(typ, TypeVarType):
            # Erase type variable to upper bound.
            # TODO: Erase to object if object has value restriction -- or union (once supported)?
            assert not typ.values, 'TypeVar with value restriction not supported'
            return self.type_to_rtype(typ.upper_bound)
        elif isinstance(typ, PartialType):
            assert typ.var.type is not None
            return self.type_to_rtype(typ.var.type)
        elif isinstance(typ, Overloaded):
            return object_rprimitive
        assert False, '%s unsupported' % type(typ)

    def fdef_to_sig(self, fdef: FuncDef) -> FuncSignature:
        assert isinstance(fdef.type, CallableType)
        args = [RuntimeArg(arg.variable.name(), self.type_to_rtype(fdef.type.arg_types[i]))
                for i, arg in enumerate(fdef.arguments)]
        ret = self.type_to_rtype(fdef.type.ret_type)
        return FuncSignature(args, ret)

    def literal_static_name(self, value: Union[int, float, str]) -> str:
        # Include type to distinguish between 1 and 1.0, and so on.
        key = (type(value), value)
        if key not in self.literals:
            if isinstance(value, str):
                prefix = 'unicode_'
            elif isinstance(value, float):
                prefix = 'float_'
            else:
                assert isinstance(value, int)
                prefix = 'int_'
            self.literals[key] = prefix + str(len(self.literals))
        return self.literals[key]


def prepare_class_def(cdef: ClassDef, mapper: Mapper) -> None:
    ir = mapper.type_to_ir[cdef.info]
    info = cdef.info
    for name, node in info.names.items():
        if isinstance(node.node, Var):
            assert node.node.type, "Class member missing type"
            ir.attributes[name] = mapper.type_to_rtype(node.node.type)
        elif isinstance(node.node, FuncDef):
            ir.method_types[name] = mapper.fdef_to_sig(node.node)

    # Set up the parent class
    assert all(base.type in mapper.type_to_ir for base in info.bases
               if base.type.fullname() != 'builtins.object'), (
        "Can't subclass cpython types")
    bases = [mapper.type_to_ir[base.type] for base in info.bases
             if base.type.fullname() != 'builtins.object']
    assert all(c.is_trait for c in bases[1:]), "Non trait bases must be first"
    ir.traits = [c for c in bases if c.is_trait]

    mro = []
    base_mro = []
    for cls in info.mro:
        if cls.fullname() == 'builtins.object': continue
        base_ir = mapper.type_to_ir[cls]
        if not base_ir.is_trait:
            base_mro.append(base_ir)
        mro.append(base_ir)

    base_idx = 1 if not ir.is_trait else 0
    if len(base_mro) > base_idx:
        ir.base = base_mro[base_idx]
    assert all(base_mro[i].base == base_mro[i + 1] for i in range(len(base_mro) - 1)), (
        "non-trait MRO must be linear")
    ir.mro = mro
    ir.base_mro = base_mro


class FuncInfo(object):
    """Contains information about functions as they are generated."""
    def __init__(self, fitem: FuncItem = INVALID_FUNC_DEF, name: str = '',
                 namespace: str = '') -> None:
        self.fitem = fitem
        self.name = name
        self.ns = namespace
        # Callable classes are ClassIR instances implementing the '__call__' method, used to
        # represent functions that are nested inside of other functions.
        self.callable_class = INVALID_CLASS
        # Environment classes are ClassIR instances that contain attributes representing the
        # variables in the environment of the function they correspond to. Environment classes are
        # generated for functions that contain nested functions.
        self.env_class = INVALID_CLASS
        # The register associated with the 'self' instance for function classes.
        self.self_reg = INVALID_VALUE  # type: Value
        # Environment class registers are the local registers associated with instances of an
        # environment class, used for getting and setting attributes. env_reg is the register
        # associated with the current environment, and prev_env_reg is the self.__mypyc_env__ field
        # associated with the previous environment.
        self.env_reg = INVALID_VALUE  # type: Value
        self.prev_env_reg = INVALID_VALUE  # type: Value
        # These are flags denoting whether a given function is nested or contains a nested
        # function.
        self.is_nested = False
        self.contains_nested = False
        # TODO: add field for ret_type: RType = none_rprimitive


class NonlocalControl:
    """Represents a stack frame of constructs that modify nonlocal control flow.

    The nonlocal control flow constructs are break, continue, and
    return, and their behavior is modified by a number of other
    constructs.  The most obvious is loop, which override where break
    and continue jump to, but also `except` (which needs to clear
    exc_info when left) and (eventually) finally blocks (which need to
    ensure that the finally block is always executed when leaving the
    try/except blocks).
    """
    @abstractmethod
    def gen_break(self, builder: 'IRBuilder') -> None: pass

    @abstractmethod
    def gen_continue(self, builder: 'IRBuilder') -> None: pass

    @abstractmethod
    def gen_return(self, builder: 'IRBuilder', value: Value) -> None: pass


class BaseNonlocalControl(NonlocalControl):
    def gen_break(self, builder: 'IRBuilder') -> None:
        assert False, "break outside of loop"

    def gen_continue(self, builder: 'IRBuilder') -> None:
        assert False, "continue outside of loop"

    def gen_return(self, builder: 'IRBuilder', value: Value) -> None:
        builder.add(Return(value))


class CleanupNonlocalControl(NonlocalControl):
    """Abstract nonlocal control that runs some cleanup code. """
    def __init__(self, outer: NonlocalControl) -> None:
        self.outer = outer

    @abstractmethod
    def gen_cleanup(self, builder: 'IRBuilder') -> None: ...

    def gen_break(self, builder: 'IRBuilder') -> None:
        self.gen_cleanup(builder)
        self.outer.gen_break(builder)

    def gen_continue(self, builder: 'IRBuilder') -> None:
        self.gen_cleanup(builder)
        self.outer.gen_continue(builder)

    def gen_return(self, builder: 'IRBuilder', value: Value) -> None:
        self.gen_cleanup(builder)
        self.outer.gen_return(builder, value)


class IRBuilder(ExpressionVisitor[Value], StatementVisitor[None]):
    def __init__(self,
                 types: Dict[Expression, Type],
                 mapper: Mapper,
                 modules: List[str],
                 fvv: FreeVariablesVisitor) -> None:
        self.types = types
        self.environment = Environment()
        self.environments = [self.environment]
        self.ret_types = []  # type: List[RType]
        self.blocks = []  # type: List[List[BasicBlock]]
        self.functions = []  # type: List[FuncIR]
        self.classes = []  # type: List[ClassIR]
        self.modules = set(modules)
        self.callable_class_names = set()  # type: Set[str]

        self.lambda_counter = 0

        self.free_variables = fvv.free_variables
        self.encapsulating_fitems = fvv.encapsulating_funcs
        self.nested_fitems = fvv.nested_funcs

        # This list operates similarly to a function call stack for nested functions. Whenever a
        # function definition begins to be generated, a FuncInfo instance is added to the stack,
        # and information about that function (e.g. whether it is nested, its environment class to
        # be generated) is stored in that FuncInfo instance. When the function is done being
        # generated, its corresponding FuncInfo is popped off the stack.
        self.fn_info = FuncInfo(INVALID_FUNC_DEF, '', '')
        self.fn_infos = [self.fn_info]  # type: List[FuncInfo]

        # This list operates as a stack of constructs that modify the
        # behavior of nonlocal control flow constructs.
        self.nonlocal_control = []  # type: List[NonlocalControl]
        # Stack of except handler entry blocks
        self.error_handlers = [None]  # type: List[Optional[BasicBlock]]

        self.mapper = mapper
        self.imports = []  # type: List[str]
        self.from_imports = {}  # type: Dict[str, List[Tuple[str, str]]]
        self.imports = []  # type: List[str]

    def visit_mypy_file(self, mypyfile: MypyFile) -> None:
        if mypyfile.fullname() in ('typing', 'abc'):
            # These module are special; their contents are currently all
            # built-in primitives.
            return

        self.module_path = mypyfile.path
        self.module_name = mypyfile.fullname()

        classes = [node for node in mypyfile.defs if isinstance(node, ClassDef)]

        # Collect all classes.
        for cls in classes:
            ir = self.mapper.type_to_ir[cls.info]
            self.classes.append(ir)

        self.enter(FuncInfo(name='<top level>'))

        # Generate ops.
        for node in mypyfile.defs:
            self.accept(node)
        self.maybe_add_implicit_return()

        # Generate special function representing module top level.
        blocks, env, ret_type, _ = self.leave()
        sig = FuncSignature([], none_rprimitive)
        func_ir = FuncIR(TOP_LEVEL_NAME, None, self.module_name, sig, blocks, env)
        self.functions.append(func_ir)

    def visit_class_def(self, cdef: ClassDef) -> None:
        class_ir = self.mapper.type_to_ir[cdef.info]
        for name, node in sorted(cdef.info.names.items(), key=lambda x: x[0]):
            if isinstance(node.node, FuncDef):
                fdef = node.node
                func_ir, _ = self.gen_func_def(fdef, fdef.name(), class_ir.method_sig(fdef.name()),
                                               cdef.name)

                self.functions.append(func_ir)
                class_ir.methods[fdef.name()] = func_ir

                # If this overrides a parent class method with a different type, we need
                # to generate a glue method to mediate between them.
                for cls in class_ir.mro[1:]:
                    if (name in cls.method_types and name != '__init__'
                            and not is_same_method_signature(class_ir.method_types[name],
                                                             cls.method_types[name])):
                        f = self.gen_glue_method(cls.method_types[name], func_ir, class_ir, cls,
                                                 fdef.line)
                        class_ir.glue_methods[(cls, name)] = f
                        self.functions.append(f)

    def visit_import(self, node: Import) -> None:
        if node.is_unreachable or node.is_mypy_only:
            pass
        if not node.is_top_level:
            assert False, "non-toplevel imports not supported"

        for node_id, _ in node.ids:
            self.imports.append(node_id)

    def visit_import_from(self, node: ImportFrom) -> None:
        if node.is_unreachable or node.is_mypy_only:
            pass

        # TODO support these?
        assert not node.relative

        if node.id not in self.from_imports:
            self.from_imports[node.id] = []

        for name, maybe_as_name in node.names:
            as_name = maybe_as_name or name
            self.from_imports[node.id].append((name, as_name))

    def visit_import_all(self, node: ImportAll) -> None:
        if node.is_unreachable or node.is_mypy_only:
            pass
        if not node.is_top_level:
            assert False, "non-toplevel imports not supported"

        self.imports.append(node.id)

    def gen_glue_method(self, sig: FuncSignature, target: FuncIR,
                        cls: ClassIR, base: ClassIR, line: int) -> FuncIR:
        """Generate glue methods that mediate between different method types in subclasses.

        For example, if we have:

        class A:
            def f(self, x: int) -> object: ...

        then it is totally permissable to have a subclass

        class B(A):
            def f(self, x: object) -> int: ...

        since '(object) -> int' is a subtype of '(int) -> object' by the usual
        contra/co-variant function subtyping rules.

        The trickiness here is that int and object have different
        runtime representations in mypyc, so A.f and B.f have
        different signatures at the native C level. To deal with this,
        we need to generate glue methods that mediate between the
        different versions by coercing the arguments and return
        values.
        """
        self.enter(FuncInfo())

        rt_args = (RuntimeArg(sig.args[0].name, RInstance(cls)),) + sig.args[1:]

        # The environment operates on Vars, so we make some up
        fake_vars = [(Var(arg.name), arg.type) for arg in rt_args]
        args = [self.read_from_target(self.environment.add_local_reg(var, type, is_arg=True), line)
                for var, type in fake_vars]  # type: List[Value]
        self.ret_types[-1] = sig.ret_type

        arg_types = [arg.type for arg in target.sig.args]
        args = self.coerce_native_call_args(args, arg_types, line)
        retval = self.add(MethodCall(target.ret_type,
                                     args[0],
                                     target.name,
                                     args[1:],
                                     line))
        retval = self.coerce(retval, sig.ret_type, line)
        self.add(Return(retval))

        blocks, env, ret_type, _ = self.leave()
        return FuncIR(target.name + '__' + base.name + '_glue',
                      cls.name, self.module_name,
                      FuncSignature(rt_args, ret_type), blocks, env)

    def gen_func_def(self, fitem: FuncItem, name: str, sig: FuncSignature,
                     class_name: Optional[str] = None) -> Tuple[FuncIR, Optional[Value]]:
        """Generates and returns the FuncIR for a given FuncDef.

        If the given FuncItem is a nested function, then we generate a callable class representing
        the function and use that instead of the actual function. if the given FuncItem contains a
        nested function, then we generate an environment class so that inner nested functions can
        access the environment of the given FuncDef.

        Consider the following nested function.
        def a() -> None:
            def b() -> None:
                def c() -> None:
                    return None
                return None
            return None

        The classes generated would look something like the following.

                    has pointer to        +-------+
            +-------------------------->  | a_env |
            |                             +-------+
            |                                 ^
            |                                 | has pointer to
        +-------+     associated with     +-------+
        | b_obj |   ------------------->  | b_env |
        +-------+                         +-------+
                                              ^
                                              |
        +-------+         has pointer to      |
        | c_obj |   --------------------------+
        +-------+
        """
        assert all(arg.initializer is None for arg in fitem.arguments), (
            "Default args unimplemented")

        self.enter(FuncInfo(fitem, name, self.gen_func_ns()))

        # The top-most environment is for the module top level.
        self.fn_info.is_nested = fitem in self.nested_fitems
        self.fn_info.contains_nested = fitem in self.encapsulating_fitems

        if self.fn_info.is_nested:
            self.setup_callable_class()
        if self.fn_info.contains_nested:
            self.setup_env_class()

        self.load_env_registers()

        if self.fn_info.contains_nested:
            self.finalize_env_class()

        self.ret_types[-1] = sig.ret_type

        self.accept(fitem.body)
        self.maybe_add_implicit_return()

        blocks, env, ret_type, fn_info = self.leave()

        if fn_info.is_nested:
            func_ir = self.add_call_to_callable_class(blocks, sig, env, fn_info)
            func_reg = self.instantiate_callable_class(fn_info)  # type: Optional[Value]
        else:
            func_ir = FuncIR(fn_info.name, class_name, self.module_name, sig, blocks, env)
            func_reg = None

        return (func_ir, func_reg)

    def maybe_add_implicit_return(self) -> None:
        if (is_none_rprimitive(self.ret_types[-1]) or
                is_object_rprimitive(self.ret_types[-1])):
            self.add_implicit_return()
        else:
            self.add_implicit_unreachable()

    def visit_func_def(self, fdef: FuncDef) -> None:
        func_ir, func_reg = self.gen_func_def(fdef, fdef.name(), self.mapper.fdef_to_sig(fdef))

        # If the function that was visited was a nested function, then either look it up in our
        # current environment or define it if it was not already defined.
        if func_reg:
            if fdef.original_def:
                # Get the target associated with the previously defined FuncDef.
                func_target = self.environment.lookup(fdef.original_def)
            else:
                # The return type is 'object' instead of an RInstance of the callable class because
                # differently defined functions with the same name and signature in conditional
                # blocks will generate different callable classes, so the callable class that gets
                # instantiated must be generic.
                func_target = self.environment.add_local_reg(fdef, object_rprimitive)
            self.assign_to_target(func_target, func_reg, fdef.line)

        self.functions.append(func_ir)

    def add_implicit_return(self) -> None:
        block = self.blocks[-1][-1]
        if not block.ops or not isinstance(block.ops[-1], ControlOp):
            retval = self.add(PrimitiveOp([], none_op, line=-1))
            self.add(Return(retval))

    def add_implicit_unreachable(self) -> None:
        block = self.blocks[-1][-1]
        if not block.ops or not isinstance(block.ops[-1], ControlOp):
            self.add(Unreachable())

    def visit_block(self, block: Block) -> None:
        for stmt in block.body:
            self.accept(stmt)

    def visit_expression_stmt(self, stmt: ExpressionStmt) -> None:
        self.accept(stmt.expr)

    def visit_return_stmt(self, stmt: ReturnStmt) -> None:
        if stmt.expr:
            retval = self.accept(stmt.expr)
            retval = self.coerce(retval, self.ret_types[-1], stmt.line)
        else:
            retval = self.add(PrimitiveOp([], none_op, line=-1))
        self.nonlocal_control[-1].gen_return(self, retval)

    def visit_assignment_stmt(self, stmt: AssignmentStmt) -> None:
        assert len(stmt.lvalues) == 1
        if isinstance(stmt.rvalue, CallExpr) and isinstance(stmt.rvalue.analyzed, TypeVarExpr):
            # Just ignore type variable declarations -- they are a compile-time only thing.
            # TODO: It would be nice to actually construct TypeVar objects to match Python
            #       semantics.
            return
        lvalue = stmt.lvalues[0]
        if stmt.type and isinstance(stmt.rvalue, TempNode):
            # This is actually a variable annotation without initializer. Don't generate
            # an assignment but we need to call get_assignment_target since it adds a
            # name binding as a side effect.
            self.get_assignment_target(lvalue)
            return
        self.assign(lvalue, stmt.rvalue)

    def visit_operator_assignment_stmt(self, stmt: OperatorAssignmentStmt) -> None:
        target = self.get_assignment_target(stmt.lvalue)
        rreg = self.accept(stmt.rvalue)
        res = self.read_from_target(target, stmt.line)
        res = self.binary_op(res, rreg, stmt.op, stmt.line)
        self.assign_to_target(target, res, res.line)

    def get_assignment_target(self, lvalue: Lvalue) -> AssignmentTarget:
        if isinstance(lvalue, NameExpr):
            # Assign to local variable.
            assert isinstance(lvalue.node, SymbolNode)  # TODO: Can this fail?
            symbol = lvalue.node
            if lvalue.kind == LDEF:
                if symbol not in self.environment.symtable:
                    # If the function contains a nested function and the symbol is a free symbol,
                    # then first define a new variable in the current function's environment class.
                    # Next, define a target that refers to the newly defined variable in that
                    # environment class. Add the target to the table containing class environment
                    # variables, as well as the current environment.
                    if self.fn_info.contains_nested and self.is_free_variable(symbol):
                        self.fn_info.env_class.attributes[symbol.name()] = self.node_type(lvalue)
                        target = AssignmentTargetAttr(self.fn_info.env_reg, symbol.name())
                        return self.environment.add_target(symbol, target)

                    # Otherwise define a new local variable.
                    return self.environment.add_local_reg(symbol, self.node_type(lvalue))
                else:
                    # Assign to a previously defined variable.
                    return self.environment.lookup(symbol)
            elif lvalue.kind == GDEF:
                globals_dict = self.load_globals_dict()
                name = self.load_static_unicode(lvalue.name)
                return AssignmentTargetIndex(globals_dict, name)
            else:
                assert False, lvalue.kind
        elif isinstance(lvalue, IndexExpr):
            # Indexed assignment x[y] = e
            base = self.accept(lvalue.base)
            index = self.accept(lvalue.index)
            return AssignmentTargetIndex(base, index)
        elif isinstance(lvalue, MemberExpr):
            # Attribute assignment x.y = e
            obj = self.accept(lvalue.expr)
            return AssignmentTargetAttr(obj, lvalue.name)
        elif isinstance(lvalue, TupleExpr):
            # Multiple assignment a, ..., b = e
            lvalues = [self.get_assignment_target(item)
                       for item in lvalue.items]
            return AssignmentTargetTuple(lvalues)

        assert False, 'Unsupported lvalue: %r' % lvalue

    def read_from_target(self, target: AssignmentTarget, line: int) -> Value:
        if isinstance(target, AssignmentTargetRegister):
            return target.register
        if isinstance(target, AssignmentTargetIndex):
            reg = self.translate_special_method_call(target.base,
                                                     '__getitem__',
                                                     [target.index],
                                                     None,
                                                     line)
            if reg is not None:
                return reg
            assert False, target.base.type
        if isinstance(target, AssignmentTargetAttr):
            if isinstance(target.obj.type, RInstance):
                return self.add(GetAttr(target.obj, target.attr, line))
            else:
                return self.py_get_attr(target.obj, target.attr, line)

        assert False, 'Unsupported lvalue: %r' % target

    def assign_to_target(self,
                         target: AssignmentTarget,
                         rvalue_reg: Value,
                         line: int) -> None:
        if isinstance(target, AssignmentTargetRegister):
            rvalue_reg = self.coerce(rvalue_reg, target.type, line)
            self.add(Assign(target.register, rvalue_reg))
        elif isinstance(target, AssignmentTargetAttr):
            if isinstance(target.obj_type, RInstance):
                rvalue_reg = self.coerce(rvalue_reg, target.type, line)
                self.add(SetAttr(target.obj, target.attr, rvalue_reg, line))
            else:
                key = self.load_static_unicode(target.attr)
                boxed_reg = self.box(rvalue_reg)
                self.add(PrimitiveOp([target.obj, key, boxed_reg], py_setattr_op, line))
        elif isinstance(target, AssignmentTargetIndex):
            target_reg2 = self.translate_special_method_call(
                target.base,
                '__setitem__',
                [target.index, rvalue_reg],
                None,
                line)
            assert target_reg2 is not None, target.base.type
        elif isinstance(target, AssignmentTargetTuple):
            if isinstance(rvalue_reg.type, RTuple):
                rtypes = rvalue_reg.type.types
                assert len(rtypes) == len(target.items)
                for i in range(len(rtypes)):
                    item_value = self.add(TupleGet(rvalue_reg, i, line))
                    self.assign_to_target(target.items[i], item_value, line)
            else:
                self.process_iterator_tuple_assignment(target, rvalue_reg, line)
        else:
            assert False, 'Unsupported assignment target'

    def process_iterator_tuple_assignment(self,
                                          target: AssignmentTargetTuple,
                                          rvalue_reg: Value,
                                          line: int) -> None:
        iterator = self.primitive_op(iter_op, [rvalue_reg], line)
        for litem in target.items:
            error_block, ok_block = BasicBlock(), BasicBlock()
            ritem = self.primitive_op(next_op, [iterator], line)
            self.add(Branch(ritem, error_block, ok_block, Branch.IS_ERROR))

            self.activate_block(error_block)
            self.add(RaiseStandardError(RaiseStandardError.VALUE_ERROR,
                                        'not enough values to unpack', line))
            self.add(Unreachable())

            self.activate_block(ok_block)
            self.assign_to_target(litem, ritem, line)
        extra = self.primitive_op(next_op, [iterator], line)
        error_block, ok_block = BasicBlock(), BasicBlock()
        self.add(Branch(extra, ok_block, error_block, Branch.IS_ERROR))

        self.activate_block(error_block)
        self.add(RaiseStandardError(RaiseStandardError.VALUE_ERROR,
                                    'too many values to unpack', line))
        self.add(Unreachable())

        self.activate_block(ok_block)

    def assign(self,
               lvalue: Lvalue,
               rvalue: Expression) -> AssignmentTarget:
        target = self.get_assignment_target(lvalue)
        rvalue_reg = self.accept(rvalue)
        self.assign_to_target(target, rvalue_reg, rvalue.line)
        return target

    def visit_if_stmt(self, stmt: IfStmt) -> None:
        if_body, next = BasicBlock(), BasicBlock()
        else_body = BasicBlock() if stmt.else_body else next

        # If statements are normalized
        assert len(stmt.expr) == 1

        self.process_conditional(stmt.expr[0], if_body, else_body)
        self.activate_block(if_body)
        self.accept(stmt.body[0])
        self.add_leave(next)
        if stmt.else_body:
            self.activate_block(else_body)
            self.accept(stmt.else_body)
            self.add_leave(next)
        self.activate_block(next)

    def add_leave(self, target: BasicBlock) -> None:
        if not self.blocks[-1][-1].ops or not isinstance(self.blocks[-1][-1].ops[-1], ControlOp):
            self.add(Goto(target))

    class LoopNonlocalControl(NonlocalControl):
        def __init__(self, outer: NonlocalControl,
                     continue_block: BasicBlock, break_block: BasicBlock) -> None:
            self.outer = outer
            self.continue_block = continue_block
            self.break_block = break_block

        def gen_break(self, builder: 'IRBuilder') -> None:
            builder.add(Goto(self.break_block))
            builder.new_block()

        def gen_continue(self, builder: 'IRBuilder') -> None:
            builder.add(Goto(self.continue_block))
            builder.new_block()

        def gen_return(self, builder: 'IRBuilder', value: Value) -> None:
            self.outer.gen_return(builder, value)

    def push_loop_stack(self, continue_block: BasicBlock, break_block: BasicBlock) -> None:
        self.nonlocal_control.append(
            IRBuilder.LoopNonlocalControl(self.nonlocal_control[-1], continue_block, break_block))

    def pop_loop_stack(self) -> None:
        self.nonlocal_control.pop()

    def visit_while_stmt(self, s: WhileStmt) -> None:
        body, next, top = BasicBlock(), BasicBlock(), BasicBlock()

        self.push_loop_stack(top, next)

        # Split block so that we get a handle to the top of the loop.
        self.goto_and_activate(top)
        self.process_conditional(s.expr, body, next)

        self.activate_block(body)
        self.accept(s.body)
        # Add branch to the top at the end of the body.
        self.add(Goto(top))

        self.activate_block(next)

        self.pop_loop_stack()

    def visit_for_stmt(self, s: ForStmt) -> None:
        if (isinstance(s.expr, CallExpr)
                and isinstance(s.expr.callee, RefExpr)
                and s.expr.callee.fullname == 'builtins.range'):
            body, next, top, end_block = BasicBlock(), BasicBlock(), BasicBlock(), BasicBlock()

            self.push_loop_stack(end_block, next)

            # Special case for x in range(...)
            # TODO: Check argument counts and kinds; check the lvalue
            end = s.expr.args[0]
            end_reg = self.accept(end)

            # Initialize loop index to 0.
            index_target = self.assign(s.index, IntExpr(0))
            self.add(Goto(top))

            # Add loop condition check.
            self.activate_block(top)
            index_reg = self.read_from_target(index_target, s.line)
            comparison = self.binary_op(index_reg, end_reg, '<', s.line)
            self.add_bool_branch(comparison, body, next)

            self.activate_block(body)
            self.accept(s.body)

            self.goto_and_activate(end_block)

            # Increment index register.
            one_reg = self.add(LoadInt(1))
            self.assign_to_target(index_target,
                                  self.binary_op(index_reg, one_reg, '+', s.line), s.line)

            # Go back to loop condition check.
            self.add(Goto(top))
            self.activate_block(next)

            self.pop_loop_stack()

        elif is_list_rprimitive(self.node_type(s.expr)):
            body_block, next_block, end_block = BasicBlock(), BasicBlock(), BasicBlock()

            self.push_loop_stack(end_block, next_block)

            expr_reg = self.accept(s.expr)

            index_reg = self.alloc_temp(int_rprimitive)
            self.add(Assign(index_reg, self.add(LoadInt(0))))

            one_reg = self.add(LoadInt(1))

            assert isinstance(s.index, NameExpr)
            assert isinstance(s.index.node, Var)
            lvalue = self.environment.add_local_reg(s.index.node, self.node_type(s.index))

            condition_block = self.goto_new_block()

            # For compatibility with python semantics we recalculate the length
            # at every iteration.
            len_reg = self.add(PrimitiveOp([expr_reg], list_len_op, s.line))

            comparison = self.binary_op(index_reg, len_reg, '<', s.line)
            self.add_bool_branch(comparison, body_block, next_block)

            self.activate_block(body_block)
            target_list_type = self.types[s.expr]
            assert isinstance(target_list_type, Instance)
            target_type = self.type_to_rtype(target_list_type.args[0])
            value_box = self.add(PrimitiveOp([expr_reg, index_reg], list_get_item_op, s.line))

            self.assign_to_target(lvalue,
                                  self.unbox_or_cast(value_box, target_type, s.line), s.line)

            self.accept(s.body)

            self.goto_and_activate(end_block)
            self.add(Assign(index_reg, self.binary_op(index_reg, one_reg, '+', s.line)))
            self.add(Goto(condition_block))

            self.activate_block(next_block)

            self.pop_loop_stack()

        else:
            body_block, end_block, next_block = BasicBlock(), BasicBlock(), BasicBlock()

            self.push_loop_stack(next_block, end_block)

            assert isinstance(s.index, NameExpr)
            assert isinstance(s.index.node, Var)
            lvalue = self.environment.add_local_reg(s.index.node, object_rprimitive)

            # Define registers to contain the expression, along with the iterator that will be used
            # for the for-loop.
            expr_reg = self.accept(s.expr)
            iter_reg = self.add(PrimitiveOp([expr_reg], iter_op, s.line))

            # Create a block for where the __next__ function will be called on the iterator and
            # checked to see if the value returned is NULL, which would signal either the end of
            # the Iterable being traversed or an exception being raised. Note that Branch.IS_ERROR
            # checks only for NULL (an exception does not necessarily have to be raised).
            self.goto_and_activate(next_block)
            next_reg = self.add(PrimitiveOp([iter_reg], next_op, s.line))
            self.add(Branch(next_reg, end_block, body_block, Branch.IS_ERROR))

            # Create a new block for the body of the loop. Set the previous branch to go here if
            # the conditional evaluates to false. Assign the value obtained from __next__ to the
            # lvalue so that it can be referenced by code in the body of the loop. At the end of
            # the body, goto the label that calls the iterator's __next__ function again.
            self.activate_block(body_block)
            self.assign_to_target(lvalue, next_reg, s.line)
            self.accept(s.body)
            self.add(Goto(next_block))

            # Create a new block for when the loop is finished. Set the branch to go here if the
            # conditional evaluates to true. If an exception was raised during the loop, then
            # err_reg wil be set to True. If no_err_occurred_op returns False, then the exception
            # will be propagated using the ERR_FALSE flag.
            self.activate_block(end_block)
            self.add(PrimitiveOp([], no_err_occurred_op, s.line))

            self.pop_loop_stack()

    def visit_break_stmt(self, node: BreakStmt) -> None:
        self.nonlocal_control[-1].gen_break(self)

    def visit_continue_stmt(self, node: ContinueStmt) -> None:
        self.nonlocal_control[-1].gen_continue(self)

    def visit_unary_expr(self, expr: UnaryExpr) -> Value:
        return self.unary_op(self.accept(expr.expr), expr.op, expr.line)

    def visit_op_expr(self, expr: OpExpr) -> Value:
        if expr.op in ('and', 'or'):
            return self.shortcircuit_expr(expr)
        return self.binary_op(self.accept(expr.left), self.accept(expr.right), expr.op, expr.line)

    def matching_primitive_op(self,
                              candidates: List[OpDescription],
                              args: List[Value],
                              line: int,
                              result_type: Optional[RType] = None) -> Optional[Value]:
        # Find the highest-priority primitive op that matches.
        matching = None  # type: Optional[OpDescription]
        for desc in candidates:
            if len(desc.arg_types) != len(args):
                continue
            if all(is_subtype(actual.type, formal)
                   for actual, formal in zip(args, desc.arg_types)):
                if matching:
                    assert matching.priority != desc.priority, 'Ambiguous:\n1) %s\n2) %s' % (
                        matching, desc)
                    if desc.priority > matching.priority:
                        matching = desc
                else:
                    matching = desc
        if matching:
            target = self.primitive_op(matching, args, line)
            if result_type and not is_same_type(target.type, result_type):
                if is_none_rprimitive(result_type):
                    # Special case None return. The actual result may actually be a bool
                    # and so we can't just coerce it.
                    target = self.add(PrimitiveOp([], none_op, line))
                else:
                    target = self.coerce(target, result_type, line)
            return target
        return None

    def binary_op(self,
                  lreg: Value,
                  rreg: Value,
                  expr_op: str,
                  line: int) -> Value:
        ops = binary_ops.get(expr_op, [])
        target = self.matching_primitive_op(ops, [lreg, rreg], line)
        assert target, 'Unsupported binary operation: %s' % expr_op
        return target

    def unary_op(self,
                 lreg: Value,
                 expr_op: str,
                 line: int) -> Value:
        ops = unary_ops.get(expr_op, [])
        target = self.matching_primitive_op(ops, [lreg], line)
        assert target, 'Unsupported unary operation: %s' % expr_op
        return target

    def visit_index_expr(self, expr: IndexExpr) -> Value:
        base = self.accept(expr.base)

        if isinstance(base.type, RTuple):
            assert isinstance(expr.index, IntExpr)  # TODO
            return self.add(TupleGet(base, expr.index.value, expr.line))

        index_reg = self.accept(expr.index)
        target_reg = self.translate_special_method_call(
            base,
            '__getitem__',
            [index_reg],
            self.node_type(expr),
            expr.line)
        if target_reg is not None:
            return target_reg

        assert False, 'Unsupported indexing operation'

    def visit_int_expr(self, expr: IntExpr) -> Value:
        if expr.value > MAX_SHORT_INT:
            return self.load_static_int(expr.value)
        return self.add(LoadInt(expr.value))

    def visit_float_expr(self, expr: FloatExpr) -> Value:
        return self.load_static_float(expr.value)

    def is_native_ref_expr(self, expr: RefExpr) -> bool:
        if expr.node is None:
            return False
        if '.' in expr.node.fullname():
            module_name = '.'.join(expr.node.fullname().split('.')[:-1])
            return module_name in self.modules
        return True

    def is_native_module_ref_expr(self, expr: RefExpr) -> bool:
        return self.is_native_ref_expr(expr) and expr.kind == GDEF

    def is_free_variable(self, symbol: SymbolNode) -> bool:
        fitem = self.fn_info.fitem
        return fitem in self.free_variables and symbol in self.free_variables[fitem]

    def visit_name_expr(self, expr: NameExpr) -> Value:
        assert expr.node, "RefExpr not resolved"
        fullname = expr.node.fullname()
        if fullname in name_ref_ops:
            # Use special access op for this particular name.
            desc = name_ref_ops[fullname]
            assert desc.result_type is not None
            return self.add(PrimitiveOp([], desc, expr.line))

        # TODO: Behavior currently only defined for Var and FuncDef node types.
        if expr.kind == LDEF:
            try:
                return self.read_from_target(self.environment.lookup(expr.node), expr.line)
            except KeyError:
                # If there is a KeyError, then the target could not be found in the current scope.
                # Search environment stack to see if the target was defined in an outer scope.
                return self.read_from_target(self.get_assignment_target(expr), expr.line)
        else:
            return self.load_global(expr)

    def is_module_member_expr(self, expr: MemberExpr) -> bool:
        return isinstance(expr.expr, RefExpr) and expr.expr.kind == MODULE_REF

    def visit_member_expr(self, expr: MemberExpr) -> Value:
        if self.is_module_member_expr(expr):
            return self.load_module_attr(expr)
        else:
            obj = self.accept(expr.expr)
            if isinstance(obj.type, RInstance):
                return self.add(GetAttr(obj, expr.name, expr.line))
            else:
                return self.py_get_attr(obj, expr.name, expr.line)

    def py_get_attr(self, obj: Value, attr: str, line: int) -> Value:
        key = self.load_static_unicode(attr)
        return self.add(PrimitiveOp([obj, key], py_getattr_op, line))

    def py_call(self, function: Value, args: List[Value], line: int) -> Value:
        arg_boxes = [self.box(arg) for arg in args]  # type: List[Value]
        return self.add(PrimitiveOp([function] + arg_boxes, py_call_op, line))

    def py_method_call(self, obj: Value, method: Value, args: List[Value], line: int) -> Value:
        arg_boxes = [self.box(arg) for arg in args]  # type: List[Value]
        return self.add(PrimitiveOp([obj, method] + arg_boxes, py_method_call_op, line))

    def coerce_native_call_args(self,
                                args: Sequence[Value],
                                arg_types: Sequence[RType],
                                line: int) -> List[Value]:
        coerced_arg_regs = []
        for reg, arg_type in zip(args, arg_types):
            coerced_arg_regs.append(self.coerce(reg, arg_type, line))
        return coerced_arg_regs

    def visit_call_expr(self, expr: CallExpr) -> Value:
        if isinstance(expr.analyzed, CastExpr):
            return self.translate_cast_expr(expr.analyzed)

        callee = expr.callee
        if isinstance(callee, IndexExpr) and isinstance(callee.analyzed, TypeApplication):
            callee = callee.analyzed.expr  # Unwrap type application

        assert all(kind in (ARG_POS, ARG_NAMED) for kind in expr.arg_kinds), (
            "Only positional and keyword arguments implemented")

        if isinstance(callee, MemberExpr):
            return self.translate_method_call(expr, callee)
        else:
            return self.translate_call(expr, callee)

    def translate_call(self, expr: CallExpr, callee: Expression) -> Value:
        """Translate a non-method call."""
        assert isinstance(callee, RefExpr)  # TODO: Allow arbitrary callees

        # Gen the args
        args = [self.accept(arg) for arg in expr.args]

        # Don't rely on the inferred callee type, since it may have type
        # variable substitutions that aren't valid at runtime (due to type
        # erasure). Instead pick the declared signature of the native function
        # as the true signature.
        signature = self.get_native_signature(callee)
        if signature is not None:
            # Normalize keyword args to positionals.
            args = keyword_args_to_positional(args, expr.arg_kinds, expr.arg_names, signature)

        fullname = callee.fullname
        if fullname == 'builtins.len' and len(expr.args) == 1 and expr.arg_kinds == [ARG_POS]:
            expr_rtype = args[0].type
            if isinstance(expr_rtype, RTuple):
                # len() of fixed-length tuple can be trivially determined statically.
                return self.add(LoadInt(len(expr_rtype.types)))
        if (fullname == 'builtins.isinstance'
                and len(expr.args) == 2
                and expr.arg_kinds == [ARG_POS, ARG_POS]
                and isinstance(expr.args[1], RefExpr)
                and isinstance(expr.args[1].node, TypeInfo)
                and self.is_native_module_ref_expr(expr.args[1])):
            # Special case native isinstance() checks as this makes them much faster.
            return self.primitive_op(fast_isinstance_op, args, expr.line)

        # Handle data-driven special-cased primitive call ops.
        if fullname is not None and expr.arg_kinds == [ARG_POS] * len(args):
            ops = func_ops.get(fullname, [])
            target = self.matching_primitive_op(ops, args, expr.line)
            if target:
                return target

        fn = callee.fullname
        # Try to generate a native call.
        if signature and fn:
            # Native call
            arg_types = [self.type_to_rtype(arg_type) for arg_type in signature.arg_types]
            args = self.coerce_native_call_args(args, arg_types, expr.line)
            ret_type = self.type_to_rtype(signature.ret_type)
            return self.add(Call(ret_type, fn, args, expr.line))
        else:
            # Fall back to a Python call
            function = self.accept(callee)
            return self.py_call(function, args, expr.line)

    def get_native_signature(self, callee: RefExpr) -> Optional[CallableType]:
        """Get the signature of a native function, or return None if not available.

        This only works for normal functions, not methods.
        """
        signature = None
        if self.is_native_module_ref_expr(callee):
            node = callee.node
            if isinstance(node, TypeInfo):
                node = node['__init__'].node
                if isinstance(node, FuncDef) and isinstance(node.type, CallableType):
                    signature = bind_self(node.type)
                    # "__init__" has None return, but the type object returns
                    # in instance.  Take the instance return type from the
                    # inferred callee type, which we can trust since it can't
                    # be erased from a type variable.
                    inferred_sig = self.types[callee]
                    assert isinstance(inferred_sig, CallableType)
                    signature = signature.copy_modified(ret_type=inferred_sig.ret_type)
            elif isinstance(node, FuncDef) and isinstance(node.type, CallableType):
                signature = node.type
        return signature

    def translate_method_call(self, expr: CallExpr, callee: MemberExpr) -> Value:
        """Generate IR for an arbitrary call of form e.m(...).

        This can also deal with calls to module-level functions.
        """
        if self.is_native_ref_expr(callee):
            # Call to module-level native function or such
            return self.translate_call(expr, callee)
        elif self.is_module_member_expr(callee):
            # Fall back to a PyCall for non-native module calls
            function = self.accept(callee)
            args = [self.accept(arg) for arg in expr.args]
            return self.py_call(function, args, expr.line)
        else:
            obj = self.accept(callee.expr)
            args = [self.accept(arg) for arg in expr.args]
            assert callee.expr in self.types
            receiver_rtype = self.node_type(callee.expr)

            # First try to do a special-cased method call
            target = self.translate_special_method_call(
                obj, callee.name, args, self.node_type(expr), expr.line)
            if target:
                return target

            # If the base type is one of ours, do a MethodCall
            if isinstance(receiver_rtype, RInstance):
                # Look up the declared signature of the method, since the
                # inferred signature can have type variable substitutions which
                # aren't valid at runtime due to type erasure.
                signature = self.get_native_method_signature(callee)
                if signature:
                    args = keyword_args_to_positional(args, expr.arg_kinds, expr.arg_names,
                                                      signature)
                    arg_types = [self.type_to_rtype(arg_type)
                                 for arg_type in signature.arg_types]
                    arg_regs = self.coerce_native_call_args(args, arg_types, expr.line)
                    target_type = self.type_to_rtype(signature.ret_type)
                    return self.add(MethodCall(target_type, obj, callee.name,
                                               arg_regs, expr.line))

            # Fall back to Python method call
            method_name = self.load_static_unicode(callee.name)
            return self.py_method_call(obj, method_name, args, expr.line)

    def get_native_method_signature(self, callee: MemberExpr) -> Optional[CallableType]:
        typ = self.types[callee.expr]
        if isinstance(typ, Instance):
            method = typ.type.get(callee.name)
            if method and isinstance(method.node, FuncDef) and isinstance(method.node.type,
                                                                          CallableType):
                return bind_self(method.node.type)
        return None

    def translate_cast_expr(self, expr: CastExpr) -> Value:
        src = self.accept(expr.expr)
        target_type = self.type_to_rtype(expr.type)
        return self.coerce(src, target_type, expr.line)

    def shortcircuit_expr(self, expr: OpExpr) -> Value:
        expr_type = self.node_type(expr)
        # Having actual Phi nodes would be really nice here!
        target = self.alloc_temp(expr_type)
        left_body, right_body, next = BasicBlock(), BasicBlock(), BasicBlock()
        true_body, false_body = (
            (right_body, left_body) if expr.op == 'and' else (left_body, right_body))

        left_value = self.accept(expr.left)
        self.add_bool_branch(left_value, true_body, false_body)

        self.activate_block(left_body)
        left_coerced = self.coerce(left_value, expr_type, expr.line)
        self.add(Assign(target, left_coerced))
        self.add(Goto(next))

        self.activate_block(right_body)
        right_value = self.accept(expr.right)
        right_coerced = self.coerce(right_value, expr_type, expr.line)
        self.add(Assign(target, right_coerced))
        self.add(Goto(next))

        self.activate_block(next)
        return target

    def visit_conditional_expr(self, expr: ConditionalExpr) -> Value:
        if_body, else_body, next = BasicBlock(), BasicBlock(), BasicBlock()

        self.process_conditional(expr.cond, if_body, else_body)
        expr_type = self.node_type(expr)
        # Having actual Phi nodes would be really nice here!
        target = self.alloc_temp(expr_type)

        self.activate_block(if_body)
        true_value = self.accept(expr.if_expr)
        true_value = self.coerce(true_value, expr_type, expr.line)
        self.add(Assign(target, true_value))
        self.add(Goto(next))

        self.activate_block(else_body)
        false_value = self.accept(expr.else_expr)
        false_value = self.coerce(false_value, expr_type, expr.line)
        self.add(Assign(target, false_value))
        self.add(Goto(next))

        self.activate_block(next)

        return target

    def translate_special_method_call(self,
                                      base_reg: Value,
                                      name: str,
                                      args: List[Value],
                                      result_type: Optional[RType],
                                      line: int) -> Optional[Value]:
        """Translate a method call which is handled nongenerically.

        These are special in the sense that we have code generated specifically for them.
        They tend to be method calls which have equivalents in C that are more direct
        than calling with the PyObject api.

        Return None if no translation found; otherwise return the target register.
        """
        ops = method_ops.get(name, [])
        return self.matching_primitive_op(ops, [base_reg] + args, line, result_type=result_type)

    def visit_list_expr(self, expr: ListExpr) -> Value:
        items = [self.accept(item) for item in expr.items]
        return self.primitive_op(new_list_op, items, expr.line)

    def visit_tuple_expr(self, expr: TupleExpr) -> Value:
        tuple_type = self.node_type(expr)
        assert isinstance(tuple_type, RTuple)

        items = []
        for item_expr, item_type in zip(expr.items, tuple_type.types):
            reg = self.accept(item_expr)
            items.append(self.coerce(reg, item_type, item_expr.line))
        return self.add(TupleSet(items, expr.line))

    def visit_dict_expr(self, expr: DictExpr) -> Value:
        dict_reg = self.add(PrimitiveOp([], new_dict_op, expr.line))
        for key_expr, value_expr in expr.items:
            key_reg = self.accept(key_expr)
            value_reg = self.accept(value_expr)
            self.translate_special_method_call(
                dict_reg,
                '__setitem__',
                [key_reg, value_reg],
                result_type=None,
                line=expr.line)
        return dict_reg

    def visit_set_expr(self, expr: SetExpr) -> Value:
        set_reg = self.primitive_op(new_set_op, [], expr.line)
        for key_expr in expr.items:
            key_reg = self.accept(key_expr)
            self.primitive_op(set_add_op, [set_reg, key_reg], expr.line)
        return set_reg

    def visit_str_expr(self, expr: StrExpr) -> Value:
        return self.load_static_unicode(expr.value)

    # Conditional expressions

    def process_conditional(self, e: Expression, true: BasicBlock, false: BasicBlock) -> None:
        if isinstance(e, OpExpr) and e.op in ['and', 'or']:
            if e.op == 'and':
                # Short circuit 'and' in a conditional context.
                new = BasicBlock()
                self.process_conditional(e.left, new, false)
                self.activate_block(new)
                self.process_conditional(e.right, true, false)
            else:
                # Short circuit 'or' in a conditional context.
                new = BasicBlock()
                self.process_conditional(e.left, true, new)
                self.activate_block(new)
                self.process_conditional(e.right, true, false)
        elif isinstance(e, UnaryExpr) and e.op == 'not':
            self.process_conditional(e.expr, false, true)
        # Catch-all for arbitrary expressions.
        else:
            reg = self.accept(e)
            self.add_bool_branch(reg, true, false)

    def visit_comparison_expr(self, e: ComparisonExpr) -> Value:
        assert len(e.operators) == 1, 'more than 1 operator not supported'
        op = e.operators[0]
        negate = False
        if op == 'is not':
            op, negate = 'is', True
        elif op == 'not in':
            op, negate = 'in', True

        rhs = e.operands[1]
        if (op == 'is' and isinstance(rhs, NameExpr) and rhs.node
                and rhs.node.fullname() == 'builtins.None'):
            # Special case 'is None' checks.
            left = self.accept(e.operands[0])
            target = self.add(PrimitiveOp([left], is_none_op, e.line))
        else:
            left = self.accept(e.operands[0])
            right = self.accept(e.operands[1])
            target = self.binary_op(left, right, op, e.line)

        if negate:
            target = self.unary_op(target, 'not', e.line)
        return target

    def add_bool_branch(self, value: Value, true: BasicBlock, false: BasicBlock) -> None:
        if is_same_type(value.type, int_rprimitive):
            zero = self.add(LoadInt(0))
            value = self.binary_op(value, zero, '!=', value.line)
        elif is_same_type(value.type, list_rprimitive):
            length = self.primitive_op(list_len_op, [value], value.line)
            zero = self.add(LoadInt(0))
            value = self.binary_op(length, zero, '!=', value.line)
        elif isinstance(value.type, ROptional):
            is_none = self.binary_op(value, self.add(PrimitiveOp([], none_op, value.line)),
                                     'is not', value.line)
            branch = Branch(is_none, true, false, Branch.BOOL_EXPR)
            self.add(branch)
            value_type = value.type.value_type
            if isinstance(value_type, RInstance):
                # Optional[X] where X is always truthy
                # TODO: Support __bool__
                pass
            else:
                # Optional[X] where X may be falsey and requires a check
                branch.true = self.new_block()
                # unbox_or_cast instead of coerce because we want the
                # type to change even if it is a subtype.
                remaining = self.unbox_or_cast(value, value.type.value_type, value.line)
                self.add_bool_branch(remaining, true, false)
            return
        elif not is_same_type(value.type, bool_rprimitive):
            value = self.primitive_op(bool_op, [value], value.line)
        self.add(Branch(value, true, false, Branch.BOOL_EXPR))

    def visit_nonlocal_decl(self, o: NonlocalDecl) -> None:
        pass

    def visit_slice_expr(self, expr: SliceExpr) -> Value:
        def get_arg(arg: Optional[Expression]) -> Value:
            if arg is None:
                return self.primitive_op(none_op, [], expr.line)
            else:
                return self.accept(arg)

        args = [get_arg(expr.begin_index),
                get_arg(expr.end_index),
                get_arg(expr.stride)]
        return self.primitive_op(new_slice_op, args, expr.line)

    def visit_raise_stmt(self, s: RaiseStmt) -> None:
        if s.expr is None:
            self.primitive_op(reraise_exception_op, [], NO_TRACEBACK_LINE_NO)
            self.add(Unreachable())
            return

        assert s.from_expr is None, "from_expr not implemented"

        # TODO: Do we want to dynamically handle the case where the
        # type is Any so we don't statically know what to do?
        typ = self.types[s.expr]
        if isinstance(typ, TypeType):
            typ = typ.item
        assert not isinstance(typ, AnyType), "can't raise Any"

        if isinstance(typ, FunctionLike) and typ.is_type_obj():
            etyp = self.accept(s.expr)
            exc = self.py_call(etyp, [], s.expr.line)
        else:
            exc = self.accept(s.expr)
            etyp = self.primitive_op(type_op, [exc], s.expr.line)

        self.primitive_op(raise_exception_op, [etyp, exc], s.line)
        self.add(Unreachable())

    class ExceptNonlocalControl(CleanupNonlocalControl):
        """Nonlocal control for except blocks.

        Just makes sure that sys.exc_info always gets restored when we leave.
        This is super annoying.
        """
        def __init__(self, outer: NonlocalControl, saved: Value) -> None:
            super().__init__(outer)
            self.saved = saved

        def gen_cleanup(self, builder: 'IRBuilder') -> None:
            # Don't bother plumbing a line through because it can't fail
            builder.primitive_op(restore_exc_info_op, [self.saved], -1)

<<<<<<< HEAD
    def visit_try_except_stmt(self, t: TryStmt) -> None:
=======
    def visit_try_stmt(self, t: TryStmt) -> None:
>>>>>>> 3b5c7e50
        assert t.handlers, "try needs except"

        except_entry, exit_block, cleanup_block = BasicBlock(), BasicBlock(), BasicBlock()
        # If there is an else block, jump there after the try, otherwise just leave
        else_block = BasicBlock() if t.else_body else exit_block

        # Compile the try block with an error handler
        self.error_handlers.append(except_entry)
        self.goto_and_activate(BasicBlock())
        self.accept(t.body)
        self.add_leave(else_block)
        self.error_handlers.pop()

        # The error handler catches the error and then checks it
        # against the except clauses. We compile the error handler
        # itself with an error handler so that it can properly restore
        # the *old* exc_info if an exception occurs.
        # The exception chaining will be done automatically when the
        # exception is raised, based on the exception in exc_info.
        self.error_handlers.append(cleanup_block)
        self.activate_block(except_entry)
        old_exc = self.primitive_op(error_catch_op, [], t.line)
        # Compile the except blocks with the nonlocal control flow overridden to clear exc_info
        self.nonlocal_control.append(
            IRBuilder.ExceptNonlocalControl(self.nonlocal_control[-1], old_exc))

        # Process the bodies
        next_block = None
        for type, var, body in zip(t.types, t.vars, t.handlers):
            if type:
                next_block, body_block = BasicBlock(), BasicBlock()
                matches = self.primitive_op(exc_matches_op, [self.accept(type)], type.line)
                self.add(Branch(matches, body_block, next_block, Branch.BOOL_EXPR))
                self.activate_block(body_block)
            if var:
                target = self.get_assignment_target(var)
                self.assign_to_target(
                    target, self.primitive_op(get_exc_value_op, [], var.line), var.line)
            self.accept(body)
            self.add_leave(cleanup_block)
            if next_block:
                self.activate_block(next_block)

        # Reraise the exception if needed
        if next_block:
            self.primitive_op(reraise_exception_op, [], NO_TRACEBACK_LINE_NO)
            self.add(Unreachable())

        self.nonlocal_control.pop()
        self.error_handlers.pop()

        # Cleanup for if we leave except through normal control flow
        # or a raised exception: restore the saved exc_info
        # information and continue propagating the exception if it
        # exists.
        self.activate_block(cleanup_block)
        self.primitive_op(restore_exc_info_op, [old_exc], t.line)
        self.primitive_op(no_err_occurred_op, [], NO_TRACEBACK_LINE_NO)
        self.add(Goto(exit_block))

        # If present, compile the else body in the obvious way
        if t.else_body:
            self.activate_block(else_block)
            self.accept(t.else_body)
            self.add(Goto(exit_block))

        self.activate_block(exit_block)

<<<<<<< HEAD
    def visit_try_body(self, t: TryStmt) -> None:
        if t.handlers:
            self.visit_try_except_stmt(t)
        else:
            self.accept(t.body)

    class TryFinallyNonlocalControl(NonlocalControl):
        def __init__(self, target: BasicBlock) -> None:
            self.target = target
            self.ret_reg = None  # type: Optional[Register]

        def gen_break(self, builder: 'IRBuilder') -> None:
            assert False, "unimplemented"

        def gen_continue(self, builder: 'IRBuilder') -> None:
            assert False, "unimplemented"

        def gen_return(self, builder: 'IRBuilder', value: Value) -> None:
            if self.ret_reg is None:
                self.ret_reg = builder.alloc_temp(builder.ret_types[-1])

            builder.add(Assign(self.ret_reg, value))
            builder.add(Goto(self.target))

    class FinallyNonlocalControl(CleanupNonlocalControl):
        """Nonlocal control for finally blocks.

        Just makes sure that sys.exc_info always gets restored when we
        leave and the return register is decrefed if it isn't null.
        """
        def __init__(self, outer: NonlocalControl, ret_reg: Optional[Value], saved: Value) -> None:
            super().__init__(outer)
            self.ret_reg = ret_reg
            self.saved = saved

        def gen_cleanup(self, builder: 'IRBuilder') -> None:
            # Do an error branch on the return value register, which
            # may be undefined. This will allow it to be properly
            # decrefed if it is not null. This is kind of a hack.
            if self.ret_reg:
                target = BasicBlock()
                builder.add(Branch(self.ret_reg, target, target, Branch.IS_ERROR))
                builder.activate_block(target)

            # Restore the old exc_info
            # Don't bother plumbing a line through because it can't fail
            target, cleanup = BasicBlock(), BasicBlock()
            builder.add(Branch(self.saved, target, cleanup, Branch.IS_ERROR))
            builder.activate_block(cleanup)
            builder.primitive_op(restore_exc_info_op, [self.saved], -1)
            builder.goto_and_activate(target)

    def try_finally_try(self, err_handler: BasicBlock, return_entry: BasicBlock,
                        main_entry: BasicBlock, try_body: TryStmt) -> Optional[Register]:
        # Compile the try block with an error handler
        control = IRBuilder.TryFinallyNonlocalControl(return_entry)
        self.error_handlers.append(err_handler)

        self.nonlocal_control.append(control)
        self.goto_and_activate(BasicBlock())
        self.visit_try_body(try_body)
        self.add_leave(main_entry)
        self.nonlocal_control.pop()
        self.error_handlers.pop()

        return control.ret_reg

    def try_finally_entry_blocks(self,
                                 err_handler: BasicBlock, return_entry: BasicBlock,
                                 main_entry: BasicBlock, finally_block: BasicBlock,
                                 ret_reg: Optional[Register]) -> Value:
        old_exc = self.alloc_temp(exc_rtuple)

        # Entry block for non-exceptional flow
        self.activate_block(main_entry)
        if ret_reg:
            self.add(Assign(ret_reg, self.add(LoadErrorValue(self.ret_types[-1]))))
        self.add(Goto(return_entry))

        self.activate_block(return_entry)
        self.add(Assign(old_exc, self.add(LoadErrorValue(exc_rtuple))))
        self.add(Goto(finally_block))

        # Entry block for errors
        self.activate_block(err_handler)
        if ret_reg:
            self.add(Assign(ret_reg, self.add(LoadErrorValue(self.ret_types[-1]))))
        self.add(Assign(old_exc, self.primitive_op(error_catch_op, [], -1)))
        self.add(Goto(finally_block))

        return old_exc

    def try_finally_body(
            self, finally_block: BasicBlock, finally_body: Block,
            ret_reg: Optional[Value], old_exc: Value) -> Tuple[BasicBlock, FinallyNonlocalControl]:
        cleanup_block = BasicBlock()
        # Compile the finally block with the nonlocal control flow overridden to restore exc_info
        self.error_handlers.append(cleanup_block)
        finally_control = IRBuilder.FinallyNonlocalControl(
            self.nonlocal_control[-1], ret_reg, old_exc)
        self.nonlocal_control.append(finally_control)
        self.activate_block(finally_block)
        self.accept(finally_body)
        self.nonlocal_control.pop()

        return cleanup_block, finally_control

    def try_finally_resolve_control(self, cleanup_block: BasicBlock,
                                    finally_control: FinallyNonlocalControl,
                                    old_exc: Value, ret_reg: Optional[Value]) -> BasicBlock:
        """Resolve the control flow out of a finally block.

        This means returning if there was a return, propagating
        exceptions, break/continue (soon), or just continuing on.
        """
        reraise, rest = BasicBlock(), BasicBlock()
        self.add(Branch(old_exc, rest, reraise, Branch.IS_ERROR))

        # Reraise the exception if there was one
        self.activate_block(reraise)
        self.primitive_op(reraise_exception_op, [], NO_TRACEBACK_LINE_NO)
        self.add(Unreachable())
        self.error_handlers.pop()

        # If there was a return, keep returning
        if ret_reg:
            self.activate_block(rest)
            return_block, rest = BasicBlock(), BasicBlock()
            self.add(Branch(ret_reg, rest, return_block, Branch.IS_ERROR))

            self.activate_block(return_block)
            self.nonlocal_control[-1].gen_return(self, ret_reg)

        # TODO: handle break/continue
        self.activate_block(rest)
        out_block = BasicBlock()
        self.add(Goto(out_block))

        # If there was an exception, restore again
        self.activate_block(cleanup_block)
        finally_control.gen_cleanup(self)
        self.primitive_op(no_err_occurred_op, [], NO_TRACEBACK_LINE_NO)  # HACK always raises
        self.add(Unreachable())

        return out_block

    def visit_try_finally_stmt(self, try_body: TryStmt, finally_body: Block) -> None:
        # Finally is a big pain, because there are so many ways that
        # exits can occur. We emit 10+ basic blocks for every finally!

        err_handler, main_entry, return_entry, finally_block = (
            BasicBlock(), BasicBlock(), BasicBlock(), BasicBlock())

        # Compile the body of the try
        ret_reg = self.try_finally_try(
            err_handler, return_entry, main_entry, try_body)

        # Set up the entry blocks for the finally statement
        old_exc = self.try_finally_entry_blocks(
            err_handler, return_entry, main_entry, finally_block, ret_reg)

        # Compile the body of the finally
        cleanup_block, finally_control = self.try_finally_body(
            finally_block, finally_body, ret_reg, old_exc)

        # Resolve the control flow out of the finally block
        out_block = self.try_finally_resolve_control(
            cleanup_block, finally_control, old_exc, ret_reg)

        self.activate_block(out_block)

    def visit_try_stmt(self, t: TryStmt) -> Value:
        # Our compilation strategy for try/except/else/finally is to
        # treat try/except/else and try/finally as separate language
        # constructs that we compile separately. When we have a
        # try/except/else/finally, we treat the try/except/else as the
        # body of a try/finally block.
        if t.finally_body:
            self.visit_try_finally_stmt(t, t.finally_body)
        else:
            self.visit_try_except_stmt(t)
        return INVALID_VALUE

=======
>>>>>>> 3b5c7e50
    def visit_lambda_expr(self, expr: LambdaExpr) -> Value:
        typ = self.types[expr]
        assert isinstance(typ, CallableType)

        runtime_args = []
        for arg, arg_type in zip(expr.arguments, typ.arg_types):
            arg.variable.type = arg_type
            runtime_args.append(RuntimeArg(arg.variable.name(), self.type_to_rtype(arg_type)))
        ret_type = self.type_to_rtype(typ.ret_type)

        fsig = FuncSignature(runtime_args, ret_type)

        fname = '__mypyc_lambda_{}__'.format(self.lambda_counter)
        func_ir, func_reg = self.gen_func_def(expr, fname, fsig)
        assert func_reg is not None

        self.functions.append(func_ir)
        return func_reg

    def visit_pass_stmt(self, o: PassStmt) -> None:
        pass

    def visit_global_decl(self, o: GlobalDecl) -> None:
        # Pure declaration -- no runtime effect
        pass

    def visit_assert_stmt(self, a: AssertStmt) -> None:
        cond = self.accept(a.expr)
        ok_block, error_block = BasicBlock(), BasicBlock()
        self.add_bool_branch(cond, ok_block, error_block)
        self.activate_block(error_block)
        if a.msg is None:
            # Special case (for simpler generated code)
            self.add(RaiseStandardError(RaiseStandardError.ASSERTION_ERROR, None, a.line))
        elif isinstance(a.msg, StrExpr):
            # Another special case
            self.add(RaiseStandardError(RaiseStandardError.ASSERTION_ERROR, a.msg.value,
                                        a.line))
        else:
            # The general case -- explicitly construct an exception instance
            message = self.accept(a.msg)
            exc_type = self.load_module_attr_by_fullname('builtins.AssertionError', a.line)
            exc = self.py_call(exc_type, [message], a.line)
            self.primitive_op(raise_exception_op, [exc_type, exc], a.line)
        self.add(Unreachable())
        self.activate_block(ok_block)

    def visit_cast_expr(self, o: CastExpr) -> Value:
        assert False, "CastExpr handled in CallExpr"

    # Unimplemented constructs
    # TODO: some of these are actually things that should never show up,
    # so properly sort those out.
    def visit__promote_expr(self, o: PromoteExpr) -> Value:
        raise NotImplementedError

    def visit_await_expr(self, o: AwaitExpr) -> Value:
        raise NotImplementedError

    def visit_backquote_expr(self, o: BackquoteExpr) -> Value:
        raise NotImplementedError

    def visit_bytes_expr(self, o: BytesExpr) -> Value:
        raise NotImplementedError

    def visit_complex_expr(self, o: ComplexExpr) -> Value:
        raise NotImplementedError

    def visit_decorator(self, o: Decorator) -> None:
        raise NotImplementedError

    def visit_del_stmt(self, o: DelStmt) -> None:
        raise NotImplementedError

    def visit_dictionary_comprehension(self, o: DictionaryComprehension) -> Value:
        raise NotImplementedError

    def visit_ellipsis(self, o: EllipsisExpr) -> Value:
        raise NotImplementedError

    def visit_enum_call_expr(self, o: EnumCallExpr) -> Value:
        raise NotImplementedError

    def visit_exec_stmt(self, o: ExecStmt) -> None:
        raise NotImplementedError

    def visit_generator_expr(self, o: GeneratorExpr) -> Value:
        raise NotImplementedError

    def visit_list_comprehension(self, o: ListComprehension) -> Value:
        raise NotImplementedError

    def visit_set_comprehension(self, o: SetComprehension) -> Value:
        raise NotImplementedError

    def visit_namedtuple_expr(self, o: NamedTupleExpr) -> Value:
        raise NotImplementedError

    def visit_newtype_expr(self, o: NewTypeExpr) -> Value:
        raise NotImplementedError

    def visit_overloaded_func_def(self, o: OverloadedFuncDef) -> None:
        raise NotImplementedError

    def visit_print_stmt(self, o: PrintStmt) -> None:
        raise NotImplementedError

    def visit_reveal_expr(self, o: RevealExpr) -> Value:
        raise NotImplementedError

    def visit_star_expr(self, o: StarExpr) -> Value:
        raise NotImplementedError

    def visit_super_expr(self, o: SuperExpr) -> Value:
        raise NotImplementedError

    def visit_temp_node(self, o: TempNode) -> Value:
        raise NotImplementedError

    def visit_type_alias_expr(self, o: TypeAliasExpr) -> Value:
        raise NotImplementedError

    def visit_type_application(self, o: TypeApplication) -> Value:
        raise NotImplementedError

    def visit_type_var_expr(self, o: TypeVarExpr) -> Value:
        raise NotImplementedError

    def visit_typeddict_expr(self, o: TypedDictExpr) -> Value:
        raise NotImplementedError

    def visit_unicode_expr(self, o: UnicodeExpr) -> Value:
        raise NotImplementedError

    def visit_var(self, o: Var) -> None:
        raise NotImplementedError

    def visit_with_stmt(self, o: WithStmt) -> None:
        raise NotImplementedError

    def visit_yield_from_expr(self, o: YieldFromExpr) -> Value:
        raise NotImplementedError

    def visit_yield_expr(self, o: YieldExpr) -> Value:
        raise NotImplementedError

    # Helpers

    def enter(self, fn_info: FuncInfo) -> None:
        self.environment = Environment(fn_info.name)
        self.environments.append(self.environment)
        self.fn_info = fn_info
        self.fn_infos.append(self.fn_info)
        self.ret_types.append(none_rprimitive)
        self.error_handlers.append(None)
        self.nonlocal_control.append(BaseNonlocalControl())
        self.blocks.append([])
        self.new_block()

    def activate_block(self, block: BasicBlock) -> None:
        block.error_handler = self.error_handlers[-1]
        self.blocks[-1].append(block)

    def goto_and_activate(self, block: BasicBlock) -> None:
        self.add(Goto(block))
        self.activate_block(block)

    def new_block(self) -> BasicBlock:
        block = BasicBlock()
        self.activate_block(block)
        return block

    def goto_new_block(self) -> BasicBlock:
        block = BasicBlock()
        self.goto_and_activate(block)
        return block

    def leave(self) -> Tuple[List[BasicBlock], Environment, RType, FuncInfo]:
        blocks = self.blocks.pop()
        env = self.environments.pop()
        ret_type = self.ret_types.pop()
        fn_info = self.fn_infos.pop()
        self.error_handlers.pop()
        self.nonlocal_control.pop()
        self.environment = self.environments[-1]
        self.fn_info = self.fn_infos[-1]
        return blocks, env, ret_type, fn_info

    def add(self, op: Op) -> Value:
        if self.blocks[-1][-1].ops:
            assert not isinstance(self.blocks[-1][-1].ops[-1], ControlOp), (
                "Can't add to finished block")

        self.blocks[-1][-1].ops.append(op)
        if isinstance(op, RegisterOp):
            self.environment.add_op(op)
        return op

    def primitive_op(self, desc: OpDescription, args: List[Value], line: int) -> Value:
        assert desc.result_type is not None
        coerced = []
        for i, arg in enumerate(args):
            formal_type = self.op_arg_type(desc, i)
            arg = self.coerce(arg, formal_type, line)
            coerced.append(arg)
        target = self.add(PrimitiveOp(coerced, desc, line))
        return target

    def op_arg_type(self, desc: OpDescription, n: int) -> RType:
        if n >= len(desc.arg_types):
            assert desc.is_var_arg
            return desc.arg_types[-1]
        return desc.arg_types[n]

    def crash_report(self, line: int) -> NoReturn:
        traceback.print_exc()
        print("{}:{}: mypyc crashed here".format(self.module_path, line))
        sys.exit(2)
        assert False

    @overload
    def accept(self, node: Expression) -> Value: ...

    @overload
    def accept(self, node: Statement) -> None: ...

    def accept(self, node: Union[Statement, Expression]) -> Optional[Value]:
        try:
            if isinstance(node, Expression):
                res = node.accept(self)
                res = self.coerce(res, self.node_type(node), node.line)
                return res
            else:
                node.accept(self)
                return None
        except Exception:
            self.crash_report(node.line)

    def alloc_temp(self, type: RType) -> Register:
        return self.environment.add_temp(type)

    def type_to_rtype(self, typ: Type) -> RType:
        return self.mapper.type_to_rtype(typ)

    def node_type(self, node: Expression) -> RType:
        if isinstance(node, IntExpr):
            # TODO: Don't special case IntExpr
            return int_rprimitive
        mypy_type = self.types[node]
        return self.type_to_rtype(mypy_type)

    def box(self, src: Value) -> Value:
        if src.type.is_unboxed:
            return self.add(Box(src))
        else:
            return src

    def unbox_or_cast(self, src: Value, target_type: RType, line: int) -> Value:
        if target_type.is_unboxed:
            return self.add(Unbox(src, target_type, line))
        else:
            return self.add(Cast(src, target_type, line))

    def box_expr(self, expr: Expression) -> Value:
        return self.box(self.accept(expr))

    def load_outer_env(self, base: Value, outer_env: Environment) -> Value:
        """Loads the environment class for a given base into a register.

        Additionally, iterates through all of the SymbolNode and AssignmentTarget instances of the
        environment at the given index's symtable, and adds those instances to the environment of
        the current environment. This is done so that the current environment can access outer
        environment variables without having to reload all of the environment registers.

        Returns the register where the environment class was loaded.
        """
        env = self.add(GetAttr(base, ENV_ATTR_NAME, self.fn_info.fitem.line))
        assert isinstance(env.type, RInstance), '{} must be of type RInstance'.format(env)

        for symbol, target in outer_env.symtable.items():
            env.type.class_ir.attributes[symbol.name()] = target.type
            symbol_target = AssignmentTargetAttr(env, symbol.name())
            self.environment.add_target(symbol, symbol_target)

        return env

    def load_env_registers(self) -> None:
        """Loads the registers for a given FuncDef.

        Adds the arguments of the FuncDef to the environment. If the FuncDef is nested inside of
        another function, then this also loads all of the outer environments of the FuncDef into
        registers so that they can be used when accessing free variables.
        """
        self.add_args_to_env(local=True)

        if self.fn_info.is_nested:
            index = len(self.environments) - 2

            # Load the first outer environment. This one is special because it gets saved in the
            # FuncInfo instance's prev_env_reg field.
            if index > 1:
                outer_env = self.environments[index]
                self.fn_info.prev_env_reg = self.load_outer_env(self.fn_info.self_reg, outer_env)
                index -= 1

            # Load the remaining outer environments into registers.
            env_reg = self.fn_info.prev_env_reg
            while index > 1:
                outer_env = self.environments[index]
                env_reg = self.load_outer_env(env_reg, outer_env)
                index -= 1

    def add_args_to_env(self, local: bool = True) -> None:
        fitem = self.fn_info.fitem
        if local:
            for arg in fitem.arguments:
                assert arg.variable.type, "Function argument missing type"
                rtype = self.type_to_rtype(arg.variable.type)
                self.environment.add_local_reg(arg.variable, rtype, is_arg=True)
        else:
            for arg in fitem.arguments:
                assert arg.variable.type, "Function argument missing type"

                # If the variable is not a free symbol, then we keep it in a local register.
                # Otherwise, we load them into environment classes below.
                if not self.is_free_variable(arg.variable):
                    continue

                # First, define the variable name as an attribute of the environment class, and
                # then construct a target for that attribute.
                rtype = self.type_to_rtype(arg.variable.type)
                self.fn_info.env_class.attributes[arg.variable.name()] = rtype
                attr_target = AssignmentTargetAttr(self.fn_info.env_reg, arg.variable.name())

                # Read the local definition of the variable, and set the corresponding attribute of
                # the environment class' variable to be that value.
                var = self.read_from_target(self.environment.lookup(arg.variable), fitem.line)
                self.add(SetAttr(self.fn_info.env_reg, arg.variable.name(), var, fitem.line))

                # Override the local definition of the variable to instead point at the variable in
                # the environment class.
                self.environment.add_target(arg.variable, attr_target)

    def gen_func_ns(self) -> str:
        """Generates a namespace for a nested function using its outer function names."""
        return '_'.join(env.name for env in self.environments
                        if env.name and env.name != '<top level>')

    def setup_callable_class(self) -> ClassIR:
        """Generates a callable class representing a nested function and sets up the 'self'
        variable for that class.

        This takes the most recently visited function and returns a ClassIR to represent that
        function. Each callable class contains an environment attribute with points to another
        ClassIR representing the environment class where some of its variables can be accessed.
        Note that its '__call__' method is not yet implemented, and is implemented in the
        add_call_to_callable_class function.

        Returns a newly constructed ClassIR representing the callable class for the nested
        function.
        """

        # Check to see that the name has not already been taken. If so, rename the class. We allow
        # multiple uses of the same function name because this is valid in if-else blocks. Example:
        #     if True:
        #         def foo():
        #             return True
        #     else:
        #         def foo():
        #             return False
        name = '{}_{}_obj'.format(self.fn_info.name, self.fn_info.ns)
        count = 0
        while name in self.callable_class_names:
            name += '_' + str(count)
        self.callable_class_names.add(name)

        # Define the actual callable class ClassIR, and set its environment to point at the
        # previously defined environment class.
        callable_class = ClassIR(name, self.module_name)
        callable_class.attributes[ENV_ATTR_NAME] = RInstance(self.fn_infos[-2].env_class)
        callable_class.mro = [callable_class]
        self.fn_info.callable_class = callable_class
        self.classes.append(callable_class)

        # Add a 'self' variable to the callable class' environment, and store that variable in a
        # register to be accessed later.
        self_target = self.environment.add_local_reg(Var('self'),
                                                     RInstance(callable_class),
                                                     is_arg=True)
        self.fn_info.self_reg = self.read_from_target(self_target, self.fn_info.fitem.line)
        return callable_class

    def add_call_to_callable_class(self,
                                   blocks: List[BasicBlock],
                                   sig: FuncSignature,
                                   env: Environment,
                                   fn_info: FuncInfo) -> FuncIR:
        """Generates a '__call__' method for a callable class representing a nested function.

        This takes the blocks, signature, and environment associated with a function definition and
        uses those to build the '__call__' method of a given callable class, used to represent that
        function. Note that a 'self' parameter is added to its list of arguments, as the nested
        function becomes a class method.
        """
        sig = FuncSignature((RuntimeArg('self', object_rprimitive),) + sig.args, sig.ret_type)
        call = FuncIR('__call__', fn_info.callable_class.name, self.module_name, sig, blocks, env)
        fn_info.callable_class.methods['__call__'] = call
        return call

    def instantiate_callable_class(self, fn_info: FuncInfo) -> Value:
        """Assigns a callable class to a register named after the given function definition."""
        fitem = fn_info.fitem

        fullname = '{}.{}'.format(self.module_name, fn_info.callable_class.name)
        func_reg = self.add(Call(RInstance(fn_info.callable_class), fullname, [], fitem.line))

        # Set the callable class' environment attribute to point at the environment class
        # defined in the callable class' immediate outer scope.
        self.add(SetAttr(func_reg, ENV_ATTR_NAME, self.fn_info.env_reg, fitem.line))
        return func_reg

    def setup_env_class(self) -> ClassIR:
        """Generates a class representing a function environment.

        Note that the variables in the function environment are not actually populated here. This
        is because when the environment class is generated, the function environment has not yet
        been visited. This behavior is allowed so that when the compiler visits nested functions,
        it can use the returned ClassIR instance to figure out free variables it needs to access.
        The remaining attributes of the environment class are populated when the environment
        registers are loaded.

        Returns a ClassIR representing an environment for a function containing a nested function.
        """
        env_class = ClassIR('{}_{}_env'.format(self.fn_info.name, self.fn_info.ns),
                            self.module_name)
        env_class.attributes['self'] = RInstance(env_class)
        if self.fn_info.is_nested:
            # If the function is nested, its environment class must contain and environment
            # attribute pointing to its encapsulating functions' environment class.
            env_class.attributes[ENV_ATTR_NAME] = RInstance(self.fn_infos[-2].env_class)
        env_class.mro = [env_class]
        self.fn_info.env_class = env_class
        self.classes.append(env_class)
        return env_class

    def finalize_env_class(self) -> None:
        """Generates, instantiates, and sets up the environment of an environment class."""

        self.instantiate_env_class()

        # Iterate through the function arguments and replace local definitions (using registers)
        # that were previously added to the environment with references to the function's
        # environment class.
        self.add_args_to_env(local=False)

    def instantiate_env_class(self) -> Value:
        """Assigns an environment class to a register named after the given function definition."""
        fullname = '{}.{}'.format(self.module_name, self.fn_info.env_class.name)
        self.fn_info.env_reg = self.add(Call(RInstance(self.fn_info.env_class), fullname, [],
                                             self.fn_info.fitem.line))

        if self.fn_info.is_nested:
            self.add(SetAttr(self.fn_info.env_reg, ENV_ATTR_NAME, self.fn_info.prev_env_reg,
                             self.fn_info.fitem.line))

        return self.fn_info.env_reg

    def is_builtin_ref_expr(self, expr: RefExpr) -> bool:
        assert expr.node, "RefExpr not resolved"
        return '.' in expr.node.fullname() and expr.node.fullname().split('.')[0] == 'builtins'

    def load_global(self, expr: NameExpr) -> Value:
        """Loads a Python-level global.

        This takes a NameExpr and uses its name as a key to retrieve the corresponding PyObject *
        from the _globals dictionary in the C-generated code.
        """
        # If the global is from 'builtins', turn it into a module attr load instead
        if self.is_builtin_ref_expr(expr):
            return self.load_module_attr(expr)
        if self.is_native_module_ref_expr(expr) and isinstance(expr.node, TypeInfo):
            assert expr.fullname is not None
            return self.load_native_type_object(expr.fullname)
        _globals = self.load_globals_dict()
        reg = self.load_static_unicode(expr.name)
        return self.add(PrimitiveOp([_globals, reg], dict_get_item_op, expr.line))

    def load_globals_dict(self) -> Value:
        return self.add(LoadStatic(object_rprimitive, 'globals', self.module_name))

    def load_static_int(self, value: int) -> Value:
        """Loads a static integer Python 'int' object into a register."""
        static_symbol = self.mapper.literal_static_name(value)
        return self.add(LoadStatic(int_rprimitive, static_symbol, ann=value))

    def load_static_float(self, value: float) -> Value:
        """Loads a static float value into a register."""
        static_symbol = self.mapper.literal_static_name(value)
        return self.add(LoadStatic(float_rprimitive, static_symbol, ann=value))

    def load_static_unicode(self, value: str) -> Value:
        """Loads a static unicode value into a register.

        This is useful for more than just unicode literals; for example, method calls
        also require a PyObject * form for the name of the method.
        """
        static_symbol = self.mapper.literal_static_name(value)
        return self.add(LoadStatic(str_rprimitive, static_symbol, ann=value))

    def load_module_attr(self, expr: RefExpr) -> Value:
        assert expr.node, "RefExpr not resolved"
        return self.load_module_attr_by_fullname(expr.node.fullname(), expr.line)

    def load_module_attr_by_fullname(self, fullname: str, line: int) -> Value:
        module, _, name = fullname.rpartition('.')
        left = self.add(LoadStatic(object_rprimitive, 'module', module))
        return self.py_get_attr(left, name, line)

    def load_native_type_object(self, fullname: str) -> Value:
        module, name = fullname.rsplit('.', 1)
        return self.add(LoadStatic(object_rprimitive, name, module, NAMESPACE_TYPE))

    def coerce(self, src: Value, target_type: RType, line: int) -> Value:
        """Generate a coercion/cast from one type to other (only if needed).

        For example, int -> object boxes the source int; int -> int emits nothing;
        object -> int unboxes the object. All conversions preserve object value.

        Returns the register with the converted value (may be same as src).
        """
        if src.type.is_unboxed and not target_type.is_unboxed:
            return self.box(src)
        if ((src.type.is_unboxed and target_type.is_unboxed)
                and not is_same_type(src.type, target_type)):
            # To go from one unboxed type to another, we go through a boxed
            # in-between value, for simplicity.
            tmp = self.box(src)
            return self.unbox_or_cast(tmp, target_type, line)
        if ((not src.type.is_unboxed and target_type.is_unboxed)
                or not is_subtype(src.type, target_type)):
            return self.unbox_or_cast(src, target_type, line)
        return src


def keyword_args_to_positional(args: List[Value],
                               arg_kinds: List[int],
                               arg_names: List[Optional[str]],
                               signature: CallableType) -> List[Value]:
    # NOTE: This doesn't support default argument values, *args or **kwargs.
    formal_to_actual = map_actuals_to_formals(arg_kinds,
                                              arg_names,
                                              signature.arg_kinds,
                                              signature.arg_names,
                                              lambda n: AnyType(TypeOfAny.special_form))
    assert all(len(lst) == 1 for lst in formal_to_actual)
    return [args[formal_to_actual[i][0]] for i in range(len(args))]<|MERGE_RESOLUTION|>--- conflicted
+++ resolved
@@ -1583,11 +1583,7 @@
             # Don't bother plumbing a line through because it can't fail
             builder.primitive_op(restore_exc_info_op, [self.saved], -1)
 
-<<<<<<< HEAD
     def visit_try_except_stmt(self, t: TryStmt) -> None:
-=======
-    def visit_try_stmt(self, t: TryStmt) -> None:
->>>>>>> 3b5c7e50
         assert t.handlers, "try needs except"
 
         except_entry, exit_block, cleanup_block = BasicBlock(), BasicBlock(), BasicBlock()
@@ -1656,7 +1652,6 @@
 
         self.activate_block(exit_block)
 
-<<<<<<< HEAD
     def visit_try_body(self, t: TryStmt) -> None:
         if t.handlers:
             self.visit_try_except_stmt(t)
@@ -1828,7 +1823,7 @@
 
         self.activate_block(out_block)
 
-    def visit_try_stmt(self, t: TryStmt) -> Value:
+    def visit_try_stmt(self, t: TryStmt) -> None:
         # Our compilation strategy for try/except/else/finally is to
         # treat try/except/else and try/finally as separate language
         # constructs that we compile separately. When we have a
@@ -1838,10 +1833,7 @@
             self.visit_try_finally_stmt(t, t.finally_body)
         else:
             self.visit_try_except_stmt(t)
-        return INVALID_VALUE
-
-=======
->>>>>>> 3b5c7e50
+
     def visit_lambda_expr(self, expr: LambdaExpr) -> Value:
         typ = self.types[expr]
         assert isinstance(typ, CallableType)
