"""Transform a mypy AST to the IR form (Intermediate Representation).

For example, consider a function like this:

   def f(x: int) -> int:
       return x * 2 + 1

It would be translated to something that conceptually looks like this:

   r0 = 2
   r1 = 1
   r2 = x * i0 :: int
   r3 = r2 + r1 :: int
   return r3
"""

from typing import Dict, List, Tuple, Optional

from mypy.nodes import (
    Node, MypyFile, FuncDef, ReturnStmt, AssignmentStmt, OpExpr, IntExpr, NameExpr, LDEF, Var,
    IfStmt, UnaryExpr, ComparisonExpr, WhileStmt, Argument, CallExpr, IndexExpr, Block,
    Expression, ListExpr, ExpressionStmt, MemberExpr, ForStmt, RefExpr, Lvalue, BreakStmt,
    ContinueStmt, ConditionalExpr, OperatorAssignmentStmt, TupleExpr, ClassDef, TypeInfo,
    Import, ImportFrom, ImportAll, DictExpr, StrExpr, CastExpr, TempNode, ARG_POS, MODULE_REF,
    PassStmt, PromoteExpr, AwaitExpr, BackquoteExpr, AssertStmt, BytesExpr, ComplexExpr,
    Decorator, DelStmt, DictionaryComprehension, EllipsisExpr, EnumCallExpr, ExecStmt,
    FloatExpr, GeneratorExpr, GlobalDecl, LambdaExpr, ListComprehension, SetComprehension,
    NamedTupleExpr, NewTypeExpr, NonlocalDecl, OverloadedFuncDef, PrintStmt, RaiseStmt,
    RevealExpr, SetExpr, SliceExpr, StarExpr, SuperExpr, TryStmt, TypeAliasExpr,
    TypeApplication, TypeVarExpr, TypedDictExpr, UnicodeExpr, WithStmt, YieldFromExpr, YieldExpr,
    GDEF
)
import mypy.nodes
from mypy.types import Type, Instance, CallableType, NoneTyp, TupleType, UnionType, AnyType
from mypy.visitor import NodeVisitor
from mypy.subtypes import is_named_instance

<<<<<<< HEAD
from mypyc.common import MAX_62_BIT
=======
from mypyc.common import MAX_SHORT_INT
>>>>>>> af9347e8
from mypyc.ops import (
    BasicBlock, Environment, Op, LoadInt, RType, Value, Register, Label, Return, FuncIR, Assign,
    Branch, Goto, RuntimeArg, Call, Box, Unbox, Cast, RTuple, Unreachable, TupleGet, TupleSet,
    ClassIR, RInstance, ModuleIR, GetAttr, SetAttr, LoadStatic, PyGetAttr, PyCall, ROptional,
    c_module_name, PyMethodCall, MethodCall, INVALID_VALUE, INVALID_LABEL, int_rprimitive,
    is_int_rprimitive, float_rprimitive, is_float_rprimitive, bool_rprimitive, list_rprimitive,
    is_list_rprimitive, dict_rprimitive, is_dict_rprimitive, str_rprimitive, is_tuple_rprimitive,
    tuple_rprimitive, none_rprimitive, is_none_rprimitive, object_rprimitive, PrimitiveOp,
    ERR_FALSE, OpDescription, RegisterOp, is_object_rprimitive, PySetAttr,
)
from mypyc.ops_primitive import binary_ops, unary_ops, func_ops, method_ops, name_ref_ops
from mypyc.ops_list import list_len_op, list_get_item_op, new_list_op
from mypyc.ops_dict import new_dict_op
from mypyc.ops_misc import none_op
from mypyc.subtype import is_subtype
from mypyc.sametype import is_same_type


def build_ir(module: MypyFile,
             types: Dict[Expression, Type]) -> ModuleIR:
    mapper = Mapper()
    builder = IRBuilder(types, mapper)
    module.accept(builder)

    return ModuleIR(builder.imports, builder.unicode_literals, builder.integer_literals,
<<<<<<< HEAD
                    builder.float_literals, builder.functions, builder.classes)
=======
                    builder.functions, builder.classes)
>>>>>>> af9347e8


class Mapper:
    """Keep track of mappings from mypy AST to the IR."""

    def __init__(self) -> None:
        self.type_to_ir = {}  # type: Dict[TypeInfo, ClassIR]

    def type_to_rtype(self, typ: Type) -> RType:
        if isinstance(typ, Instance):
            if typ.type.fullname() == 'builtins.int':
                return int_rprimitive
            elif typ.type.fullname() == 'builtins.float':
                return float_rprimitive
            elif typ.type.fullname() == 'builtins.str':
                return str_rprimitive
            elif typ.type.fullname() == 'builtins.bool':
                return bool_rprimitive
            elif typ.type.fullname() == 'builtins.list':
                return list_rprimitive
            elif typ.type.fullname() == 'builtins.dict':
                return dict_rprimitive
            elif typ.type.fullname() == 'builtins.tuple':
                return tuple_rprimitive  # Varying-length tuple
            elif typ.type.fullname() == 'builtins.object':
                return object_rprimitive
            elif typ.type in self.type_to_ir:
                return RInstance(self.type_to_ir[typ.type])
        elif isinstance(typ, TupleType):
            return RTuple([self.type_to_rtype(t) for t in typ.items])
        elif isinstance(typ, CallableType):
            return object_rprimitive
        elif isinstance(typ, NoneTyp):
            return none_rprimitive
        elif isinstance(typ, UnionType):
            assert len(typ.items) == 2 and any(isinstance(it, NoneTyp) for it in typ.items)
            if isinstance(typ.items[0], NoneTyp):
                value_type = typ.items[1]
            else:
                value_type = typ.items[0]
            return ROptional(self.type_to_rtype(value_type))
        elif isinstance(typ, AnyType):
            return object_rprimitive
        assert False, '%s unsupported' % type(typ)


class AssignmentTarget(object):
    type = None  # type: RType


class AssignmentTargetRegister(AssignmentTarget):
    """Register as assignment target"""

    def __init__(self, register: Register) -> None:
        self.register = register
        self.type = register.type


class AssignmentTargetIndex(AssignmentTarget):
    """base[index] as assignment target"""

    def __init__(self, base: Value, index: Value) -> None:
        self.base = base
        self.index = index
        # TODO: This won't be right for user-defined classes. Store the
        #       lvalue type in mypy and remove this special case.
        self.type = object_rprimitive


class AssignmentTargetAttr(AssignmentTarget):
    """obj.attr as assignment target"""

    def __init__(self, obj: Value, attr: str) -> None:
        self.obj = obj
        self.attr = attr
        if isinstance(obj.type, RInstance):
            self.obj_type = obj.type  # type: RType
            self.type = obj.type.attr_type(attr)
        else:
            self.obj_type = object_rprimitive
            self.type = object_rprimitive


class IRBuilder(NodeVisitor[Value]):
    def __init__(self, types: Dict[Expression, Type], mapper: Mapper) -> None:
        self.types = types
        self.environment = Environment()
        self.environments = [self.environment]
        self.blocks = []  # type: List[List[BasicBlock]]
        self.functions = []  # type: List[FuncIR]
        self.classes = []  # type: List[ClassIR]

        # These lists operate as stack frames for loops. Each loop adds a new
        # frame (i.e. adds a new empty list [] to the outermost list). Each
        # break or continue is inserted within that frame as they are visited
        # and at the end of the loop the stack is popped and any break/continue
        # gotos have their targets rewritten to the next basic block.
        self.break_gotos = []  # type: List[List[Goto]]
        self.continue_gotos = []  # type: List[List[Goto]]

        self.mapper = mapper
        self.imports = []  # type: List[str]

        # Maps unicode literals to the static c name for that literal
        self.unicode_literals = {}  # type: Dict[str, str]

        # Maps integer literals to the static c name for that literal
        self.integer_literals = {}  # type: Dict[int, str]

<<<<<<< HEAD
        # Maps float literals to the static c name for that literal
        self.float_literals = {}  # type: Dict[float, str]
=======
        # TODO: For now, separate maps for unicode and integer literals is
        #       okay. But when adding more types of literals, consider
        #       combining the multiple maps into one. The map would have a
        #       type something like:
        #           Dict[Union[int, str, float], str]
>>>>>>> af9347e8

        self.current_module_name = None  # type: Optional[str]

    def visit_mypy_file(self, mypyfile: MypyFile) -> Value:
        if mypyfile.fullname() in ('typing', 'abc'):
            # These module are special; their contents are currently all
            # built-in primitives.
            return INVALID_VALUE

        # First pass: Build ClassIRs and TypeInfo-to-ClassIR mapping.
        for node in mypyfile.defs:
            if isinstance(node, ClassDef):
                self.prepare_class_def(node)

        # Second pass: Generate ops.
        self.current_module_name = mypyfile.fullname()
        for node in mypyfile.defs:
            node.accept(self)

        return INVALID_VALUE

    def prepare_class_def(self, cdef: ClassDef) -> None:
        # We want to collect the attributes first so they are available
        # while generating the methods
        ir = ClassIR(cdef.name)
        self.classes.append(ir)
        self.mapper.type_to_ir[cdef.info] = ir

        for name, node in cdef.info.names.items():
            if isinstance(node.node, Var):
                assert node.node.type, "Class member missing type"
                ir.attributes.append((name, self.type_to_rtype(node.node.type)))

    def visit_class_def(self, cdef: ClassDef) -> Value:
        ir = self.mapper.type_to_ir[cdef.info]
        for name, node in cdef.info.names.items():
            if isinstance(node.node, FuncDef):
                func = self.gen_func_def(node.node, cdef.name)
                self.functions.append(func)
                ir.methods.append(func)
        return INVALID_VALUE

    def visit_import(self, node: Import) -> Value:
        if node.is_unreachable or node.is_mypy_only:
            pass
        if not node.is_top_level:
            assert False, "non-toplevel imports not supported"

        for node_id, _ in node.ids:
            self.imports.append(node_id)

        return INVALID_VALUE

    def visit_import_from(self, node: ImportFrom) -> Value:
        if node.is_unreachable or node.is_mypy_only:
            pass
        if not node.is_top_level:
            assert False, "non-toplevel imports not supported"

        self.imports.append(node.id)

        return INVALID_VALUE

    def visit_import_all(self, node: ImportAll) -> Value:
        if node.is_unreachable or node.is_mypy_only:
            pass
        if not node.is_top_level:
            assert False, "non-toplevel imports not supported"

        self.imports.append(node.id)

        return INVALID_VALUE

    def gen_func_def(self, fdef: FuncDef, class_name: Optional[str] = None) -> FuncIR:
        self.enter()

        for arg in fdef.arguments:
            assert arg.variable.type, "Function argument missing type"
            self.environment.add_local(arg.variable, self.type_to_rtype(arg.variable.type),
                                       is_arg=True)
        self.ret_type = self.convert_return_type(fdef)
        fdef.body.accept(self)

        if is_none_rprimitive(self.ret_type) or is_object_rprimitive(self.ret_type):
            self.add_implicit_return()
        else:
            self.add_implicit_unreachable()

        blocks, env = self.leave()
        args = self.convert_args(fdef)
        return FuncIR(fdef.name(), class_name, args, self.ret_type, blocks, env)

    def visit_func_def(self, fdef: FuncDef) -> Value:
        self.functions.append(self.gen_func_def(fdef))
        return INVALID_VALUE

    def convert_args(self, fdef: FuncDef) -> List[RuntimeArg]:
        assert isinstance(fdef.type, CallableType)
        ann = fdef.type
        return [RuntimeArg(arg.variable.name(), self.type_to_rtype(ann.arg_types[i]))
                for i, arg in enumerate(fdef.arguments)]

    def convert_return_type(self, fdef: FuncDef) -> RType:
        assert isinstance(fdef.type, CallableType)
        return self.type_to_rtype(fdef.type.ret_type)

    def add_implicit_return(self) -> None:
        block = self.blocks[-1][-1]
        if not block.ops or not isinstance(block.ops[-1], Return):
            retval = self.add(PrimitiveOp([], none_op, line=-1))
            self.add(Return(retval))

    def add_implicit_unreachable(self) -> None:
        block = self.blocks[-1][-1]
        if not block.ops or not isinstance(block.ops[-1], Return):
            self.add(Unreachable())

    def visit_block(self, block: Block) -> Value:
        for stmt in block.body:
            stmt.accept(self)
        return INVALID_VALUE

    def visit_expression_stmt(self, stmt: ExpressionStmt) -> Value:
        self.accept(stmt.expr)
        return INVALID_VALUE

    def visit_return_stmt(self, stmt: ReturnStmt) -> Value:
        if stmt.expr:
            retval = self.accept(stmt.expr)
            retval = self.coerce(retval, self.ret_type, stmt.line)
        else:
            retval = self.add(PrimitiveOp([], none_op, line=-1))
        self.add(Return(retval))
        return INVALID_VALUE

    def visit_assignment_stmt(self, stmt: AssignmentStmt) -> Value:
        assert len(stmt.lvalues) == 1
        lvalue = stmt.lvalues[0]
        if stmt.type and isinstance(stmt.rvalue, TempNode):
            # This is actually a variable annotation without initializer. Don't generate
            # an assignment but we need to call get_assignment_target since it adds a
            # name binding as a side effect.
            self.get_assignment_target(lvalue)
            return INVALID_VALUE
        self.assign(lvalue, stmt.rvalue)
        return INVALID_VALUE

    def visit_operator_assignment_stmt(self, stmt: OperatorAssignmentStmt) -> Value:
        target = self.get_assignment_target(stmt.lvalue)

        if isinstance(target, AssignmentTargetRegister):
            rreg = self.accept(stmt.rvalue)
            res = self.binary_op(target.register, rreg, stmt.op, stmt.line)
            res = self.coerce(res, target.type, stmt.line)
            self.add(Assign(target.register, res))
            return INVALID_VALUE

        # NOTE: List index not supported yet for compound assignments.
        assert False, 'Unsupported lvalue: %r'

    def get_assignment_target(self, lvalue: Lvalue) -> AssignmentTarget:
        if isinstance(lvalue, NameExpr):
            # Assign to local variable.
            assert lvalue.kind == LDEF
            assert isinstance(lvalue.node, Var)  # TODO: Can this fail?
            if lvalue.node not in self.environment.symtable:
                # Define a new variable.
                lvalue_reg = self.environment.add_local(lvalue.node, self.node_type(lvalue))
            else:
                # Assign to a previously defined variable.
                lvalue_reg = self.environment.lookup(lvalue.node)

            return AssignmentTargetRegister(lvalue_reg)
        elif isinstance(lvalue, IndexExpr):
            # Indexed assignment x[y] = e
            base = self.accept(lvalue.base)
            index = self.accept(lvalue.index)
            return AssignmentTargetIndex(base, index)
        elif isinstance(lvalue, MemberExpr):
            # Attribute assignment x.y = e
            obj = self.accept(lvalue.expr)
            return AssignmentTargetAttr(obj, lvalue.name)

        assert False, 'Unsupported lvalue: %r' % lvalue

    def assign_to_target(self,
                         target: AssignmentTarget,
                         rvalue: Expression) -> Value:
        rvalue_reg = self.accept(rvalue)
        if isinstance(target, AssignmentTargetRegister):
            rvalue_reg = self.coerce(rvalue_reg, target.type, rvalue.line)
            return self.add(Assign(target.register, rvalue_reg))
        elif isinstance(target, AssignmentTargetAttr):
            if isinstance(target.obj_type, RInstance):
                rvalue_reg = self.coerce(rvalue_reg, target.type, rvalue.line)
                return self.add(SetAttr(target.obj, target.attr, rvalue_reg, rvalue.line))
            else:
                return self.add(PySetAttr(target.obj, target.attr, rvalue_reg, rvalue.line))
        elif isinstance(target, AssignmentTargetIndex):
            target_reg2 = self.translate_special_method_call(
                target.base,
                '__setitem__',
                [target.index, rvalue_reg],
                None,
                rvalue.line)
            if target_reg2 is not None:
                return target_reg2

            assert False, target.base.type

        assert False, 'Unsupported assignment target'

    def assign(self,
               lvalue: Lvalue,
               rvalue: Expression) -> AssignmentTarget:
        target = self.get_assignment_target(lvalue)
        self.assign_to_target(target, rvalue)
        return target

    def visit_if_stmt(self, stmt: IfStmt) -> Value:
        # If statements are normalized
        assert len(stmt.expr) == 1

        branches = self.process_conditional(stmt.expr[0])
        if_body = self.new_block()
        self.set_branches(branches, True, if_body)
        stmt.body[0].accept(self)
        if_leave = self.add_leave()
        if stmt.else_body:
            else_body = self.new_block()
            self.set_branches(branches, False, else_body)
            stmt.else_body.accept(self)
            else_leave = self.add_leave()
            next = self.new_block()
            if else_leave:
                else_leave.label = next.label
        else:
            # No else block.
            next = self.new_block()
            self.set_branches(branches, False, next)
        if if_leave:
            if_leave.label = next.label
        return INVALID_VALUE

    def add_leave(self) -> Optional[Goto]:
        if not self.blocks[-1][-1].ops or not isinstance(self.blocks[-1][-1].ops[-1], Return):
            leave = Goto(INVALID_LABEL)
            self.add(leave)
            return leave
        return None

    def push_loop_stack(self) -> None:
        self.break_gotos.append([])
        self.continue_gotos.append([])

    def pop_loop_stack(self, continue_block: BasicBlock, break_block: BasicBlock) -> None:
        for continue_goto in self.continue_gotos.pop():
            continue_goto.label = continue_block.label

        for break_goto in self.break_gotos.pop():
            break_goto.label = break_block.label

    def visit_while_stmt(self, s: WhileStmt) -> Value:
        self.push_loop_stack()

        # Split block so that we get a handle to the top of the loop.
        goto = Goto(INVALID_LABEL)
        self.add(goto)
        top = self.new_block()
        goto.label = top.label
        branches = self.process_conditional(s.expr)

        body = self.new_block()
        # Bind "true" branches to the body block.
        self.set_branches(branches, True, body)
        s.body.accept(self)
        # Add branch to the top at the end of the body.
        self.add(Goto(top.label))
        next = self.new_block()
        # Bind "false" branches to the new block.
        self.set_branches(branches, False, next)

        self.pop_loop_stack(top, next)
        return INVALID_VALUE

    def visit_for_stmt(self, s: ForStmt) -> Value:
        if (isinstance(s.expr, CallExpr)
                and isinstance(s.expr.callee, RefExpr)
                and s.expr.callee.fullname == 'builtins.range'):
            self.push_loop_stack()

            # Special case for x in range(...)
            # TODO: Check argument counts and kinds; check the lvalue
            end = s.expr.args[0]
            end_reg = self.accept(end)

            # Initialize loop index to 0.
            assign_target = self.assign(s.index, IntExpr(0))
            assert isinstance(assign_target, AssignmentTargetRegister)
            index_reg = assign_target.register
            goto = Goto(INVALID_LABEL)
            self.add(goto)

            # Add loop condition check.
            top = self.new_block()
            goto.label = top.label
            comparison = self.binary_op(index_reg, end_reg, '<', s.line)
            branch = Branch(comparison, INVALID_LABEL, INVALID_LABEL, Branch.BOOL_EXPR)
            self.add(branch)
            branches = [branch]

            body = self.new_block()
            self.set_branches(branches, True, body)
            s.body.accept(self)

            end_goto = Goto(INVALID_LABEL)
            self.add(end_goto)
            end_block = self.new_block()
            end_goto.label = end_block.label

            # Increment index register.
            one_reg = self.add(LoadInt(1))
            self.add(Assign(index_reg, self.binary_op(index_reg, one_reg, '+', s.line)))

            # Go back to loop condition check.
            self.add(Goto(top.label))
            next = self.new_block()
            self.set_branches(branches, False, next)

            self.pop_loop_stack(end_block, next)
            return INVALID_VALUE

        if is_list_rprimitive(self.node_type(s.expr)):
            self.push_loop_stack()

            expr_reg = self.accept(s.expr)

            index_reg = self.alloc_temp(int_rprimitive)
            self.add(Assign(index_reg, self.add(LoadInt(0))))

            one_reg = self.add(LoadInt(1))

            assert isinstance(s.index, NameExpr)
            assert isinstance(s.index.node, Var)
            lvalue_reg = self.environment.add_local(s.index.node, self.node_type(s.index))

            condition_block = self.goto_new_block()

            # For compatibility with python semantics we recalculate the length
            # at every iteration.
            len_reg = self.add(PrimitiveOp([expr_reg], list_len_op, s.line))

            comparison = self.binary_op(index_reg, len_reg, '<', s.line)
            branch = Branch(comparison, INVALID_LABEL, INVALID_LABEL, Branch.BOOL_EXPR)
            self.add(branch)
            branches = [branch]

            body_block = self.new_block()
            self.set_branches(branches, True, body_block)

            target_list_type = self.types[s.expr]
            assert isinstance(target_list_type, Instance)
            target_type = self.type_to_rtype(target_list_type.args[0])
            value_box = self.add(PrimitiveOp([expr_reg, index_reg], list_get_item_op, s.line))

            self.add(Assign(lvalue_reg, self.unbox_or_cast(value_box, target_type, s.line)))

            s.body.accept(self)

            end_block = self.goto_new_block()
            self.add(Assign(index_reg, self.binary_op(index_reg, one_reg, '+', s.line)))
            self.add(Goto(condition_block.label))

            next_block = self.new_block()
            self.set_branches(branches, False, next_block)

            self.pop_loop_stack(end_block, next_block)

            return INVALID_VALUE

        assert False, 'for not supported'

    def visit_break_stmt(self, node: BreakStmt) -> Value:
        self.break_gotos[-1].append(Goto(INVALID_LABEL))
        self.add(self.break_gotos[-1][-1])
        return INVALID_VALUE

    def visit_continue_stmt(self, node: ContinueStmt) -> Value:
        self.continue_gotos[-1].append(Goto(INVALID_LABEL))
        self.add(self.continue_gotos[-1][-1])
        return INVALID_VALUE

    def visit_unary_expr(self, expr: UnaryExpr) -> Value:
        ereg = self.accept(expr.expr)
        ops = unary_ops.get(expr.op, [])
        target = self.matching_primitive_op(ops, [ereg], expr.line)
        assert target, 'Unsupported unary operation: %s' % expr.op
        return target

    def visit_op_expr(self, expr: OpExpr) -> Value:
        return self.binary_op(self.accept(expr.left), self.accept(expr.right), expr.op, expr.line)

    def matching_primitive_op(self,
                              candidates: List[OpDescription],
                              args: List[Value],
                              line: int,
                              result_type: Optional[RType] = None) -> Optional[Value]:
        # Find the highest-priority primitive op that matches.
        matching = None  # type: Optional[OpDescription]
        for desc in candidates:
            if len(desc.arg_types) != len(args):
                continue
            if all(is_subtype(actual.type, formal)
                   for actual, formal in zip(args, desc.arg_types)):
                if matching:
                    assert matching.priority != desc.priority, 'Ambiguous:\n1) %s\n2) %s' % (
                        matching, desc)
                    if desc.priority > matching.priority:
                        matching = desc
                else:
                    matching = desc
        if matching:
            target = self.primitive_op(matching, args, line)
            if result_type and not is_same_type(target.type, result_type):
                if is_none_rprimitive(result_type):
                    # Special case None return. The actual result may actually be a bool
                    # and so we can't just coerce it.
                    target = self.add(PrimitiveOp([], none_op, line))
                else:
                    target = self.coerce(target, result_type, line)
            return target
        return None

    def binary_op(self,
                  lreg: Value,
                  rreg: Value,
                  expr_op: str,
                  line: int) -> Value:
        ops = binary_ops.get(expr_op, [])
        target = self.matching_primitive_op(ops, [lreg, rreg], line)
        assert target, 'Unsupported binary operation: %s' % expr_op
        return target

    def visit_index_expr(self, expr: IndexExpr) -> Value:
        base = self.accept(expr.base)

        if isinstance(base.type, RTuple):
            assert isinstance(expr.index, IntExpr)  # TODO
            return self.add(TupleGet(base, expr.index.value, expr.line))

        index_reg = self.accept(expr.index)
        target_reg = self.translate_special_method_call(
            base,
            '__getitem__',
            [index_reg],
            self.node_type(expr),
            expr.line)
        if target_reg is not None:
            return target_reg

        assert False, 'Unsupported indexing operation'

    def visit_int_expr(self, expr: IntExpr) -> Value:
<<<<<<< HEAD
        if expr.value > MAX_62_BIT:
=======
        if expr.value > MAX_SHORT_INT:
>>>>>>> af9347e8
            return self.load_static_int(expr.value)
        return self.add(LoadInt(expr.value))

    def visit_float_expr(self, expr: FloatExpr) -> Value:
        return self.load_static_float(expr.value)

    def is_native_name_expr(self, expr: NameExpr) -> bool:
        # TODO later we want to support cross-module native calls too
        assert expr.node, "RefExpr not resolved"
        if '.' in expr.node.fullname():
            module_name = '.'.join(expr.node.fullname().split('.')[:-1])
            return module_name == self.current_module_name

        return True

    def is_native_module_name_expr(self, expr: NameExpr) -> bool:
        return self.is_native_name_expr(expr) and expr.kind == GDEF

    def visit_name_expr(self, expr: NameExpr) -> Value:
        assert expr.node, "RefExpr not resolved"
        fullname = expr.node.fullname()
        if fullname in name_ref_ops:
            # Use special access op for this particular name.
            desc = name_ref_ops[fullname]
            assert desc.result_type is not None
            return self.add(PrimitiveOp([], desc, expr.line))

        if not self.is_native_name_expr(expr):
            return self.load_static_module_attr(expr)

        # TODO: We assume that this is a Var node, which is very limited
        assert isinstance(expr.node, Var)

        return self.environment.lookup(expr.node)

    def is_module_member_expr(self, expr: MemberExpr) -> bool:
        return isinstance(expr.expr, RefExpr) and expr.expr.kind == MODULE_REF

    def visit_member_expr(self, expr: MemberExpr) -> Value:
        if self.is_module_member_expr(expr):
            return self.load_static_module_attr(expr)
        else:
            obj = self.accept(expr.expr)
            if isinstance(obj.type, RInstance):
                return self.add(GetAttr(obj, expr.name, expr.line))
            else:
                return self.add(PyGetAttr(obj, expr.name, expr.line))

    def load_static_module_attr(self, expr: RefExpr) -> Value:
        assert expr.node, "RefExpr not resolved"
        module = '.'.join(expr.node.fullname().split('.')[:-1])
        name = expr.node.fullname().split('.')[-1]
        left = self.add(LoadStatic(object_rprimitive, c_module_name(module)))
        return self.add(PyGetAttr(left, name, expr.line))

    def py_call(self, function: Value, args: List[Value],
                target_type: RType, line: int) -> Value:
        arg_boxes = [self.box(arg) for arg in args]  # type: List[Value]
        return self.add(PyCall(function, arg_boxes, line))

    def py_method_call(self,
                       obj: Value,
                       method: Value,
                       args: List[Value],
                       target_type: RType,
                       line: int) -> Value:
        arg_boxes = [self.box(arg) for arg in args]  # type: List[Value]
        return self.add(PyMethodCall(obj, method, arg_boxes))

    def coerce_native_call_args(self,
                                args: List[Value],
                                callee_type: Type,
                                line: int) -> List[Value]:
        assert isinstance(callee_type, CallableType)
        # TODO: Argument kinds
        formal_arg_types = [self.type_to_rtype(t) for t in callee_type.arg_types]
        coerced_arg_regs = []
        for reg, arg_type in zip(args, formal_arg_types):
            coerced_arg_regs.append(self.coerce(reg, arg_type, line))
        return coerced_arg_regs

    def visit_call_expr(self, expr: CallExpr) -> Value:
        if isinstance(expr.analyzed, CastExpr):
            return self.translate_cast_expr(expr.analyzed)

        if isinstance(expr.callee, MemberExpr) and self.is_module_member_expr(expr.callee):
            # Fall back to a PyCall for module calls
                function = self.accept(expr.callee)
                args = [self.accept(arg) for arg in expr.args]
                return self.py_call(function, args, self.node_type(expr), expr.line)
        elif isinstance(expr.callee, MemberExpr):
            obj = self.accept(expr.callee.expr)
            args = [self.accept(arg) for arg in expr.args]
            assert expr.callee.expr in self.types
            receiver_rtype = self.node_type(expr.callee.expr)

            # First try to do a special-cased method call
            target = self.translate_special_method_call(
                obj, expr.callee.name, args, self.node_type(expr), expr.line)
            if target:
                return target

            # If the base type is one of ours, do a MethodCall, otherwise fall back
            # to a PyMethodCall
            if isinstance(receiver_rtype, RInstance):
                arg_regs = self.coerce_native_call_args(
                    args, self.types[expr.callee], expr.line)
                return self.add(MethodCall(self.node_type(expr), obj, expr.callee.name,
                                           arg_regs, expr.line))
            else:
                method = self.load_static_unicode(expr.callee.name)
                return self.py_method_call(
                    obj, method, args, self.node_type(expr), expr.line)

        assert isinstance(expr.callee, NameExpr)  # TODO: Allow arbitrary callees

        # Gen the args
        fullname = expr.callee.fullname
        args = [self.accept(arg) for arg in expr.args]

        if fullname == 'builtins.len' and len(expr.args) == 1 and expr.arg_kinds == [ARG_POS]:
            expr_rtype = args[0].type
            if isinstance(expr_rtype, RTuple):
                # len() of fixed-length tuple can be trivially determined statically.
                return self.add(LoadInt(len(expr_rtype.types)))

        # Handle data-driven special-cased primitive call ops.
        target_type = self.node_type(expr)
        if fullname is not None and expr.arg_kinds == [ARG_POS] * len(args):
            ops = func_ops.get(fullname, [])
            target = self.matching_primitive_op(ops, args, expr.line)
            if target:
                return target

        fn = expr.callee.name  # TODO: fullname
        if not self.is_native_module_name_expr(expr.callee):
            # Python call
            function = self.accept(expr.callee)
            return self.py_call(function, args, target_type, expr.line)
        else:
            # Native call
            args = self.coerce_native_call_args(args, self.types[expr.callee], expr.line)
            return self.add(Call(target_type, fn, args, expr.line))

    def translate_cast_expr(self, expr: CastExpr) -> Value:
        src = self.accept(expr.expr)
        target_type = self.type_to_rtype(expr.type)
        return self.coerce(src, target_type, expr.line)

    def visit_conditional_expr(self, expr: ConditionalExpr) -> Value:
        branches = self.process_conditional(expr.cond)
        expr_type = self.node_type(expr)
        # Having actual Phi nodes would be really nice here!
        target = self.alloc_temp(expr_type)

        if_body = self.new_block()
        self.set_branches(branches, True, if_body)
        true_value = self.accept(expr.if_expr)
        true_value = self.coerce(true_value, expr_type, expr.line)
        self.add(Assign(target, true_value))
        if_goto_next = Goto(INVALID_LABEL)
        self.add(if_goto_next)

        else_body = self.new_block()
        self.set_branches(branches, False, else_body)
        false_value = self.accept(expr.else_expr)
        false_value = self.coerce(false_value, expr_type, expr.line)
        self.add(Assign(target, false_value))
        else_goto_next = Goto(INVALID_LABEL)
        self.add(else_goto_next)

        next = self.new_block()
        if_goto_next.label = next.label
        else_goto_next.label = next.label

        return target

    def translate_special_method_call(self,
                                      base_reg: Value,
                                      name: str,
                                      args: List[Value],
                                      result_type: Optional[RType],
                                      line: int) -> Optional[Value]:
        """Translate a method call which is handled nongenerically.

        These are special in the sense that we have code generated specifically for them.
        They tend to be method calls which have equivalents in C that are more direct
        than calling with the PyObject api.

        Return None if no translation found; otherwise return the target register.
        """
        ops = method_ops.get(name, [])
        return self.matching_primitive_op(ops, [base_reg] + args, line, result_type=result_type)

    def visit_list_expr(self, expr: ListExpr) -> Value:
        items = [self.accept(item) for item in expr.items]
        return self.primitive_op(new_list_op, items, expr.line)

    def visit_tuple_expr(self, expr: TupleExpr) -> Value:
        tuple_type = self.node_type(expr)
        assert isinstance(tuple_type, RTuple)

        items = []
        for item_expr, item_type in zip(expr.items, tuple_type.types):
            reg = self.accept(item_expr)
            items.append(self.coerce(reg, item_type, item_expr.line))
        return self.add(TupleSet(items, expr.line))

    def visit_dict_expr(self, expr: DictExpr) -> Value:
        assert not expr.items  # TODO
        return self.add(PrimitiveOp([], new_dict_op, expr.line))

    def visit_str_expr(self, expr: StrExpr) -> Value:
        return self.load_static_unicode(expr.value)

    # Conditional expressions

    def process_conditional(self, e: Node) -> List[Branch]:
        if isinstance(e, ComparisonExpr):
            return self.process_comparison(e)
        elif isinstance(e, OpExpr) and e.op in ['and', 'or']:
            if e.op == 'and':
                # Short circuit 'and' in a conditional context.
                lbranches = self.process_conditional(e.left)
                new = self.new_block()
                self.set_branches(lbranches, True, new)
                rbranches = self.process_conditional(e.right)
                return lbranches + rbranches
            else:
                # Short circuit 'or' in a conditional context.
                lbranches = self.process_conditional(e.left)
                new = self.new_block()
                self.set_branches(lbranches, False, new)
                rbranches = self.process_conditional(e.right)
                return lbranches + rbranches
        elif isinstance(e, UnaryExpr) and e.op == 'not':
            branches = self.process_conditional(e.expr)
            for b in branches:
                b.invert()
            return branches
        # Catch-all for arbitrary expressions.
        else:
            reg = self.accept(e)
            branch = Branch(reg, INVALID_LABEL, INVALID_LABEL, Branch.BOOL_EXPR)
            self.add(branch)
            return [branch]

    def process_comparison(self, e: ComparisonExpr) -> List[Branch]:
        # TODO: Verify operand types.
        assert len(e.operators) == 1, 'more than 1 operator not supported'
        op = e.operators[0]
        if op in ['is', 'is not']:
            # Special case 'is' checks.
            # TODO: check if right operand is None
            left = self.accept(e.operands[0])
            branch = Branch(left, INVALID_LABEL, INVALID_LABEL,
                            Branch.IS_NONE)
            if op == 'is not':
                branch.negated = True
        else:
            # General comparison -- evaluate both operands.
            left = self.accept(e.operands[0])
            right = self.accept(e.operands[1])
            # Generate a bool value and branch based on it.
            if op in ['in', 'not in']:
                target = self.binary_op(left, right, 'in', e.line)
            else:
                target = self.binary_op(left, right, op, e.line)
            target = self.coerce(target, bool_rprimitive, e.line)
            branch = Branch(target, INVALID_LABEL, INVALID_LABEL,
                            Branch.BOOL_EXPR)
            if op == 'not in':
                branch.negated = True
        self.add(branch)
        return [branch]

    def set_branches(self, branches: List[Branch], condition: bool,
                     target: BasicBlock) -> None:
        """Set branch targets for the given condition (True or False).

        If the target has already been set for a branch, skip the branch.
        """
        for b in branches:
            if condition:
                if b.true < 0:
                    b.true = target.label
            else:
                if b.false < 0:
                    b.false = target.label

    def visit_pass_stmt(self, o: PassStmt) -> Value:
        return INVALID_VALUE

    def visit_cast_expr(self, o: CastExpr) -> Value:
        assert False, "CastExpr handled in CallExpr"

    # Unimplemented constructs
    # TODO: some of these are actually things that should never show up,
    # so properly sort those out.
    def visit__promote_expr(self, o: PromoteExpr) -> Value:
        raise NotImplementedError

    def visit_await_expr(self, o: AwaitExpr) -> Value:
        raise NotImplementedError

    def visit_backquote_expr(self, o: BackquoteExpr) -> Value:
        raise NotImplementedError

    def visit_assert_stmt(self, o: AssertStmt) -> Value:
        raise NotImplementedError

    def visit_bytes_expr(self, o: BytesExpr) -> Value:
        raise NotImplementedError

    def visit_comparison_expr(self, o: ComparisonExpr) -> Value:
        raise NotImplementedError

    def visit_complex_expr(self, o: ComplexExpr) -> Value:
        raise NotImplementedError

    def visit_decorator(self, o: Decorator) -> Value:
        raise NotImplementedError

    def visit_del_stmt(self, o: DelStmt) -> Value:
        raise NotImplementedError

    def visit_dictionary_comprehension(self, o: DictionaryComprehension) -> Value:
        raise NotImplementedError

    def visit_ellipsis(self, o: EllipsisExpr) -> Value:
        raise NotImplementedError

    def visit_enum_call_expr(self, o: EnumCallExpr) -> Value:
        raise NotImplementedError

    def visit_exec_stmt(self, o: ExecStmt) -> Value:
        raise NotImplementedError

    def visit_generator_expr(self, o: GeneratorExpr) -> Value:
        raise NotImplementedError

    def visit_global_decl(self, o: GlobalDecl) -> Value:
        raise NotImplementedError

    def visit_lambda_expr(self, o: LambdaExpr) -> Value:
        raise NotImplementedError

    def visit_list_comprehension(self, o: ListComprehension) -> Value:
        raise NotImplementedError

    def visit_set_comprehension(self, o: SetComprehension) -> Value:
        raise NotImplementedError

    def visit_namedtuple_expr(self, o: NamedTupleExpr) -> Value:
        raise NotImplementedError

    def visit_newtype_expr(self, o: NewTypeExpr) -> Value:
        raise NotImplementedError

    def visit_nonlocal_decl(self, o: NonlocalDecl) -> Value:
        raise NotImplementedError

    def visit_overloaded_func_def(self, o: OverloadedFuncDef) -> Value:
        raise NotImplementedError

    def visit_print_stmt(self, o: PrintStmt) -> Value:
        raise NotImplementedError

    def visit_raise_stmt(self, o: RaiseStmt) -> Value:
        raise NotImplementedError

    def visit_reveal_expr(self, o: RevealExpr) -> Value:
        raise NotImplementedError

    def visit_set_expr(self, o: SetExpr) -> Value:
        raise NotImplementedError

    def visit_slice_expr(self, o: SliceExpr) -> Value:
        raise NotImplementedError

    def visit_star_expr(self, o: StarExpr) -> Value:
        raise NotImplementedError

    def visit_super_expr(self, o: SuperExpr) -> Value:
        raise NotImplementedError

    def visit_temp_node(self, o: TempNode) -> Value:
        raise NotImplementedError

    def visit_try_stmt(self, o: TryStmt) -> Value:
        raise NotImplementedError

    def visit_type_alias_expr(self, o: TypeAliasExpr) -> Value:
        raise NotImplementedError

    def visit_type_application(self, o: TypeApplication) -> Value:
        raise NotImplementedError

    def visit_type_var_expr(self, o: TypeVarExpr) -> Value:
        raise NotImplementedError

    def visit_typeddict_expr(self, o: TypedDictExpr) -> Value:
        raise NotImplementedError

    def visit_unicode_expr(self, o: UnicodeExpr) -> Value:
        raise NotImplementedError

    def visit_var(self, o: Var) -> Value:
        raise NotImplementedError

    def visit_with_stmt(self, o: WithStmt) -> Value:
        raise NotImplementedError

    def visit_yield_from_expr(self, o: YieldFromExpr) -> Value:
        raise NotImplementedError

    def visit_yield_expr(self, o: YieldExpr) -> Value:
        raise NotImplementedError

    # Helpers

    def enter(self) -> None:
        self.environment = Environment()
        self.environments.append(self.environment)
        self.blocks.append([])
        self.new_block()

    def new_block(self) -> BasicBlock:
        new = BasicBlock(Label(len(self.blocks[-1])))
        self.blocks[-1].append(new)
        return new

    def goto_new_block(self) -> BasicBlock:
        goto = Goto(INVALID_LABEL)
        self.add(goto)
        block = self.new_block()
        goto.label = block.label
        return block

    def leave(self) -> Tuple[List[BasicBlock], Environment]:
        blocks = self.blocks.pop()
        env = self.environments.pop()
        self.environment = self.environments[-1]
        return blocks, env

    def add(self, op: Op) -> Value:
        self.blocks[-1][-1].ops.append(op)
        if isinstance(op, RegisterOp):
            self.environment.add_op(op)
        return op

    def primitive_op(self, desc: OpDescription, args: List[Value], line: int) -> Value:
        assert desc.result_type is not None
        coerced = []
        for i, arg in enumerate(args):
            formal_type = self.op_arg_type(desc, i)
            arg = self.coerce(arg, formal_type, line)
            coerced.append(arg)
        target = self.add(PrimitiveOp(coerced, desc, line))
        return target

    def op_arg_type(self, desc: OpDescription, n: int) -> RType:
        if n >= len(desc.arg_types):
            assert desc.is_var_arg
            return desc.arg_types[-1]
        return desc.arg_types[n]

    def accept(self, node: Node) -> Value:
        res = node.accept(self)
        if isinstance(node, Expression):
            assert res != INVALID_VALUE
            res = self.coerce(res, self.node_type(node), node.line)
        return res

    def alloc_temp(self, type: RType) -> Register:
        return self.environment.add_temp(type)

    def type_to_rtype(self, typ: Type) -> RType:
        return self.mapper.type_to_rtype(typ)

    def node_type(self, node: Expression) -> RType:
        if isinstance(node, IntExpr):
            # TODO: Don't special case IntExpr
            return int_rprimitive
        mypy_type = self.types[node]
        return self.type_to_rtype(mypy_type)

    def box(self, src: Value) -> Value:
        if src.type.is_unboxed:
            return self.add(Box(src))
        else:
            return src

    def unbox_or_cast(self, src: Value, target_type: RType, line: int) -> Value:
        if target_type.is_unboxed:
            return self.add(Unbox(src, target_type, line))
        else:
            return self.add(Cast(src, target_type, line))

    def box_expr(self, expr: Expression) -> Value:
        return self.box(self.accept(expr))

    def load_static_int(self, value: int) -> Value:
<<<<<<< HEAD
        """Loads a static integer value into a register.
        """
=======
        """Loads a static integer value into a register."""
>>>>>>> af9347e8
        if value not in self.integer_literals:
            self.integer_literals[value] = '__integer_' + str(len(self.integer_literals))
        static_symbol = self.integer_literals[value]
        return self.add(LoadStatic(int_rprimitive, static_symbol))

<<<<<<< HEAD
    def load_static_float(self, value: float) -> Value:
        """Loads a static float value into a register."""
        if value not in self.float_literals:
            self.float_literals[value] = '__float_' + str(len(self.float_literals))
        static_symbol = self.float_literals[value]
        return self.add(LoadStatic(float_rprimitive, static_symbol))

=======
>>>>>>> af9347e8
    def load_static_unicode(self, value: str) -> Value:
        """Loads a static unicode value into a register.

        This is useful for more than just unicode literals; for example, method calls
        also require a PyObject * form for the name of the method.
        """
        if value not in self.unicode_literals:
            self.unicode_literals[value] = '__unicode_' + str(len(self.unicode_literals))
        static_symbol = self.unicode_literals[value]
        return self.add(LoadStatic(str_rprimitive, static_symbol))

    def coerce(self, src: Value, target_type: RType, line: int) -> Value:
        """Generate a coercion/cast from one type to other (only if needed).

        For example, int -> object boxes the source int; int -> int emits nothing;
        object -> int unboxes the object. All conversions preserve object value.

        Returns the register with the converted value (may be same as src).
        """
        if src.type.is_unboxed and not target_type.is_unboxed:
            return self.box(src)
        if ((src.type.is_unboxed and target_type.is_unboxed)
                and not is_same_type(src.type, target_type)):
            # To go from one unboxed type to another, we go through a boxed
            # in-between value, for simplicity.
            tmp = self.box(src)
            return self.unbox_or_cast(tmp, target_type, line)
        if ((not src.type.is_unboxed and target_type.is_unboxed)
                or not is_subtype(src.type, target_type)):
            return self.unbox_or_cast(src, target_type, line)
        return src<|MERGE_RESOLUTION|>--- conflicted
+++ resolved
@@ -35,11 +35,7 @@
 from mypy.visitor import NodeVisitor
 from mypy.subtypes import is_named_instance
 
-<<<<<<< HEAD
-from mypyc.common import MAX_62_BIT
-=======
 from mypyc.common import MAX_SHORT_INT
->>>>>>> af9347e8
 from mypyc.ops import (
     BasicBlock, Environment, Op, LoadInt, RType, Value, Register, Label, Return, FuncIR, Assign,
     Branch, Goto, RuntimeArg, Call, Box, Unbox, Cast, RTuple, Unreachable, TupleGet, TupleSet,
@@ -65,11 +61,7 @@
     module.accept(builder)
 
     return ModuleIR(builder.imports, builder.unicode_literals, builder.integer_literals,
-<<<<<<< HEAD
                     builder.float_literals, builder.functions, builder.classes)
-=======
-                    builder.functions, builder.classes)
->>>>>>> af9347e8
 
 
 class Mapper:
@@ -179,16 +171,14 @@
         # Maps integer literals to the static c name for that literal
         self.integer_literals = {}  # type: Dict[int, str]
 
-<<<<<<< HEAD
         # Maps float literals to the static c name for that literal
         self.float_literals = {}  # type: Dict[float, str]
-=======
+
         # TODO: For now, separate maps for unicode and integer literals is
         #       okay. But when adding more types of literals, consider
         #       combining the multiple maps into one. The map would have a
         #       type something like:
         #           Dict[Union[int, str, float], str]
->>>>>>> af9347e8
 
         self.current_module_name = None  # type: Optional[str]
 
@@ -652,11 +642,7 @@
         assert False, 'Unsupported indexing operation'
 
     def visit_int_expr(self, expr: IntExpr) -> Value:
-<<<<<<< HEAD
-        if expr.value > MAX_62_BIT:
-=======
         if expr.value > MAX_SHORT_INT:
->>>>>>> af9347e8
             return self.load_static_int(expr.value)
         return self.add(LoadInt(expr.value))
 
@@ -1160,18 +1146,12 @@
         return self.box(self.accept(expr))
 
     def load_static_int(self, value: int) -> Value:
-<<<<<<< HEAD
-        """Loads a static integer value into a register.
-        """
-=======
         """Loads a static integer value into a register."""
->>>>>>> af9347e8
         if value not in self.integer_literals:
             self.integer_literals[value] = '__integer_' + str(len(self.integer_literals))
         static_symbol = self.integer_literals[value]
         return self.add(LoadStatic(int_rprimitive, static_symbol))
 
-<<<<<<< HEAD
     def load_static_float(self, value: float) -> Value:
         """Loads a static float value into a register."""
         if value not in self.float_literals:
@@ -1179,8 +1159,6 @@
         static_symbol = self.float_literals[value]
         return self.add(LoadStatic(float_rprimitive, static_symbol))
 
-=======
->>>>>>> af9347e8
     def load_static_unicode(self, value: str) -> Value:
         """Loads a static unicode value into a register.
 
