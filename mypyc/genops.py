--- conflicted
+++ resolved
@@ -50,16 +50,10 @@
     Return, FuncIR, Assign, Branch, Goto, RuntimeArg, Call, Box, Unbox, Cast, RTuple, Unreachable,
     TupleGet, TupleSet, ClassIR, RInstance, ModuleIR, GetAttr, SetAttr, LoadStatic, ROptional,
     MethodCall, INVALID_VALUE, INVALID_CLASS, INVALID_FUNC_DEF, int_rprimitive, float_rprimitive,
-<<<<<<< HEAD
-    bool_rprimitive, list_rprimitive, is_list_rprimitive, dict_rprimitive, str_rprimitive,
-    exc_rtuple,
-    tuple_rprimitive, none_rprimitive, is_none_rprimitive, object_rprimitive, PrimitiveOp,
-    ControlOp,
-=======
     bool_rprimitive, list_rprimitive, is_list_rprimitive, dict_rprimitive, set_rprimitive,
     str_rprimitive, tuple_rprimitive, none_rprimitive, is_none_rprimitive, object_rprimitive,
+    exc_rtuple,
     PrimitiveOp, ControlOp,
->>>>>>> a72d4072
     ERR_FALSE, OpDescription, RegisterOp, is_object_rprimitive, LiteralsMap, FuncSignature,
     VTableAttr, VTableMethod, VTableEntries,
     NAMESPACE_TYPE, RaiseStandardError, LoadErrorValue,
