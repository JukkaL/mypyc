"""Transform a mypy AST to the IR form (Intermediate Representation).

For example, consider a function like this:

   def f(x: int) -> int:
       return x * 2 + 1

It would be translated to something that conceptually looks like this:

   r0 = 2
   r1 = 1
   r2 = x * i0 :: int
   r3 = r2 + r1 :: int
   return r3
"""
from typing import Callable, Dict, List, Tuple, Optional, Union, Sequence, Set, overload
from abc import abstractmethod
import sys
import traceback
import itertools

from mypy.nodes import (
    Node, MypyFile, SymbolNode, Statement, FuncItem, FuncDef, ReturnStmt, AssignmentStmt, OpExpr,
    IntExpr, NameExpr, LDEF, Var, IfStmt, UnaryExpr, ComparisonExpr, WhileStmt, Argument, CallExpr,
    IndexExpr, Block, Expression, ListExpr, ExpressionStmt, MemberExpr, ForStmt, RefExpr, Lvalue,
    BreakStmt, ContinueStmt, ConditionalExpr, OperatorAssignmentStmt, TupleExpr, ClassDef,
    TypeInfo, Import, ImportFrom, ImportAll, DictExpr, StrExpr, CastExpr, TempNode,
    MODULE_REF, PassStmt, PromoteExpr, AwaitExpr, BackquoteExpr, AssertStmt, BytesExpr,
    ComplexExpr, Decorator, DelStmt, DictionaryComprehension, EllipsisExpr, EnumCallExpr, ExecStmt,
    FloatExpr, GeneratorExpr, GlobalDecl, LambdaExpr, ListComprehension, SetComprehension,
    NamedTupleExpr, NewTypeExpr, NonlocalDecl, OverloadedFuncDef, PrintStmt, RaiseStmt,
    RevealExpr, SetExpr, SliceExpr, StarExpr, SuperExpr, TryStmt, TypeAliasExpr, TypeApplication,
    TypeVarExpr, TypedDictExpr, UnicodeExpr, WithStmt, YieldFromExpr, YieldExpr, GDEF, ARG_POS,
    ARG_NAMED, ARG_STAR, ARG_STAR2, is_class_var
)
import mypy.nodes
from mypy.types import (
    Type, Instance, CallableType, NoneTyp, TupleType, UnionType, AnyType, TypeVarType, PartialType,
    TypeType, FunctionLike, Overloaded, TypeOfAny
)
from mypy.visitor import ExpressionVisitor, StatementVisitor
from mypy.subtypes import is_named_instance
from mypy.checkexpr import map_actuals_to_formals

from mypyc.common import (
    ENV_ATTR_NAME, NEXT_LABEL_ATTR_NAME, TEMP_ATTR_NAME, LAMBDA_NAME,
    MAX_SHORT_INT, TOP_LEVEL_NAME
)
from mypyc.freevariables import FreeVariablesVisitor
from mypyc.ops import (
    BasicBlock, AssignmentTarget, AssignmentTargetRegister, AssignmentTargetIndex,
    AssignmentTargetAttr, AssignmentTargetTuple, Environment, Op, LoadInt, RType, Value, Register,
    Return, FuncIR, Assign, Branch, Goto, RuntimeArg, Call, Box, Unbox, Cast, RTuple, Unreachable,
<<<<<<< HEAD
    TupleGet, TupleSet, ClassIR, RInstance, ModuleIR, GetAttr, SetAttr, LoadStatic, ROptional,
=======
    TupleGet, TupleSet, ClassIR, RInstance, ModuleIR, GetAttr, SetAttr, LoadStatic,
>>>>>>> 538dd2e5
    MethodCall, INVALID_FUNC_DEF, int_rprimitive, float_rprimitive, bool_rprimitive,
    list_rprimitive, is_list_rprimitive, dict_rprimitive, set_rprimitive, str_rprimitive,
    tuple_rprimitive, none_rprimitive, is_none_rprimitive, object_rprimitive, exc_rtuple,
    PrimitiveOp, ControlOp, LoadErrorValue, ERR_FALSE, OpDescription, RegisterOp,
    is_object_rprimitive, LiteralsMap, FuncSignature, VTableAttr, VTableMethod, VTableEntries,
    NAMESPACE_TYPE, RaiseStandardError, LoadErrorValue, NO_TRACEBACK_LINE_NO, FuncDecl,
    FUNC_NORMAL, FUNC_STATICMETHOD, FUNC_CLASSMETHOD,
<<<<<<< HEAD
=======
    RUnion, is_optional_type, optional_value_type
>>>>>>> 538dd2e5
)
from mypyc.ops_primitive import binary_ops, unary_ops, func_ops, method_ops, name_ref_ops
from mypyc.ops_list import (
    list_append_op, list_extend_op, list_len_op, list_get_item_op, list_set_item_op, new_list_op,
)
from mypyc.ops_tuple import list_tuple_op
from mypyc.ops_dict import new_dict_op, dict_get_item_op, dict_set_item_op, dict_update_op
from mypyc.ops_set import new_set_op, set_add_op
from mypyc.ops_misc import (
    none_op, true_op, false_op, iter_op, next_op, py_getattr_op, py_setattr_op, py_delattr_op,
    py_call_op, py_call_with_kwargs_op, py_method_call_op,
    fast_isinstance_op, bool_op, new_slice_op,
    is_none_op, type_op,
)
from mypyc.ops_exc import (
    no_err_occurred_op, raise_exception_op, reraise_exception_op,
    error_catch_op, restore_exc_info_op, exc_matches_op, get_exc_value_op,
    get_exc_info_op, keep_propagating_op,
)
from mypyc.subtype import is_subtype
from mypyc.sametype import is_same_type, is_same_method_signature
from mypyc.crash import crash_report

GenFunc = Callable[[], None]


def build_ir(modules: List[MypyFile],
             types: Dict[Expression, Type]) -> List[Tuple[str, ModuleIR]]:
    result = []
    mapper = Mapper()

    # Collect all classes defined in the compilation unit.
    classes = []
    for module in modules:
        module_classes = [node for node in module.defs if isinstance(node, ClassDef)]
        classes.extend([(module.fullname(), cdef) for cdef in module_classes])

    # Collect all class mappings so that we can bind arbitrary class name
    # references even if there are import cycles.
    for module_name, cdef in classes:
        class_ir = ClassIR(cdef.name, module_name, is_trait(cdef))
        mapper.type_to_ir[cdef.info] = class_ir

    # Populate structural information in class IR.
    for module_name, cdef in classes:
        prepare_class_def(module_name, cdef, mapper)

    # Collect all the functions also
    for module in modules:
        for node in module.defs:
            if isinstance(node, FuncDef):  # TODO: what else??
                prepare_func_def(module.fullname(), None, node, mapper)

    # Generate IR for all modules.
    module_names = [mod.fullname() for mod in modules]
    class_irs = []

    for module in modules:
        # First pass to determine free symbols.
        fvv = FreeVariablesVisitor()
        module.accept(fvv)

        # Second pass.
        builder = IRBuilder(types, mapper, module_names, fvv)
        builder.visit_mypy_file(module)
        module_ir = ModuleIR(
            builder.imports,
            builder.from_imports,
            mapper.literals,
            builder.functions,
            builder.classes
        )
        result.append((module.fullname(), module_ir))
        class_irs.extend(builder.classes)

    # Compute vtables.
    for cir in class_irs:
        compute_vtable(cir)

    return result


def is_trait(cdef: ClassDef) -> bool:
    return any(d.fullname == 'mypy_extensions.trait' for d in cdef.decorators
               if isinstance(d, NameExpr))


def specialize_parent_vtable(cls: ClassIR, parent: ClassIR) -> VTableEntries:
    """Generate the part of a vtable corresponding to a parent class or trait"""
    updated = []
    for entry in parent.vtable_entries:
        if isinstance(entry, VTableMethod):
            method = entry.method
            child_method = None
            if method.name in cls.methods:
                child_method = cls.methods[method.name]
            elif method.name in cls.properties:
                child_method = cls.properties[method.name]
            if child_method is not None:
                # TODO: emit a wrapper for __init__ that raises or something
                if (is_same_method_signature(method.sig, child_method.sig)
                        or method.name == '__init__'):
                    entry = VTableMethod(cls, entry.name, child_method)
                else:
                    entry = VTableMethod(cls, entry.name,
                                         cls.glue_methods[(entry.cls, method.name)])
            elif parent.is_trait:
                assert cls.vtable is not None
                entry = cls.vtable_entries[cls.vtable[entry.name]]
        else:
            # If it is an attribute from a trait, we need to find out real class it got
            # mixed in at and point to that.
            if parent.is_trait:
                assert cls.vtable is not None
                entry = cls.vtable_entries[cls.vtable[entry.name] + int(entry.is_setter)]
        updated.append(entry)
    return updated


def compute_vtable(cls: ClassIR) -> None:
    """Compute the vtable structure for a class."""
    if cls.vtable is not None: return

    # Merge attributes from traits into the class
    for t in cls.mro[1:]:
        if not t.is_trait:
            continue
        for name, typ in t.attributes.items():
            if not cls.is_trait and not any(name in b.attributes for b in cls.base_mro):
                cls.attributes[name] = typ

    cls.vtable = {}
    if cls.base:
        compute_vtable(cls.base)
        assert cls.base.vtable is not None
        cls.vtable.update(cls.base.vtable)
        cls.vtable_entries = specialize_parent_vtable(cls, cls.base)

    # Include the vtable from the parent classes, but handle method overrides.
    entries = cls.vtable_entries

    for attr in cls.attributes:
        cls.vtable[attr] = len(entries)
        entries.append(VTableAttr(cls, attr, is_setter=False))
        entries.append(VTableAttr(cls, attr, is_setter=True))

    for t in [cls] + cls.traits:
        for fn in itertools.chain(t.properties.values(), t.methods.values()):
            # TODO: don't generate a new entry when we overload without changing the type
            if fn == cls.get_method(fn.name):
                cls.vtable[fn.name] = len(entries)
                entries.append(VTableMethod(t, fn.name, fn))

    # Compute vtables for all of the traits that the class implements
    all_traits = [t for t in cls.mro if t.is_trait]
    if not cls.is_trait:
        for trait in all_traits:
            compute_vtable(trait)
            cls.trait_vtables[trait] = specialize_parent_vtable(cls, trait)


class Mapper:
    """Keep track of mappings from mypy concepts to IR concepts.

    This state is shared across all modules in a compilation unit.
    """

    def __init__(self) -> None:
        self.type_to_ir = {}  # type: Dict[TypeInfo, ClassIR]
        self.func_to_decl = {}  # type: Dict[SymbolNode, FuncDecl]
        # Maps integer, float, and unicode literals to a static name
        self.literals = {}  # type: LiteralsMap

    def type_to_rtype(self, typ: Type) -> RType:
        if isinstance(typ, Instance):
            if typ.type.fullname() == 'builtins.int':
                return int_rprimitive
            elif typ.type.fullname() == 'builtins.float':
                return float_rprimitive
            elif typ.type.fullname() == 'builtins.str':
                return str_rprimitive
            elif typ.type.fullname() == 'builtins.bool':
                return bool_rprimitive
            elif typ.type.fullname() == 'builtins.list':
                return list_rprimitive
            elif typ.type.fullname() == 'builtins.dict':
                return dict_rprimitive
            elif typ.type.fullname() == 'builtins.set':
                return set_rprimitive
            elif typ.type.fullname() == 'builtins.tuple':
                return tuple_rprimitive  # Varying-length tuple
            elif typ.type in self.type_to_ir:
                return RInstance(self.type_to_ir[typ.type])
            else:
                return object_rprimitive
        elif isinstance(typ, TupleType):
            # Use our unboxed tuples for raw tuples but fall back to
            # being boxed for NamedTuple.
            if typ.fallback.type.fullname() == 'builtins.tuple':
                return RTuple([self.type_to_rtype(t) for t in typ.items])
            else:
                return tuple_rprimitive
        elif isinstance(typ, CallableType):
            return object_rprimitive
        elif isinstance(typ, NoneTyp):
            return none_rprimitive
        elif isinstance(typ, UnionType):
            return RUnion([self.type_to_rtype(item)
                           for item in typ.items])
        elif isinstance(typ, AnyType):
            return object_rprimitive
        elif isinstance(typ, TypeType):
            return object_rprimitive
        elif isinstance(typ, TypeVarType):
            # Erase type variable to upper bound.
            # TODO: Erase to object if object has value restriction -- or union (once supported)?
            assert not typ.values, 'TypeVar with value restriction not supported'
            return self.type_to_rtype(typ.upper_bound)
        elif isinstance(typ, PartialType):
            assert typ.var.type is not None
            return self.type_to_rtype(typ.var.type)
        elif isinstance(typ, Overloaded):
            return object_rprimitive
        assert False, '%s unsupported' % type(typ)

    def fdef_to_sig(self, fdef: FuncDef) -> FuncSignature:
        assert isinstance(fdef.type, CallableType)
        args = [RuntimeArg(arg.variable.name(), self.type_to_rtype(fdef.type.arg_types[i]),
                arg.kind)
                for i, arg in enumerate(fdef.arguments)]
        ret = self.type_to_rtype(fdef.type.ret_type)
        return FuncSignature(args, ret)

    def literal_static_name(self, value: Union[int, float, str, bytes]) -> str:
        # Include type to distinguish between 1 and 1.0, and so on.
        key = (type(value), value)
        if key not in self.literals:
            if isinstance(value, str):
                prefix = 'unicode_'
            elif isinstance(value, float):
                prefix = 'float_'
            elif isinstance(value, bytes):
                prefix = 'bytes_'
            else:
                assert isinstance(value, int)
                prefix = 'int_'
            self.literals[key] = prefix + str(len(self.literals))
        return self.literals[key]


def prepare_func_def(module_name: str, class_name: Optional[str],
                     fdef: FuncDef, mapper: Mapper) -> FuncDecl:
    kind = FUNC_STATICMETHOD if fdef.is_static else (
        FUNC_CLASSMETHOD if fdef.is_class else FUNC_NORMAL)
    decl = FuncDecl(fdef.name(), class_name, module_name, mapper.fdef_to_sig(fdef), kind)
    mapper.func_to_decl[fdef] = decl
    return decl


def prepare_class_def(module_name: str, cdef: ClassDef, mapper: Mapper) -> None:
    ir = mapper.type_to_ir[cdef.info]
    info = cdef.info
    for name, node in info.names.items():
        if isinstance(node.node, Var):
            assert node.node.type, "Class member missing type"
            if not node.node.is_classvar:
                ir.attributes[name] = mapper.type_to_rtype(node.node.type)
        elif isinstance(node.node, FuncDef):
            ir.method_decls[name] = prepare_func_def(module_name, cdef.name, node.node, mapper)
        elif isinstance(node.node, Decorator):
            # meaningful decorators (@property, @abstractmethod) are removed from this list by mypy
            assert node.node.decorators == []
            # TODO: do something about abstract methods here. Currently, they are handled just like
            # normal methods.
            decl = prepare_func_def(module_name, cdef.name, node.node.func, mapper)
            ir.method_decls[name] = decl
            if node.node.func.is_property:
                assert node.node.func.type
                ir.property_types[name] = decl.sig.ret_type

    # Set up a constructor decl
    init_node = cdef.info['__init__'].node
    if not ir.is_trait and isinstance(init_node, FuncDef):
        init_sig = mapper.fdef_to_sig(init_node)
        ctor_sig = FuncSignature(init_sig.args[1:], RInstance(ir))
        ir.ctor = FuncDecl(cdef.name, None, module_name, ctor_sig)
        mapper.func_to_decl[cdef.info] = ir.ctor

    # Set up the parent class
    assert all(base.type in mapper.type_to_ir for base in info.bases
               if base.type.fullname() != 'builtins.object'), (
        "Can't subclass cpython types")
    bases = [mapper.type_to_ir[base.type] for base in info.bases
             if base.type.fullname() != 'builtins.object']
    assert all(c.is_trait for c in bases[1:]), "Non trait bases must be first"
    ir.traits = [c for c in bases if c.is_trait]

    mro = []
    base_mro = []
    for cls in info.mro:
        if cls.fullname() == 'builtins.object': continue
        base_ir = mapper.type_to_ir[cls]
        if not base_ir.is_trait:
            base_mro.append(base_ir)
        mro.append(base_ir)

    base_idx = 1 if not ir.is_trait else 0
    if len(base_mro) > base_idx:
        ir.base = base_mro[base_idx]
    assert all(base_mro[i].base == base_mro[i + 1] for i in range(len(base_mro) - 1)), (
        "non-trait MRO must be linear")
    ir.mro = mro
    ir.base_mro = base_mro


class FuncInfo(object):
    """Contains information about functions as they are generated."""
    def __init__(self,
                 fitem: FuncItem = INVALID_FUNC_DEF,
                 name: str = '',
                 namespace: str = '',
                 is_nested: bool = False,
                 contains_nested: bool = False) -> None:
        self.fitem = fitem
        self.name = name
        self.ns = namespace
        # Callable classes implement the '__call__' method, and are used to represent functions
        # that are nested inside of other functions.
<<<<<<< HEAD
        self._callable_class = None  # type: Optional[ImplicitClass]
=======
        self._callable_class = None  # type: Optional[CallableClass]
>>>>>>> 538dd2e5
        # Environment classes are ClassIR instances that contain attributes representing the
        # variables in the environment of the function they correspond to. Environment classes are
        # generated for functions that contain nested functions.
        self._env_class = None  # type: Optional[ClassIR]
        # Generator classes implement the '__next__' method, and are used to represent generators
        # returned by generator functions.
        self._generator_class = None  # type: Optional[GeneratorClass]
        # Environment class registers are the local registers associated with instances of an
        # environment class, used for getting and setting attributes. curr_env_reg is the register
        # associated with the current environment.
        self._curr_env_reg = None  # type: Optional[Value]
        # These are flags denoting whether a given function is nested or contains a nested
        # function.
        self._is_nested = is_nested
        self._contains_nested = contains_nested

        # TODO: add field for ret_type: RType = none_rprimitive

    @property
    def is_generator(self) -> bool:
        return self.fitem.is_generator

    @property
    def is_nested(self) -> bool:
        return self._is_nested

    @property
    def contains_nested(self) -> bool:
        return self._contains_nested

    @property
<<<<<<< HEAD
    def callable_class(self) -> 'ImplicitClass':
=======
    def callable_class(self) -> 'CallableClass':
>>>>>>> 538dd2e5
        assert self._callable_class is not None
        return self._callable_class

    @callable_class.setter
<<<<<<< HEAD
    def callable_class(self, cls: 'ImplicitClass') -> None:
=======
    def callable_class(self, cls: 'CallableClass') -> None:
>>>>>>> 538dd2e5
        self._callable_class = cls

    @property
    def env_class(self) -> ClassIR:
        assert self._env_class is not None
        return self._env_class

    @env_class.setter
    def env_class(self, ir: ClassIR) -> None:
        self._env_class = ir

    @property
    def generator_class(self) -> 'GeneratorClass':
        assert self._generator_class is not None
        return self._generator_class

    @generator_class.setter
    def generator_class(self, cls: 'GeneratorClass') -> None:
        self._generator_class = cls

    @property
    def curr_env_reg(self) -> Value:
        """Returns the register containing the instance of the environment class. Note that this
<<<<<<< HEAD
        returns either the Value in the FuncInfo class or the Value in ImplicitClass depending on
=======
        returns either the Value in the FuncInfo class or the Value in CallableClass depending on
>>>>>>> 538dd2e5
        whether the function is nested. The setter for curr_env_reg is not implemented because of
        possible ambiguity.
        """
        if self._is_nested:
            return self.callable_class.curr_env_reg
        assert self._curr_env_reg is not None
        return self._curr_env_reg


class ImplicitClass(object):
    """Contains information regarding classes that are generated as a result of nested functions or
    generated functions, but not explicitly defined in the source code.
    """
    def __init__(self, ir: ClassIR) -> None:
        # The ClassIR instance associated with this class.
        self.ir = ir
        # The register associated with the 'self' instance for this generator class.
        self._self_reg = None  # type: Optional[Value]
        # Environment class registers are the local registers associated with instances of an
        # environment class, used for getting and setting attributes. curr_env_reg is the register
<<<<<<< HEAD
        # associated with the current environment. prev_env_reg is the self.__mypyc_env__ field
        # associated with the previous environment.
        self._curr_env_reg = None  # type: Optional[Value]
        self._prev_env_reg = None  # type: Optional[Value]
=======
        # associated with the current environment.
        self._curr_env_reg = None  # type: Optional[Value]
>>>>>>> 538dd2e5

    @property
    def self_reg(self) -> Value:
        assert self._self_reg is not None
        return self._self_reg

    @self_reg.setter
    def self_reg(self, reg: Value) -> None:
        self._self_reg = reg

    @property
    def curr_env_reg(self) -> Value:
        assert self._curr_env_reg is not None
        return self._curr_env_reg

    @curr_env_reg.setter
    def curr_env_reg(self, reg: Value) -> None:
        self._curr_env_reg = reg

<<<<<<< HEAD
=======

class CallableClass(ImplicitClass):
    def __init__(self, ir: ClassIR) -> None:
        super().__init__(ir)
        # Environment class registers are the local registers associated with instances of an
        # environment class, used for getting and setting attributes. prev_env_reg is the
        # self.__mypyc_env__ field associated with the previous environment.
        self._prev_env_reg = None  # type: Optional[Value]

>>>>>>> 538dd2e5
    @property
    def prev_env_reg(self) -> Value:
        assert self._prev_env_reg is not None
        return self._prev_env_reg

    @prev_env_reg.setter
    def prev_env_reg(self, reg: Value) -> None:
        self._prev_env_reg = reg


class GeneratorClass(ImplicitClass):
    def __init__(self, ir: ClassIR) -> None:
        super().__init__(ir)
        # This register holds the label number that the '__next__' function should go to the next
        # time it is called.
        self._next_label_reg = None  # type: Optional[Value]
        self._next_label_target = None  # type: Optional[AssignmentTarget]

        self.switch_block = BasicBlock()
        self.blocks = []  # type: List[BasicBlock]

    @property
    def next_label_reg(self) -> Value:
        assert self._next_label_reg is not None
        return self._next_label_reg

    @next_label_reg.setter
    def next_label_reg(self, reg: Value) -> None:
        self._next_label_reg = reg

    @property
    def next_label_target(self) -> AssignmentTarget:
        assert self._next_label_target is not None
        return self._next_label_target

    @next_label_target.setter
    def next_label_target(self, target: AssignmentTarget) -> None:
        self._next_label_target = target


class NonlocalControl:
    """Represents a stack frame of constructs that modify nonlocal control flow.

    The nonlocal control flow constructs are break, continue, and
    return, and their behavior is modified by a number of other
    constructs.  The most obvious is loop, which override where break
    and continue jump to, but also `except` (which needs to clear
    exc_info when left) and (eventually) finally blocks (which need to
    ensure that the finally block is always executed when leaving the
    try/except blocks).
    """
    @abstractmethod
    def gen_break(self, builder: 'IRBuilder') -> None: pass

    @abstractmethod
    def gen_continue(self, builder: 'IRBuilder') -> None: pass

    @abstractmethod
    def gen_return(self, builder: 'IRBuilder', value: Value) -> None: pass


class BaseNonlocalControl(NonlocalControl):
    def gen_break(self, builder: 'IRBuilder') -> None:
        assert False, "break outside of loop"

    def gen_continue(self, builder: 'IRBuilder') -> None:
        assert False, "continue outside of loop"

    def gen_return(self, builder: 'IRBuilder', value: Value) -> None:
        builder.add(Return(value))


class CleanupNonlocalControl(NonlocalControl):
    """Abstract nonlocal control that runs some cleanup code. """
    def __init__(self, outer: NonlocalControl) -> None:
        self.outer = outer

    @abstractmethod
    def gen_cleanup(self, builder: 'IRBuilder') -> None: ...

    def gen_break(self, builder: 'IRBuilder') -> None:
        self.gen_cleanup(builder)
        self.outer.gen_break(builder)

    def gen_continue(self, builder: 'IRBuilder') -> None:
        self.gen_cleanup(builder)
        self.outer.gen_continue(builder)

    def gen_return(self, builder: 'IRBuilder', value: Value) -> None:
        self.gen_cleanup(builder)
        self.outer.gen_return(builder, value)


class GeneratorNonlocalControl(BaseNonlocalControl):
    def gen_return(self, builder: 'IRBuilder', value: Value) -> None:
        # Assign an invalid next label number so that the next time __next__ is called, we jump to
        # the case in which StopIteration is raised.
        builder.assign(builder.fn_info.generator_class.next_label_target,
                       builder.add(LoadInt(-1)),
                       builder.fn_info.fitem.line)
        # Raise a StopIteration containing a field for the value that should be returned. Before
        # doing so, create a new block without an error handler set so that the implicitly thrown
        # StopIteration isn't caught by except blocks inside of the generator function.
        builder.error_handlers.append(None)
        builder.goto_new_block()
        builder.add(RaiseStandardError(RaiseStandardError.STOP_ITERATION, value,
                                       builder.fn_info.fitem.line))
        builder.add(Unreachable())
        builder.error_handlers.pop()


class IRBuilder(ExpressionVisitor[Value], StatementVisitor[None]):
    def __init__(self,
                 types: Dict[Expression, Type],
                 mapper: Mapper,
                 modules: List[str],
                 fvv: FreeVariablesVisitor) -> None:
        self.types = types
        self.environment = Environment()
        self.environments = [self.environment]
        self.ret_types = []  # type: List[RType]
        self.blocks = []  # type: List[List[BasicBlock]]
        self.functions = []  # type: List[FuncIR]
        self.classes = []  # type: List[ClassIR]
        self.modules = set(modules)
        self.callable_class_names = set()  # type: Set[str]

        # These variables keep track of the number of lambdas, implicit indices, and implicit
        # iterators instantiated so we avoid name conflicts. The indices and iterators are
        # instantiated from for-loops.
        self.lambda_counter = 0
        self.temp_counter = 0

        # These variables are populated from the first-pass FreeVariablesVisitor.
        self.free_variables = fvv.free_variables
        self.encapsulating_fitems = fvv.encapsulating_funcs
        self.nested_fitems = fvv.nested_funcs

        # This list operates similarly to a function call stack for nested functions. Whenever a
        # function definition begins to be generated, a FuncInfo instance is added to the stack,
        # and information about that function (e.g. whether it is nested, its environment class to
        # be generated) is stored in that FuncInfo instance. When the function is done being
        # generated, its corresponding FuncInfo is popped off the stack.
        self.fn_info = FuncInfo(INVALID_FUNC_DEF, '', '')
        self.fn_infos = [self.fn_info]  # type: List[FuncInfo]

        # This list operates as a stack of constructs that modify the
        # behavior of nonlocal control flow constructs.
        self.nonlocal_control = []  # type: List[NonlocalControl]
        # Stack of except handler entry blocks
        self.error_handlers = [None]  # type: List[Optional[BasicBlock]]

        self.mapper = mapper
        self.imports = []  # type: List[str]
        self.from_imports = {}  # type: Dict[str, List[Tuple[str, str]]]
        self.imports = []  # type: List[str]

    def visit_mypy_file(self, mypyfile: MypyFile) -> None:
        if mypyfile.fullname() in ('typing', 'abc'):
            # These module are special; their contents are currently all
            # built-in primitives.
            return

        self.module_path = mypyfile.path
        self.module_name = mypyfile.fullname()

        classes = [node for node in mypyfile.defs if isinstance(node, ClassDef)]

        # Collect all classes.
        for cls in classes:
            ir = self.mapper.type_to_ir[cls.info]
            self.classes.append(ir)

        self.enter(FuncInfo(name='<top level>'))

        # Generate ops.
        for node in mypyfile.defs:
            self.accept(node)
        self.maybe_add_implicit_return()

        # Generate special function representing module top level.
        blocks, env, ret_type, _ = self.leave()
        sig = FuncSignature([], none_rprimitive)
        func_ir = FuncIR(FuncDecl(TOP_LEVEL_NAME, None, self.module_name, sig), blocks, env)
        self.functions.append(func_ir)

    def visit_method(self, cdef: ClassDef, fdef: FuncDef) -> None:
        name = fdef.name()
        class_ir = self.mapper.type_to_ir[cdef.info]
        func_ir, _ = self.gen_func_item(fdef, fdef.name(), class_ir.method_sig(fdef.name()),
                                        cdef.name)
        self.functions.append(func_ir)
        if fdef.is_property:
            class_ir.properties[name] = func_ir
        else:
            class_ir.methods[name] = func_ir

        # If this overrides a parent class method with a different type, we need
        # to generate a glue method to mediate between them.
        for cls in class_ir.mro[1:]:
            if (name in cls.method_decls and name != '__init__'
                    and not is_same_method_signature(class_ir.method_decls[name].sig,
                                                     cls.method_decls[name].sig)):
                if fdef.is_property:
                    f = self.gen_glue_property(cls.method_decls[name].sig, func_ir, class_ir,
                                               cls, fdef.line)
                else:
                    f = self.gen_glue_method(cls.method_decls[name].sig, func_ir, class_ir,
                                             cls, fdef.line)
                class_ir.glue_methods[(cls, name)] = f
                self.functions.append(f)

    def is_approximately_constant(self, e: Expression) -> bool:
        """Check whether we allow an expression to appear as a default value.

        We don't currently properly support storing the evaluated values for default
        arguments and default attribute values, so we restrict what expressions we allow.
        We allow literals of primitives types, None, and references to global variables
        whose names are in all caps (as an unsound and very hacky proxy for whether they
        are a constant).
        """
        # TODO: This is a hack, #336
        return (isinstance(e, (StrExpr, BytesExpr, IntExpr, FloatExpr))
                or (isinstance(e, UnaryExpr) and e.op == '-'
                    and isinstance(e.expr, (IntExpr, FloatExpr)))
                or (isinstance(e, RefExpr) and e.kind == GDEF
                    and (e.fullname in ('builtins.True', 'builtins.False', 'builtins.None')
                         or (e.node is not None and e.node.name().upper() == e.node.name()))))

    def generate_attr_defaults(self, cdef: ClassDef) -> None:
        """Generate an initialization method for default attr values (from class vars)"""
        cls = self.mapper.type_to_ir[cdef.info]

        # Pull out all assignments in classes in the mro so we can initialize them
        # TODO: Support nested statements
        default_assignments = []
        for info in cdef.info.mro:
            if info not in self.mapper.type_to_ir:
                continue
            for stmt in info.defn.defs.body:
                if (isinstance(stmt, AssignmentStmt)
                        and isinstance(stmt.lvalues[0], NameExpr)
                        and not is_class_var(stmt.lvalues[0])
                        and not isinstance(stmt.rvalue, TempNode)):
                    default_assignments.append(stmt)

        if not default_assignments:
            return

        self.enter(FuncInfo())
        self.ret_types[-1] = bool_rprimitive

        rt_args = (RuntimeArg('self', RInstance(cls)),)
        self_var = self.read(self.environment.add_local_reg(Var('self'),
                                                            RInstance(cls),
                                                            is_arg=True), -1)

        for stmt in default_assignments:
            lvalue = stmt.lvalues[0]
            assert isinstance(lvalue, NameExpr)
            assert self.is_approximately_constant(stmt.rvalue), (
                "Unsupported default attribute value")

            # If the attribute is initialized to None and type isn't optional,
            # don't initialize it to anything.
            if isinstance(stmt.rvalue, RefExpr) and stmt.rvalue.fullname == 'builtins.None':
                attr_type = cls.attr_type(lvalue.name)
                if (not is_optional_type(attr_type) and not is_object_rprimitive(attr_type)
                        and not is_none_rprimitive(attr_type)):
                    continue

            val = self.accept(stmt.rvalue)
            self.add(SetAttr(self_var, lvalue.name, val, -1))

        self.add(Return(self.primitive_op(true_op, [], -1)))

        blocks, env, ret_type, _ = self.leave()
        ir = FuncIR(
            FuncDecl('__mypyc_defaults_setup',
                     cls.name, self.module_name,
                     FuncSignature(rt_args, ret_type)),
            blocks, env)
        self.functions.append(ir)
        cls.methods[ir.name] = ir

    def visit_class_def(self, cdef: ClassDef) -> None:
        for stmt in cdef.defs.body:
            if isinstance(stmt, FuncDef):
                self.visit_method(cdef, stmt)
            elif isinstance(stmt, Decorator):
                self.visit_method(cdef, stmt.func)
            elif isinstance(stmt, PassStmt):
                continue
            elif isinstance(stmt, AssignmentStmt):
                # Variable declaration with no body
                if isinstance(stmt.rvalue, TempNode):
                    continue
                assert len(stmt.lvalues) == 1
                lvalue = stmt.lvalues[0]
                assert isinstance(lvalue, NameExpr)
                # Only treat marked class variables as class variables.
                if not is_class_var(lvalue):
                    continue

                typ = self.load_native_type_object(cdef.fullname)
                value = self.accept(stmt.rvalue)
                self.primitive_op(
                    py_setattr_op, [typ, self.load_static_unicode(lvalue.name), value], stmt.line)
            elif isinstance(stmt, ExpressionStmt) and isinstance(stmt.expr, StrExpr):
                # Docstring. Ignore
                pass
            else:
                assert False, "Unsupported statement in class body"

        self.generate_attr_defaults(cdef)

    def visit_import(self, node: Import) -> None:
        if node.is_unreachable or node.is_mypy_only:
            return
        if not node.is_top_level:
            assert False, "non-toplevel imports not supported"

        for node_id, _ in node.ids:
            self.imports.append(node_id)

    def visit_import_from(self, node: ImportFrom) -> None:
        if node.is_unreachable or node.is_mypy_only:
            return

        # TODO support these?
        assert not node.relative

        if node.id not in self.from_imports:
            self.from_imports[node.id] = []

        for name, maybe_as_name in node.names:
            as_name = maybe_as_name or name
            self.from_imports[node.id].append((name, as_name))

    def visit_import_all(self, node: ImportAll) -> None:
        if node.is_unreachable or node.is_mypy_only:
            return
        if not node.is_top_level:
            assert False, "non-toplevel imports not supported"

        self.imports.append(node.id)

    def gen_glue_method(self, sig: FuncSignature, target: FuncIR,
                        cls: ClassIR, base: ClassIR, line: int) -> FuncIR:
        """Generate glue methods that mediate between different method types in subclasses.

        For example, if we have:

        class A:
            def f(self, x: int) -> object: ...

        then it is totally permissable to have a subclass

        class B(A):
            def f(self, x: object) -> int: ...

        since '(object) -> int' is a subtype of '(int) -> object' by the usual
        contra/co-variant function subtyping rules.

        The trickiness here is that int and object have different
        runtime representations in mypyc, so A.f and B.f have
        different signatures at the native C level. To deal with this,
        we need to generate glue methods that mediate between the
        different versions by coercing the arguments and return
        values.
        """
        self.enter(FuncInfo())

        rt_args = (RuntimeArg(sig.args[0].name, RInstance(cls)),) + sig.args[1:]

        # The environment operates on Vars, so we make some up
        fake_vars = [(Var(arg.name), arg.type) for arg in rt_args]
        args = [self.read(self.environment.add_local_reg(var, type, is_arg=True), line)
                for var, type in fake_vars]  # type: List[Value]
        self.ret_types[-1] = sig.ret_type

        args = self.coerce_native_call_args(args, target.sig, line)
        retval = self.add(MethodCall(args[0], target.name, args[1:], line))
        retval = self.coerce(retval, sig.ret_type, line)
        self.add(Return(retval))

        blocks, env, ret_type, _ = self.leave()
        return FuncIR(
            FuncDecl(target.name + '__' + base.name + '_glue',
                     cls.name, self.module_name,
                     FuncSignature(rt_args, ret_type)),
            blocks, env)

    def gen_glue_property(self, sig: FuncSignature, target: FuncIR, cls: ClassIR, base: ClassIR,
                          line: int) -> FuncIR:
        """Similarly to methods, properties of derived types can be covariantly subtyped. Thus,
        properties also require glue. However, this only requires the return type to change.
        Further, instead of a method call, an attribute get is performed."""
        self.enter(FuncInfo())

        rt_arg = RuntimeArg('self', RInstance(cls))
        arg = self.read(self.environment.add_local_reg(Var('self'), RInstance(cls), is_arg=True),
                        line)
        self.ret_types[-1] = sig.ret_type

        retval = self.add(GetAttr(arg, target.name, line))
        retbox = self.coerce(retval, sig.ret_type, line)
        self.add(Return(retbox))

        blocks, env, return_type, _ = self.leave()
        return FuncIR(
            FuncDecl(target.name + '__' + base.name + '_glue',
                     cls.name, self.module_name, FuncSignature([rt_arg], return_type)),
            blocks, env)

    def gen_arg_default(self) -> None:
        """Generate blocks for arguments that have default values.

        If the passed value is an error value, then assign the default value to the argument.
        """
        fitem = self.fn_info.fitem
        for arg in fitem.arguments:
            if arg.initializer:
                assert self.is_approximately_constant(arg.initializer), (
                    "Unsupported default argument")
                target = self.environment.lookup(arg.variable)
                assert isinstance(target, AssignmentTargetRegister)
                error_block, body_block = BasicBlock(), BasicBlock()
                self.add(Branch(target.register, error_block, body_block, Branch.IS_ERROR))
                self.activate_block(error_block)
                reg = self.accept(arg.initializer)
                self.add(Assign(target.register, reg))
                self.goto(body_block)
                self.activate_block(body_block)

    def gen_func_item(self, fitem: FuncItem, name: str, sig: FuncSignature,
                      class_name: Optional[str] = None) -> Tuple[FuncIR, Optional[Value]]:
        # TODO: do something about abstract methods.

        """Generates and returns the FuncIR for a given FuncDef.

        If the given FuncItem is a nested function, then we generate a callable class representing
        the function and use that instead of the actual function. if the given FuncItem contains a
        nested function, then we generate an environment class so that inner nested functions can
        access the environment of the given FuncDef.

        Consider the following nested function.
        def a() -> None:
            def b() -> None:
                def c() -> None:
                    return None
                return None
            return None

        The classes generated would look something like the following.

                    has pointer to        +-------+
            +-------------------------->  | a_env |
            |                             +-------+
            |                                 ^
            |                                 | has pointer to
        +-------+     associated with     +-------+
        | b_obj |   ------------------->  | b_env |
        +-------+                         +-------+
                                              ^
                                              |
        +-------+         has pointer to      |
        | c_obj |   --------------------------+
        +-------+
        """
        func_reg = None  # type: Optional[Value]

        is_nested = fitem in self.nested_fitems
        contains_nested = fitem in self.encapsulating_fitems
        self.enter(FuncInfo(fitem, name, self.gen_func_ns(), is_nested, contains_nested))

        if self.fn_info.is_nested:
            self.setup_callable_class()

        # Functions that contain nested functions need an environment class to store variables that
        # are free in their nested functions. Generator functions need an environment class to
        # store a variable denoting the next instruction to be executed when the __next__ function
        # is called, along with all the variables inside the function itself.
        if self.fn_info.contains_nested or self.fn_info.is_generator:
            self.setup_env_class()

        if self.fn_info.is_generator:
            # Do a first-pass and generate a function that just returns a generator object.
            self.gen_generator_func()
            blocks, env, ret_type, fn_info = self.leave()
            func_ir, func_reg = self.gen_func_ir(blocks, sig, env, fn_info, class_name)
<<<<<<< HEAD
            self.functions.append(func_ir)
=======
>>>>>>> 538dd2e5

            # Re-enter the FuncItem and visit the body of the function this time.
            self.enter(fn_info)
            self.setup_env_for_generator_class()

        if not self.fn_info.is_generator:
<<<<<<< HEAD
            self.load_env_registers(self.fn_info._callable_class)
=======
            self.load_env_registers()
>>>>>>> 538dd2e5
        self.gen_arg_default()

        if self.fn_info.contains_nested:
            self.finalize_env_class()

        self.ret_types[-1] = sig.ret_type

        self.accept(fitem.body)
        self.maybe_add_implicit_return()

        if self.fn_info.is_generator:
            self.create_switch_for_generator_class()

        blocks, env, ret_type, fn_info = self.leave()

        if fn_info.is_generator:
<<<<<<< HEAD
            func_ir = self.add_next_to_generator_class(blocks, sig, env, fn_info)
=======
            self.functions.append(self.add_next_to_generator_class(blocks, sig, env, fn_info))
>>>>>>> 538dd2e5
            self.functions.append(self.add_iter_to_generator_class(fn_info))
        else:
            func_ir, func_reg = self.gen_func_ir(blocks, sig, env, fn_info, class_name)

        return (func_ir, func_reg)

    def gen_func_ir(self,
                    blocks: List[BasicBlock],
                    sig: FuncSignature,
                    env: Environment,
                    fn_info: FuncInfo,
                    class_name: Optional[str]) -> Tuple[FuncIR, Optional[Value]]:
        """Generates the FuncIR for a function given the blocks, environment, and function info of
        a particular function and returns it. If the function is nested, also returns the register
        containing the instance of the corresponding callable class.
        """
        func_reg = None  # type: Optional[Value]
        if fn_info.is_nested:
            func_ir = self.add_call_to_callable_class(blocks, sig, env, fn_info)
            func_reg = self.instantiate_callable_class(fn_info)
        else:
            assert isinstance(fn_info.fitem, FuncDef)
            func_ir = FuncIR(self.mapper.func_to_decl[fn_info.fitem], blocks, env)
        return (func_ir, func_reg)

    def maybe_add_implicit_return(self) -> None:
        if (is_none_rprimitive(self.ret_types[-1]) or
                is_object_rprimitive(self.ret_types[-1])):
            self.add_implicit_return()
        else:
            self.add_implicit_unreachable()

    def visit_func_def(self, fdef: FuncDef) -> None:
        func_ir, func_reg = self.gen_func_item(fdef, fdef.name(), self.mapper.fdef_to_sig(fdef))

        # If the function that was visited was a nested function, then either look it up in our
        # current environment or define it if it was not already defined.
        if func_reg:
            if fdef.original_def:
                # Get the target associated with the previously defined FuncDef.
                func_target = self.environment.lookup(fdef.original_def)
            else:
                # The return type is 'object' instead of an RInstance of the callable class because
                # differently defined functions with the same name and signature in conditional
                # blocks will generate different callable classes, so the callable class that gets
                # instantiated must be generic.
                func_target = self.environment.add_local_reg(fdef, object_rprimitive)
            self.assign(func_target, func_reg, fdef.line)

        self.functions.append(func_ir)

    def add_implicit_return(self) -> None:
        block = self.blocks[-1][-1]
        if not block.ops or not isinstance(block.ops[-1], ControlOp):
            retval = self.add(PrimitiveOp([], none_op, line=-1))
            self.nonlocal_control[-1].gen_return(self, retval)

    def add_implicit_unreachable(self) -> None:
        block = self.blocks[-1][-1]
        if not block.ops or not isinstance(block.ops[-1], ControlOp):
            self.add(Unreachable())

    def visit_block(self, block: Block) -> None:
        for stmt in block.body:
            self.accept(stmt)

    def visit_expression_stmt(self, stmt: ExpressionStmt) -> None:
        self.accept(stmt.expr)

    def visit_return_stmt(self, stmt: ReturnStmt) -> None:
        if stmt.expr:
            retval = self.accept(stmt.expr)
            retval = self.coerce(retval, self.ret_types[-1], stmt.line)
        else:
            retval = self.add(PrimitiveOp([], none_op, line=-1))
        self.nonlocal_control[-1].gen_return(self, retval)

    def disallow_class_assignments(self, lvalues: List[Lvalue]) -> None:
        # Some best-effort attempts to disallow assigning to class
        # variables that aren't marked ClassVar, since we blatantly
        # miscompile the interaction between instance and class
        # variables.
        for lvalue in lvalues:
            if (isinstance(lvalue, MemberExpr)
                    and isinstance(lvalue.expr, RefExpr)
                    and isinstance(lvalue.expr.node, TypeInfo)):
                var = lvalue.expr.node[lvalue.name].node
                assert not isinstance(var, Var) or var.is_classvar, (
                    "mypyc only supports assignment to classvars defined as ClassVar")

    def visit_assignment_stmt(self, stmt: AssignmentStmt) -> None:
        assert len(stmt.lvalues) >= 1
        self.disallow_class_assignments(stmt.lvalues)
        if isinstance(stmt.rvalue, CallExpr) and isinstance(stmt.rvalue.analyzed, TypeVarExpr):
            # Just ignore type variable declarations -- they are a compile-time only thing.
            # TODO: It would be nice to actually construct TypeVar objects to match Python
            #       semantics.
            return
        lvalue = stmt.lvalues[0]
        if stmt.type and isinstance(stmt.rvalue, TempNode):
            # This is actually a variable annotation without initializer. Don't generate
            # an assignment but we need to call get_assignment_target since it adds a
            # name binding as a side effect.
            self.get_assignment_target(lvalue)
            return

        line = stmt.rvalue.line
        rvalue_reg = self.accept(stmt.rvalue)
        for lvalue in stmt.lvalues:
            target = self.get_assignment_target(lvalue)
            self.assign(target, rvalue_reg, line)

    def visit_operator_assignment_stmt(self, stmt: OperatorAssignmentStmt) -> None:
        """Operator assignment statement such as x += 1"""
        self.disallow_class_assignments([stmt.lvalue])
        target = self.get_assignment_target(stmt.lvalue)
        target_value = self.read(target, stmt.line)
        rreg = self.accept(stmt.rvalue)
        # the Python parser strips the '=' from operator assignment statements, so re-add it
        op = stmt.op + '='
        res = self.binary_op(target_value, rreg, op, stmt.line)
        # usually operator assignments are done in-place
        # but when target doesn't support that we need to manually assign
        self.assign(target, res, res.line)

    def get_assignment_target(self, lvalue: Lvalue) -> AssignmentTarget:
        if isinstance(lvalue, NameExpr):
            # Assign to local variable.
            assert isinstance(lvalue.node, SymbolNode)  # TODO: Can this fail?
            symbol = lvalue.node
            if lvalue.kind == LDEF:
                if symbol not in self.environment.symtable:
                    # If the function contains a nested function and the symbol is a free symbol,
                    # or if the function is a generator function, then first define a new variable
                    # in the current function's environment class. Next, define a target that
                    # refers to the newly defined variable in that environment class. Add the
                    # target to the table containing class environment variables, as well as the
                    # current environment.
                    if self.fn_info.is_generator:
                        return self.add_var_to_env_class(symbol, self.node_type(lvalue),
                                                         self.fn_info.generator_class,
                                                         reassign=False)

                    if self.fn_info.contains_nested and self.is_free_variable(symbol):
                        return self.add_var_to_env_class(symbol, self.node_type(lvalue),
                                                         self.fn_info, reassign=False)

                    # Otherwise define a new local variable.
                    return self.environment.add_local_reg(symbol, self.node_type(lvalue))
                else:
                    # Assign to a previously defined variable.
                    return self.environment.lookup(symbol)
            elif lvalue.kind == GDEF:
                globals_dict = self.load_globals_dict()
                name = self.load_static_unicode(lvalue.name)
                return AssignmentTargetIndex(globals_dict, name)
            else:
                assert False, lvalue.kind
        elif isinstance(lvalue, IndexExpr):
            # Indexed assignment x[y] = e
            base = self.accept(lvalue.base)
            index = self.accept(lvalue.index)
            return AssignmentTargetIndex(base, index)
        elif isinstance(lvalue, MemberExpr):
            # Attribute assignment x.y = e
            obj = self.accept(lvalue.expr)
            return AssignmentTargetAttr(obj, lvalue.name)
        elif isinstance(lvalue, TupleExpr):
            # Multiple assignment a, ..., b = e
            lvalues = [self.get_assignment_target(item)
                       for item in lvalue.items]
            return AssignmentTargetTuple(lvalues)

        assert False, 'Unsupported lvalue: %r' % lvalue

<<<<<<< HEAD
    def read(self, target: Union[Value, AssignmentTarget], line: int) -> Value:
=======
    def read(self, target: Union[Value, AssignmentTarget], line: int = -1) -> Value:
>>>>>>> 538dd2e5
        if isinstance(target, Value):
            return target
        if isinstance(target, AssignmentTargetRegister):
            return target.register
        if isinstance(target, AssignmentTargetIndex):
            reg = self.translate_special_method_call(target.base,
                                                     '__getitem__',
                                                     [target.index],
                                                     None,
                                                     line)
            if reg is not None:
                return reg
            assert False, target.base.type
        if isinstance(target, AssignmentTargetAttr):
            if isinstance(target.obj.type, RInstance):
                return self.add(GetAttr(target.obj, target.attr, line))
            else:
                return self.py_get_attr(target.obj, target.attr, line)

        assert False, 'Unsupported lvalue: %r' % target

    def assign(self, target: Union[Register, AssignmentTarget],
               rvalue_reg: Value, line: int) -> None:
        if isinstance(target, Register):
            self.add(Assign(target, rvalue_reg))
        elif isinstance(target, AssignmentTargetRegister):
            rvalue_reg = self.coerce(rvalue_reg, target.type, line)
            self.add(Assign(target.register, rvalue_reg))
        elif isinstance(target, AssignmentTargetAttr):
            if isinstance(target.obj_type, RInstance):
                rvalue_reg = self.coerce(rvalue_reg, target.type, line)
                self.add(SetAttr(target.obj, target.attr, rvalue_reg, line))
            else:
                key = self.load_static_unicode(target.attr)
                boxed_reg = self.box(rvalue_reg)
                self.add(PrimitiveOp([target.obj, key, boxed_reg], py_setattr_op, line))
        elif isinstance(target, AssignmentTargetIndex):
            target_reg2 = self.translate_special_method_call(
                target.base,
                '__setitem__',
                [target.index, rvalue_reg],
                None,
                line)
            assert target_reg2 is not None, target.base.type
        elif isinstance(target, AssignmentTargetTuple):
            if isinstance(rvalue_reg.type, RTuple):
                rtypes = rvalue_reg.type.types
                assert len(rtypes) == len(target.items)
                for i in range(len(rtypes)):
                    item_value = self.add(TupleGet(rvalue_reg, i, line))
                    self.assign(target.items[i], item_value, line)
            else:
                self.process_iterator_tuple_assignment(target, rvalue_reg, line)
        else:
            assert False, 'Unsupported assignment target'

    def process_iterator_tuple_assignment(self,
                                          target: AssignmentTargetTuple,
                                          rvalue_reg: Value,
                                          line: int) -> None:
        iterator = self.primitive_op(iter_op, [rvalue_reg], line)
        for litem in target.items:
            error_block, ok_block = BasicBlock(), BasicBlock()
            ritem = self.primitive_op(next_op, [iterator], line)
            self.add(Branch(ritem, error_block, ok_block, Branch.IS_ERROR))

            self.activate_block(error_block)
            self.add(RaiseStandardError(RaiseStandardError.VALUE_ERROR,
                                        'not enough values to unpack', line))
            self.add(Unreachable())

            self.activate_block(ok_block)
            self.assign(litem, ritem, line)
        extra = self.primitive_op(next_op, [iterator], line)
        error_block, ok_block = BasicBlock(), BasicBlock()
        self.add(Branch(extra, ok_block, error_block, Branch.IS_ERROR))

        self.activate_block(error_block)
        self.add(RaiseStandardError(RaiseStandardError.VALUE_ERROR,
                                    'too many values to unpack', line))
        self.add(Unreachable())

        self.activate_block(ok_block)

    def visit_if_stmt(self, stmt: IfStmt) -> None:
        if_body, next = BasicBlock(), BasicBlock()
        else_body = BasicBlock() if stmt.else_body else next

        # If statements are normalized
        assert len(stmt.expr) == 1

        self.process_conditional(stmt.expr[0], if_body, else_body)
        self.activate_block(if_body)
        self.accept(stmt.body[0])
        self.goto(next)
        if stmt.else_body:
            self.activate_block(else_body)
            self.accept(stmt.else_body)
            self.goto(next)
        self.activate_block(next)

    class LoopNonlocalControl(NonlocalControl):
        def __init__(self, outer: NonlocalControl,
                     continue_block: BasicBlock, break_block: BasicBlock) -> None:
            self.outer = outer
            self.continue_block = continue_block
            self.break_block = break_block

        def gen_break(self, builder: 'IRBuilder') -> None:
            builder.add(Goto(self.break_block))

        def gen_continue(self, builder: 'IRBuilder') -> None:
            builder.add(Goto(self.continue_block))

        def gen_return(self, builder: 'IRBuilder', value: Value) -> None:
            self.outer.gen_return(builder, value)

    def push_loop_stack(self, continue_block: BasicBlock, break_block: BasicBlock) -> None:
        self.nonlocal_control.append(
            IRBuilder.LoopNonlocalControl(self.nonlocal_control[-1], continue_block, break_block))

    def pop_loop_stack(self) -> None:
        self.nonlocal_control.pop()

    def visit_while_stmt(self, s: WhileStmt) -> None:
        body, next, top, else_block = BasicBlock(), BasicBlock(), BasicBlock(), BasicBlock()
        normal_loop_exit = else_block if s.else_body is not None else next

        self.push_loop_stack(top, next)

        # Split block so that we get a handle to the top of the loop.
        self.goto_and_activate(top)
        self.process_conditional(s.expr, body, normal_loop_exit)

        self.activate_block(body)
        self.accept(s.body)
        # Add branch to the top at the end of the body.
        self.goto(top)

        self.pop_loop_stack()

        if s.else_body is not None:
            self.activate_block(else_block)
            self.accept(s.else_body)
            self.goto(next)

        self.activate_block(next)

    def visit_for_stmt(self, s: ForStmt) -> None:
        def body() -> None:
            self.accept(s.body)

        def else_block() -> None:
            assert s.else_body is not None
            self.accept(s.else_body)

        self.for_loop_helper(s.index, s.expr, body, else_block if s.else_body else None, s.line)

<<<<<<< HEAD
    def spill(self, value: Value, line: int) -> AssignmentTarget:
=======
    def spill(self, value: Value) -> AssignmentTarget:
>>>>>>> 538dd2e5
        """Moves a given Value instance into the generator class' environment class."""
        name = '{}{}'.format(TEMP_ATTR_NAME, self.temp_counter)
        self.temp_counter += 1
        target = self.add_var_to_env_class(Var(name), value.type, self.fn_info.generator_class)
<<<<<<< HEAD
        self.assign(target, value, line)
        return target

    def maybe_spill(self, value: Value, line: int) -> Union[Value, AssignmentTarget]:
=======
        # Shouldn't be able to fail, so -1 for line
        self.assign(target, value, -1)
        return target

    def maybe_spill(self, value: Value) -> Union[Value, AssignmentTarget]:
>>>>>>> 538dd2e5
        """
        Moves a given Value instance into the environment class for generator functions. For
        non-generator functions, leaves the Value instance as it is.

        Returns an AssignmentTarget associated with the Value for generator functions and the
        original Value itself for non-generator functions.
        """
        if self.fn_info.is_generator:
<<<<<<< HEAD
            return self.spill(value, line)
        return value

    def maybe_spill_assignable(self, value: Value,
                               line: int) -> Union[Register, AssignmentTarget]:
=======
            return self.spill(value)
        return value

    def maybe_spill_assignable(self, value: Value) -> Union[Register, AssignmentTarget]:
>>>>>>> 538dd2e5
        """
        Moves a given Value instance into the environment class for generator functions. For
        non-generator functions, allocate a temporary Register.

        Returns an AssignmentTarget associated with the Value for generator functions and an
        assignable Register for non-generator functions.
        """
        if self.fn_info.is_generator:
<<<<<<< HEAD
            return self.spill(value, line)

        # Allocate a temporary register for the assignable value.
        reg = self.alloc_temp(value.type)
        self.assign(reg, value, line)
=======
            return self.spill(value)

        if isinstance(value, Register):
            return value

        # Allocate a temporary register for the assignable value.
        reg = self.alloc_temp(value.type)
        self.assign(reg, value, -1)
>>>>>>> 538dd2e5
        return reg

    def for_loop_helper(self, index: Lvalue, expr: Expression,
                        body_insts: GenFunc, else_insts: Optional[GenFunc], line: int) -> None:
        """Generate IR for a loop.

        "index" is the loop index Lvalue
        "expr" is the expression to iterate over
        "body_insts" is a function to generate the body of the loop.
        """
        body_block, exit_block, increment_block = BasicBlock(), BasicBlock(), BasicBlock()
        # Block for the else clause, if we need it.
        else_block = BasicBlock()

        # Determine where we want to exit, if our condition check fails.
        normal_loop_exit = else_block if else_insts is not None else exit_block

        if (isinstance(expr, CallExpr)
                and isinstance(expr.callee, RefExpr)
                and expr.callee.fullname == 'builtins.range'):

            condition_block = BasicBlock()
            self.push_loop_stack(increment_block, exit_block)

            # Special case for x in range(...)
            # TODO: Check argument counts and kinds; check the lvalue
            end = expr.args[0]
            end_reg = self.accept(end)
<<<<<<< HEAD
            end_target = self.maybe_spill(end_reg, line)
=======
            end_target = self.maybe_spill(end_reg)
>>>>>>> 538dd2e5

            # Initialize loop index to 0. Assert that the index target is assignable.
            index_target = self.get_assignment_target(
                index)  # type: Union[Register, AssignmentTarget]
            self.assign(index_target, self.add(LoadInt(0)), line)
            self.goto(condition_block)

            # Add loop condition check.
            self.activate_block(condition_block)
            comparison = self.binary_op(self.read(index_target, line),
                                        self.read(end_target, line), '<', line)
            self.add_bool_branch(comparison, body_block, normal_loop_exit)

            self.activate_block(body_block)
            body_insts()

            self.goto_and_activate(increment_block)

            # Increment index register.
            self.assign(index_target, self.binary_op(self.read(index_target, line),
                                                     self.add(LoadInt(1)), '+', line), line)

            # Go back to loop condition check.
            self.goto(condition_block)

            self.pop_loop_stack()

        elif is_list_rprimitive(self.node_type(expr)):
            self.push_loop_stack(increment_block, exit_block)

            # Define targets to contain the expression, along with the index that will be used
            # for the for-loop. If we are inside of a generator function, spill these into the
            # environment class.
            expr_reg = self.accept(expr)
            index_reg = self.add(LoadInt(0))
<<<<<<< HEAD
            expr_target = self.maybe_spill(expr_reg, line)
            index_target = self.maybe_spill_assignable(index_reg, line)
=======
            expr_target = self.maybe_spill(expr_reg)
            index_target = self.maybe_spill_assignable(index_reg)
>>>>>>> 538dd2e5

            condition_block = self.goto_new_block()

            # For compatibility with python semantics we recalculate the length
            # at every iteration.
            len_reg = self.add(PrimitiveOp([self.read(expr_target, line)], list_len_op, line))
            comparison = self.binary_op(self.read(index_target, line), len_reg, '<', line)
            self.add_bool_branch(comparison, body_block, normal_loop_exit)

            self.activate_block(body_block)
            target_list_type = self.types[expr]
            assert isinstance(target_list_type, Instance)
            target_type = self.type_to_rtype(target_list_type.args[0])

            value_box = self.add(PrimitiveOp([self.read(expr_target, line),
                                              self.read(index_target, line)],
                                             list_get_item_op, line))

            self.assign(self.get_assignment_target(index),
                        self.unbox_or_cast(value_box, target_type, line), line)

            body_insts()

            self.goto_and_activate(increment_block)
            self.assign(index_target, self.binary_op(self.read(index_target, line),
                                                     self.add(LoadInt(1)), '+', line), line)
            self.goto(condition_block)

            self.pop_loop_stack()

        else:
            error_check_block = BasicBlock()

            self.push_loop_stack(increment_block, exit_block)

            # Define targets to contain the expression, along with the iterator that will be used
            # for the for-loop. If we are inside of a generator function, spill these into the
            # environment class.
            expr_reg = self.accept(expr)
            iter_reg = self.add(PrimitiveOp([expr_reg], iter_op, line))
<<<<<<< HEAD
            expr_target = self.maybe_spill(expr_reg, line)
            iter_target = self.maybe_spill(iter_reg, line)
=======
            expr_target = self.maybe_spill(expr_reg)
            iter_target = self.maybe_spill(iter_reg)
>>>>>>> 538dd2e5

            # Create a block for where the __next__ function will be called on the iterator and
            # checked to see if the value returned is NULL, which would signal either the end of
            # the Iterable being traversed or an exception being raised. Note that Branch.IS_ERROR
            # checks only for NULL (an exception does not necessarily have to be raised).
            self.goto_and_activate(increment_block)
            next_reg = self.add(PrimitiveOp([self.read(iter_target, line)], next_op, line))
            self.add(Branch(next_reg, error_check_block, body_block, Branch.IS_ERROR))

            # Create a new block for the body of the loop. Set the previous branch to go here if
            # the conditional evaluates to false. Assign the value obtained from __next__ to the
            # lvalue so that it can be referenced by code in the body of the loop. At the end of
            # the body, goto the label that calls the iterator's __next__ function again.
            self.activate_block(body_block)
            self.assign(self.get_assignment_target(index), next_reg, line)
            body_insts()
            self.goto(increment_block)

            # Create a new block for when the loop is finished. Set the branch to go here if the
            # conditional evaluates to true. If an exception was raised during the loop, then
            # err_reg wil be set to True. If no_err_occurred_op returns False, then the exception
            # will be propagated using the ERR_FALSE flag.
            self.activate_block(error_check_block)
            self.add(PrimitiveOp([], no_err_occurred_op, line))
            self.goto(normal_loop_exit)

            self.pop_loop_stack()

        if else_insts is not None:
            self.activate_block(else_block)
            else_insts()
            self.goto(exit_block)
        self.activate_block(exit_block)

    def visit_break_stmt(self, node: BreakStmt) -> None:
        self.nonlocal_control[-1].gen_break(self)

    def visit_continue_stmt(self, node: ContinueStmt) -> None:
        self.nonlocal_control[-1].gen_continue(self)

    def visit_unary_expr(self, expr: UnaryExpr) -> Value:
        return self.unary_op(self.accept(expr.expr), expr.op, expr.line)

    def visit_op_expr(self, expr: OpExpr) -> Value:
        if expr.op in ('and', 'or'):
            return self.shortcircuit_expr(expr)
        return self.binary_op(self.accept(expr.left), self.accept(expr.right), expr.op, expr.line)

    def matching_primitive_op(self,
                              candidates: List[OpDescription],
                              args: List[Value],
                              line: int,
                              result_type: Optional[RType] = None) -> Optional[Value]:
        # Find the highest-priority primitive op that matches.
        matching = None  # type: Optional[OpDescription]
        for desc in candidates:
            if len(desc.arg_types) != len(args):
                continue
            if all(is_subtype(actual.type, formal)
                   for actual, formal in zip(args, desc.arg_types)):
                if matching:
                    assert matching.priority != desc.priority, 'Ambiguous:\n1) %s\n2) %s' % (
                        matching, desc)
                    if desc.priority > matching.priority:
                        matching = desc
                else:
                    matching = desc
        if matching:
            target = self.primitive_op(matching, args, line)
            if result_type and not is_same_type(target.type, result_type):
                if is_none_rprimitive(result_type):
                    # Special case None return. The actual result may actually be a bool
                    # and so we can't just coerce it.
                    target = self.add(PrimitiveOp([], none_op, line))
                else:
                    target = self.coerce(target, result_type, line)
            return target
        return None

    def binary_op(self,
                  lreg: Value,
                  rreg: Value,
                  expr_op: str,
                  line: int) -> Value:
        ops = binary_ops.get(expr_op, [])
        target = self.matching_primitive_op(ops, [lreg, rreg], line)
        assert target, 'Unsupported binary operation: %s' % expr_op
        return target

    def unary_op(self,
                 lreg: Value,
                 expr_op: str,
                 line: int) -> Value:
        ops = unary_ops.get(expr_op, [])
        target = self.matching_primitive_op(ops, [lreg], line)
        assert target, 'Unsupported unary operation: %s' % expr_op
        return target

    def visit_index_expr(self, expr: IndexExpr) -> Value:
        base = self.accept(expr.base)

        if isinstance(base.type, RTuple):
            assert isinstance(expr.index, IntExpr)  # TODO
            return self.add(TupleGet(base, expr.index.value, expr.line))

        index_reg = self.accept(expr.index)
        return self.gen_method_call(
            base, '__getitem__', [index_reg], self.node_type(expr), expr.line)

    def visit_int_expr(self, expr: IntExpr) -> Value:
        if expr.value > MAX_SHORT_INT:
            return self.load_static_int(expr.value)
        return self.add(LoadInt(expr.value))

    def visit_float_expr(self, expr: FloatExpr) -> Value:
        return self.load_static_float(expr.value)

    def visit_bytes_expr(self, expr: BytesExpr) -> Value:
        value = bytes(expr.value, 'utf8').decode('unicode-escape').encode('raw-unicode-escape')
        return self.load_static_bytes(value)

    def is_native_ref_expr(self, expr: RefExpr) -> bool:
        if expr.node is None:
            return False
        if '.' in expr.node.fullname():
            module_name = '.'.join(expr.node.fullname().split('.')[:-1])
            return module_name in self.modules
        return True

    def is_native_module_ref_expr(self, expr: RefExpr) -> bool:
        return self.is_native_ref_expr(expr) and expr.kind == GDEF

    def is_synthetic_type(self, typ: TypeInfo) -> bool:
        """Is a type something other than just a class we've created?"""
        return typ.is_named_tuple or typ.is_newtype or typ.typeddict_type is not None

    def is_free_variable(self, symbol: SymbolNode) -> bool:
        fitem = self.fn_info.fitem
        return fitem in self.free_variables and symbol in self.free_variables[fitem]

    def visit_name_expr(self, expr: NameExpr) -> Value:
        assert expr.node, "RefExpr not resolved"
        fullname = expr.node.fullname()
        if fullname in name_ref_ops:
            # Use special access op for this particular name.
            desc = name_ref_ops[fullname]
            assert desc.result_type is not None
            return self.add(PrimitiveOp([], desc, expr.line))

        # TODO: Behavior currently only defined for Var and FuncDef node types.
        if expr.kind == LDEF:
            try:
                return self.read(self.environment.lookup(expr.node), expr.line)
            except KeyError:
                # If there is a KeyError, then the target could not be found in the current scope.
                # Search environment stack to see if the target was defined in an outer scope.
                return self.read(self.get_assignment_target(expr), expr.line)
        else:
            return self.load_global(expr)

    def is_module_member_expr(self, expr: MemberExpr) -> bool:
        return isinstance(expr.expr, RefExpr) and expr.expr.kind == MODULE_REF

    def visit_member_expr(self, expr: MemberExpr) -> Value:
        if self.is_module_member_expr(expr):
            return self.load_module_attr(expr)
        else:
            obj = self.accept(expr.expr)
            return self.get_attr(obj, expr.name, self.node_type(expr), expr.line)

    def get_attr(self, obj: Value, attr: str, result_type: RType, line: int) -> Value:
        if isinstance(obj.type, RInstance):
            return self.add(GetAttr(obj, attr, line))
        elif isinstance(obj.type, RUnion):
            return self.union_get_attr(obj, obj.type, attr, result_type, line)
        else:
            return self.py_get_attr(obj, attr, line)

    def union_get_attr(self,
                       obj: Value,
                       rtype: RUnion,
                       attr: str,
                       result_type: RType,
                       line: int) -> Value:
        def get_item_attr(value: Value) -> Value:
            return self.get_attr(value, attr, result_type, line)

        return self.decompose_union_helper(obj, rtype, result_type, get_item_attr, line)

    def decompose_union_helper(self,
                               obj: Value,
                               rtype: RUnion,
                               result_type: RType,
                               process_item: Callable[[Value], Value],
                               line: int) -> Value:
        """Generate isinstance() + specialized operations for union items.

        Say, for Union[A, B] generate ops resembling this (pseudocode):

            if isinstance(obj, A):
                result = <result of process_item(cast(A, obj)>
            else:
                result = <result of process_item(cast(B, obj)>

        Args:
            obj: value with a union type
            rtype: the union type
            result_type: result of the operation
            process_item: callback to generate op for a single union item (arg is coerced
                to union item type)
            line: line number
        """
        # TODO: Optimize cases where a single operation can handle multiple union items
        #     (say a method is implemented in a common base class)
        fast_items = []
        rest_items = []
        for item in rtype.items:
            if isinstance(item, RInstance):
                fast_items.append(item)
            else:
                # For everything but RInstance we fall back to C API
                rest_items.append(item)
        exit_block = BasicBlock()
        result = self.alloc_temp(result_type)
        for i, item in enumerate(fast_items):
            more_types = i < len(fast_items) - 1 or rest_items
            if more_types:
                # We are not at the final item so we need one more branch
                op = self.isinstance(obj, item, line)
                true_block, false_block = BasicBlock(), BasicBlock()
                self.add_bool_branch(op, true_block, false_block)
                self.activate_block(true_block)
            coerced = self.coerce(obj, item, line)
            temp = process_item(coerced)
            temp2 = self.coerce(temp, result_type, line)
            self.add(Assign(result, temp2))
            self.goto(exit_block)
            if more_types:
                self.activate_block(false_block)
        if rest_items:
            # For everything else we use generic operation. Use force=True to drop the
            # union type.
            coerced = self.coerce(obj, object_rprimitive, line, force=True)
            temp = process_item(coerced)
            temp2 = self.coerce(temp, result_type, line)
            self.add(Assign(result, temp2))
            self.goto(exit_block)
        self.activate_block(exit_block)
        return result

    def isinstance(self, obj: Value, rtype: RInstance, line: int) -> Value:
        class_ir = rtype.class_ir
        fullname = '%s.%s' % (class_ir.module_name, class_ir.name)
        type_obj = self.load_native_type_object(fullname)
        return self.primitive_op(fast_isinstance_op, [obj, type_obj], line)

    def py_get_attr(self, obj: Value, attr: str, line: int) -> Value:
        key = self.load_static_unicode(attr)
        return self.add(PrimitiveOp([obj, key], py_getattr_op, line))

    def py_call(self,
                function: Value,
                arg_values: List[Value],
                line: int,
                arg_kinds: Optional[List[int]] = None,
                arg_names: Optional[List[Optional[str]]] = None) -> Value:
        """Use py_call_op or py_call_with_kwargs_op for function call."""
        # If all arguments are positional, we can use py_call_op.
        if (arg_kinds is None) or all(kind == ARG_POS for kind in arg_kinds):
            return self.primitive_op(py_call_op, [function] + arg_values, line)

        # Otherwise fallback to py_call_with_kwargs_op.
        assert arg_names is not None

        pos_arg_values = []
        kw_arg_key_value_pairs = []
        star_arg_values = []
        star2_arg_values = []
        for value, kind, name in zip(arg_values, arg_kinds, arg_names):
            if kind == ARG_POS:
                pos_arg_values.append(value)
            elif kind == ARG_NAMED:
                assert name is not None
                key = self.load_static_unicode(name)
                kw_arg_key_value_pairs.append((key, value))
            elif kind == ARG_STAR:
                star_arg_values.append(value)
            elif kind == ARG_STAR2:
                star2_arg_values.append(value)
            else:
                assert False, ("Argument kind should not be possible:", kind)

        if len(star_arg_values) == 0:
            # We can directly construct a tuple if there are no star args.
            pos_args_tuple = self.add(TupleSet(pos_arg_values, line))
        else:
            # Otherwise we construct a list and call extend it with the star args, since tuples
            # don't have an extend method.
            pos_args_list = self.primitive_op(new_list_op, pos_arg_values, line)
            for star_arg_value in star_arg_values:
                self.primitive_op(list_extend_op, [pos_args_list, star_arg_value], line)
            pos_args_tuple = self.primitive_op(list_tuple_op, [pos_args_list], line)

        kw_args_dict = self.make_dict(kw_arg_key_value_pairs, line)
        # NOTE: mypy currently only supports a single ** arg, but python supports multiple.
        # This code supports multiple primarily to make the logic easier to follow.
        for star2_arg_value in star2_arg_values:
            self.primitive_op(dict_update_op, [kw_args_dict, star2_arg_value], line)

        return self.primitive_op(
            py_call_with_kwargs_op, [function, pos_args_tuple, kw_args_dict], line)

    def py_method_call(self,
                       obj: Value,
                       method_name: str,
                       arg_values: List[Value],
                       line: int,
                       arg_kinds: Optional[List[int]] = None,
                       arg_names: Optional[List[Optional[str]]] = None) -> Value:
        if (arg_kinds is None) or all(kind == ARG_POS for kind in arg_kinds):
            method_name_reg = self.load_static_unicode(method_name)
            return self.primitive_op(py_method_call_op, [obj, method_name_reg] + arg_values, line)
        else:
            method = self.py_get_attr(obj, method_name, line)
            return self.py_call(method, arg_values, line, arg_kinds=arg_kinds, arg_names=arg_names)

    def coerce_native_call_args(self,
                                args: Sequence[Value],
                                sig: FuncSignature,
                                line: int) -> List[Value]:
        coerced_arg_regs = []
        for reg, arg in zip(args, sig.args):
            coerced_arg_regs.append(self.coerce(reg, arg.type, line))
        return coerced_arg_regs

    def call(self, decl: FuncDecl, args: Sequence[Value], line: int) -> Value:
        args = self.coerce_native_call_args(args, decl.sig, line)
        return self.add(Call(decl, args, line))

    def visit_call_expr(self, expr: CallExpr) -> Value:
        if isinstance(expr.analyzed, CastExpr):
            return self.translate_cast_expr(expr.analyzed)

        callee = expr.callee
        if isinstance(callee, IndexExpr) and isinstance(callee.analyzed, TypeApplication):
            callee = callee.analyzed.expr  # Unwrap type application

        if isinstance(callee, MemberExpr):
            return self.translate_method_call(expr, callee)
        elif isinstance(callee, SuperExpr):
            return self.translate_super_method_call(expr, callee)
        else:
            return self.translate_call(expr, callee)

    def translate_call(self, expr: CallExpr, callee: Expression) -> Value:
        # The common case of calls is refexprs
        if isinstance(callee, RefExpr):
            return self.translate_refexpr_call(expr, callee)

        function = self.accept(callee)
        args = [self.accept(arg) for arg in expr.args]
        return self.py_call(function, args, expr.line,
                            arg_kinds=expr.arg_kinds, arg_names=expr.arg_names)

    def translate_refexpr_call(self, expr: CallExpr, callee: RefExpr) -> Value:
        """Translate a non-method call."""
        # Gen the argument values
        arg_values = [self.accept(arg) for arg in expr.args]

        # TODO: Allow special cases to have default args or named args. Currently they don't since
        # they check that everything in arg_kinds is ARG_POS.

        # Special case builtins.len
        if (callee.fullname == 'builtins.len'
                and len(expr.args) == 1
                and expr.arg_kinds == [ARG_POS]):
            expr_rtype = arg_values[0].type
            if isinstance(expr_rtype, RTuple):
                # len() of fixed-length tuple can be trivially determined statically.
                return self.add(LoadInt(len(expr_rtype.types)))

        # Special case builtins.isinstance
        if (callee.fullname == 'builtins.isinstance'
                and len(expr.args) == 2
                and expr.arg_kinds == [ARG_POS, ARG_POS]
                and isinstance(expr.args[1], RefExpr)
                and isinstance(expr.args[1].node, TypeInfo)
                and self.is_native_module_ref_expr(expr.args[1])):
            # Special case native isinstance() checks as this makes them much faster.
            return self.primitive_op(fast_isinstance_op, arg_values, expr.line)

        # Handle data-driven special-cased primitive call ops.
        if callee.fullname is not None and expr.arg_kinds == [ARG_POS] * len(arg_values):
            ops = func_ops.get(callee.fullname, [])
            target = self.matching_primitive_op(ops, arg_values, expr.line)
            if target:
                return target

        # Standard native call if signature and fullname are good and all arguments are positional
        # or named.
        if (callee.node is not None
                and callee.fullname is not None
                and callee.node in self.mapper.func_to_decl
                and all(kind in (ARG_POS, ARG_NAMED) for kind in expr.arg_kinds)):
            decl = self.mapper.func_to_decl[callee.node]

            # Normalize keyword args to positionals.
            arg_values_with_nones = self.keyword_args_to_positional(
                arg_values, expr.arg_kinds, expr.arg_names, decl.sig)
            # Put in errors for missing args, potentially to be filled in with default args later.
            arg_values = self.missing_args_to_error_values(arg_values_with_nones, decl.sig)

            return self.call(decl, arg_values, expr.line)

        # Fall back to a Python call
        function = self.accept(callee)
        return self.py_call(function, arg_values, expr.line,
                            arg_kinds=expr.arg_kinds, arg_names=expr.arg_names)

    def missing_args_to_error_values(self,
                                     args: List[Optional[Value]],
                                     sig: FuncSignature) -> List[Value]:
        """Generate LoadErrorValues for missing arguments.

        These get resolved to default values if they exist for the function in question. See
        gen_arg_default.
        """
        ret_args = []  # type: List[Value]
        for reg, arg in zip(args, sig.args):
            if reg is None:
                reg = LoadErrorValue(arg.type)
                reg.is_borrowed = True
                self.add(reg)
            ret_args.append(reg)
        return ret_args

    def translate_method_call(self, expr: CallExpr, callee: MemberExpr) -> Value:
        """Generate IR for an arbitrary call of form e.m(...).

        This can also deal with calls to module-level functions.
        """
        if self.is_native_ref_expr(callee):
            # Call to module-level native function or such
            return self.translate_call(expr, callee)
        elif isinstance(callee.expr, RefExpr) and callee.expr.node in self.mapper.type_to_ir:
            # Call a method via the *class*
            assert isinstance(callee.expr.node, TypeInfo)
            ir = self.mapper.type_to_ir[callee.expr.node]
            decl = ir.method_decl(callee.name)
            args = []
            if decl.kind == FUNC_CLASSMETHOD:  # Add the class argument for class methods
                args.append(self.load_native_type_object(callee.expr.node.fullname()))
            args += [self.accept(arg) for arg in expr.args]

            return self.call(decl, args, expr.line)

        elif self.is_module_member_expr(callee):
            # Fall back to a PyCall for non-native module calls
            function = self.accept(callee)
            args = [self.accept(arg) for arg in expr.args]
            return self.py_call(function, args, expr.line,
                                arg_kinds=expr.arg_kinds, arg_names=expr.arg_names)
        else:
            args = [self.accept(arg) for arg in expr.args]
            assert callee.expr in self.types
            obj = self.accept(callee.expr)
            return self.gen_method_call(obj,
                                        callee.name,
                                        args,
                                        self.node_type(expr),
                                        expr.line,
                                        expr.arg_kinds,
                                        expr.arg_names)

    def translate_super_method_call(self, expr: CallExpr, callee: SuperExpr) -> Value:
        if callee.info is None or callee.call.args:
            return self.translate_call(expr, callee)
        ir = self.mapper.type_to_ir[callee.info]
        # Search for the method in the mro, skipping ourselves.
        for base in ir.mro[1:]:
            if callee.name in base.method_decls:
                break
        else:
            return self.translate_call(expr, callee)

        decl = base.method_decl(callee.name)
        vself = next(iter(self.environment.indexes))  # grab first argument
        arg_values = [vself] + [self.accept(arg) for arg in expr.args]
        return self.call(decl, arg_values, expr.line)

    def gen_method_call(self,
                        base: Value,
                        name: str,
                        arg_values: List[Value],
                        return_rtype: RType,
                        line: int,
                        arg_kinds: Optional[List[int]] = None,
                        arg_names: Optional[List[Optional[str]]] = None) -> Value:
        # If arg_kinds contains values other than arg_pos and arg_named, then fallback to
        # Python method call.
        if (arg_kinds is not None
                and not all(kind in (ARG_POS, ARG_NAMED) for kind in arg_kinds)):
            return self.py_method_call(base, name, arg_values, base.line, arg_kinds, arg_names)

        # If the base type is one of ours, do a MethodCall
        if isinstance(base.type, RInstance):
            if base.type.class_ir.has_method(name):
                decl = base.type.class_ir.method_decl(name)
                if arg_kinds is None:
                    assert arg_names is None, "arg_kinds not present but arg_names is"
                    arg_kinds = [ARG_POS for _ in arg_values]
                    arg_names = [None for _ in arg_values]
                else:
                    assert arg_names is not None, "arg_kinds present but arg_names is not"

                # Normalize keyword args to positionals.
                assert decl.bound_sig
                arg_values_with_nones = self.keyword_args_to_positional(
                    arg_values, arg_kinds, arg_names, decl.bound_sig)
                arg_values = self.missing_args_to_error_values(arg_values_with_nones,
                                                               decl.bound_sig)
                arg_values = self.coerce_native_call_args(arg_values, decl.bound_sig, base.line)

                return self.add(MethodCall(base, name, arg_values, line))
        elif isinstance(base.type, RUnion):
            return self.union_method_call(base, base.type, name, arg_values, return_rtype, line,
                                          arg_kinds, arg_names)

        # Try to do a special-cased method call
        target = self.translate_special_method_call(base, name, arg_values, return_rtype, line)
        if target:
            return target

        # Fall back to Python method call
        return self.py_method_call(base, name, arg_values, base.line, arg_kinds, arg_names)

    def union_method_call(self,
                          base: Value,
                          obj_type: RUnion,
                          name: str,
                          arg_values: List[Value],
                          return_rtype: RType,
                          line: int,
                          arg_kinds: Optional[List[int]],
                          arg_names: Optional[List[Optional[str]]]) -> Value:
        def call_union_item(value: Value) -> Value:
            return self.gen_method_call(value, name, arg_values, return_rtype, line,
                                        arg_kinds, arg_names)

        return self.decompose_union_helper(base, obj_type, return_rtype, call_union_item, line)

    def translate_cast_expr(self, expr: CastExpr) -> Value:
        src = self.accept(expr.expr)
        target_type = self.type_to_rtype(expr.type)
        return self.coerce(src, target_type, expr.line)

    def shortcircuit_expr(self, expr: OpExpr) -> Value:
        expr_type = self.node_type(expr)
        # Having actual Phi nodes would be really nice here!
        target = self.alloc_temp(expr_type)
        left_body, right_body, next = BasicBlock(), BasicBlock(), BasicBlock()
        true_body, false_body = (
            (right_body, left_body) if expr.op == 'and' else (left_body, right_body))

        left_value = self.accept(expr.left)
        self.add_bool_branch(left_value, true_body, false_body)

        self.activate_block(left_body)
        left_coerced = self.coerce(left_value, expr_type, expr.line)
        self.add(Assign(target, left_coerced))
        self.goto(next)

        self.activate_block(right_body)
        right_value = self.accept(expr.right)
        right_coerced = self.coerce(right_value, expr_type, expr.line)
        self.add(Assign(target, right_coerced))
        self.goto(next)

        self.activate_block(next)
        return target

    def visit_conditional_expr(self, expr: ConditionalExpr) -> Value:
        if_body, else_body, next = BasicBlock(), BasicBlock(), BasicBlock()

        self.process_conditional(expr.cond, if_body, else_body)
        expr_type = self.node_type(expr)
        # Having actual Phi nodes would be really nice here!
        target = self.alloc_temp(expr_type)

        self.activate_block(if_body)
        true_value = self.accept(expr.if_expr)
        true_value = self.coerce(true_value, expr_type, expr.line)
        self.add(Assign(target, true_value))
        self.goto(next)

        self.activate_block(else_body)
        false_value = self.accept(expr.else_expr)
        false_value = self.coerce(false_value, expr_type, expr.line)
        self.add(Assign(target, false_value))
        self.goto(next)

        self.activate_block(next)

        return target

    def translate_special_method_call(self,
                                      base_reg: Value,
                                      name: str,
                                      args: List[Value],
                                      result_type: Optional[RType],
                                      line: int) -> Optional[Value]:
        """Translate a method call which is handled nongenerically.

        These are special in the sense that we have code generated specifically for them.
        They tend to be method calls which have equivalents in C that are more direct
        than calling with the PyObject api.

        Return None if no translation found; otherwise return the target register.
        """
        ops = method_ops.get(name, [])
        return self.matching_primitive_op(ops, [base_reg] + args, line, result_type=result_type)

    def visit_list_expr(self, expr: ListExpr) -> Value:
        items = [self.accept(item) for item in expr.items]
        return self.primitive_op(new_list_op, items, expr.line)

    def visit_tuple_expr(self, expr: TupleExpr) -> Value:
        tuple_type = self.node_type(expr)
        # When handling NamedTuple et. al we might not have proper type info,
        # so make some up if we need it.
        types = (tuple_type.types if isinstance(tuple_type, RTuple)
                 else [object_rprimitive] * len(expr.items))

        items = []
        for item_expr, item_type in zip(expr.items, types):
            reg = self.accept(item_expr)
            items.append(self.coerce(reg, item_type, item_expr.line))
        return self.add(TupleSet(items, expr.line))

    def visit_dict_expr(self, expr: DictExpr) -> Value:
        """First accepts all keys and values, then makes a dict out of them."""
        key_value_pairs = []
        for key_expr, value_expr in expr.items:
            key = self.accept(key_expr)
            value = self.accept(value_expr)
            key_value_pairs.append((key, value))

        return self.make_dict(key_value_pairs, expr.line)

    def visit_set_expr(self, expr: SetExpr) -> Value:
        set_reg = self.primitive_op(new_set_op, [], expr.line)
        for key_expr in expr.items:
            key_reg = self.accept(key_expr)
            self.primitive_op(set_add_op, [set_reg, key_reg], expr.line)
        return set_reg

    def visit_str_expr(self, expr: StrExpr) -> Value:
        return self.load_static_unicode(expr.value)

    # Conditional expressions

    def process_conditional(self, e: Expression, true: BasicBlock, false: BasicBlock) -> None:
        if isinstance(e, OpExpr) and e.op in ['and', 'or']:
            if e.op == 'and':
                # Short circuit 'and' in a conditional context.
                new = BasicBlock()
                self.process_conditional(e.left, new, false)
                self.activate_block(new)
                self.process_conditional(e.right, true, false)
            else:
                # Short circuit 'or' in a conditional context.
                new = BasicBlock()
                self.process_conditional(e.left, true, new)
                self.activate_block(new)
                self.process_conditional(e.right, true, false)
        elif isinstance(e, UnaryExpr) and e.op == 'not':
            self.process_conditional(e.expr, false, true)
        # Catch-all for arbitrary expressions.
        else:
            reg = self.accept(e)
            self.add_bool_branch(reg, true, false)

    def visit_comparison_expr(self, e: ComparisonExpr) -> Value:
        assert len(e.operators) == 1, 'more than 1 operator not supported'
        op = e.operators[0]
        negate = False
        if op == 'is not':
            op, negate = 'is', True
        elif op == 'not in':
            op, negate = 'in', True

        rhs = e.operands[1]
        if (op == 'is' and isinstance(rhs, NameExpr) and rhs.node
                and rhs.node.fullname() == 'builtins.None'):
            # Special case 'is None' checks.
            left = self.accept(e.operands[0])
            target = self.add(PrimitiveOp([left], is_none_op, e.line))
        else:
            left = self.accept(e.operands[0])
            right = self.accept(e.operands[1])
            target = self.binary_op(left, right, op, e.line)

        if negate:
            target = self.unary_op(target, 'not', e.line)
        return target

    def add_bool_branch(self, value: Value, true: BasicBlock, false: BasicBlock) -> None:
        if is_same_type(value.type, int_rprimitive):
            zero = self.add(LoadInt(0))
            value = self.binary_op(value, zero, '!=', value.line)
        elif is_same_type(value.type, list_rprimitive):
            length = self.primitive_op(list_len_op, [value], value.line)
            zero = self.add(LoadInt(0))
            value = self.binary_op(length, zero, '!=', value.line)
        else:
            value_type = optional_value_type(value.type)
            if value_type is not None:
                is_none = self.binary_op(value, self.add(PrimitiveOp([], none_op, value.line)),
                                         'is not', value.line)
                branch = Branch(is_none, true, false, Branch.BOOL_EXPR)
                self.add(branch)
                if isinstance(value_type, RInstance):
                    # Optional[X] where X is always truthy
                    # TODO: Support __bool__
                    pass
                else:
                    # Optional[X] where X may be falsey and requires a check
                    branch.true = self.new_block()
                    # unbox_or_cast instead of coerce because we want the
                    # type to change even if it is a subtype.
                    remaining = self.unbox_or_cast(value, value_type, value.line)
                    self.add_bool_branch(remaining, true, false)
                return
            elif not is_same_type(value.type, bool_rprimitive):
                value = self.primitive_op(bool_op, [value], value.line)
        self.add(Branch(value, true, false, Branch.BOOL_EXPR))

    def visit_nonlocal_decl(self, o: NonlocalDecl) -> None:
        pass

    def visit_slice_expr(self, expr: SliceExpr) -> Value:
        def get_arg(arg: Optional[Expression]) -> Value:
            if arg is None:
                return self.primitive_op(none_op, [], expr.line)
            else:
                return self.accept(arg)

        args = [get_arg(expr.begin_index),
                get_arg(expr.end_index),
                get_arg(expr.stride)]
        return self.primitive_op(new_slice_op, args, expr.line)

    def visit_raise_stmt(self, s: RaiseStmt) -> None:
        if s.expr is None:
            self.primitive_op(reraise_exception_op, [], NO_TRACEBACK_LINE_NO)
            self.add(Unreachable())
            return

        assert s.from_expr is None, "from_expr not implemented"

        # TODO: Do we want to dynamically handle the case where the
        # type is Any so we don't statically know what to do?
        typ = self.types[s.expr]
        if isinstance(typ, TypeType):
            typ = typ.item
        assert not isinstance(typ, AnyType), "can't raise Any"

        if isinstance(typ, FunctionLike) and typ.is_type_obj():
            etyp = self.accept(s.expr)
            exc = self.py_call(etyp, [], s.expr.line)
        else:
            exc = self.accept(s.expr)
            etyp = self.primitive_op(type_op, [exc], s.expr.line)

        self.primitive_op(raise_exception_op, [etyp, exc], s.line)
        self.add(Unreachable())

    class ExceptNonlocalControl(CleanupNonlocalControl):
        """Nonlocal control for except blocks.

        Just makes sure that sys.exc_info always gets restored when we leave.
        This is super annoying.
        """
        def __init__(self, outer: NonlocalControl, saved: Value) -> None:
            super().__init__(outer)
            self.saved = saved

        def gen_cleanup(self, builder: 'IRBuilder') -> None:
            # Don't bother plumbing a line through because it can't fail
            builder.primitive_op(restore_exc_info_op, [self.saved], -1)

    def visit_try_except(self,
                         body: GenFunc,
                         handlers: Sequence[
                             Tuple[Optional[Expression], Optional[Expression], GenFunc]],
                         else_body: Optional[GenFunc],
                         line: int) -> None:
        """Generalized try/except/else handling that takes functions to gen the bodies.

        The point of this is to also be able to support with."""
        assert handlers, "try needs except"

        except_entry, exit_block, cleanup_block = BasicBlock(), BasicBlock(), BasicBlock()
        double_except_block = BasicBlock()
        # If there is an else block, jump there after the try, otherwise just leave
        else_block = BasicBlock() if else_body else exit_block

        # Compile the try block with an error handler
        self.error_handlers.append(except_entry)
        self.goto_and_activate(BasicBlock())
        body()
        self.goto(else_block)
        self.error_handlers.pop()

        # The error handler catches the error and then checks it
        # against the except clauses. We compile the error handler
        # itself with an error handler so that it can properly restore
        # the *old* exc_info if an exception occurs.
        # The exception chaining will be done automatically when the
        # exception is raised, based on the exception in exc_info.
        self.error_handlers.append(double_except_block)
        self.activate_block(except_entry)
        old_exc = self.primitive_op(error_catch_op, [], line)
        # Compile the except blocks with the nonlocal control flow overridden to clear exc_info
        self.nonlocal_control.append(
            IRBuilder.ExceptNonlocalControl(self.nonlocal_control[-1], old_exc))

        # Process the bodies
        next_block = None
        for type, var, handler_body in handlers:
            if type:
                next_block, body_block = BasicBlock(), BasicBlock()
                matches = self.primitive_op(exc_matches_op, [self.accept(type)], type.line)
                self.add(Branch(matches, body_block, next_block, Branch.BOOL_EXPR))
                self.activate_block(body_block)
            if var:
                target = self.get_assignment_target(var)
                self.assign(target, self.primitive_op(get_exc_value_op, [], var.line), var.line)
            handler_body()
            self.goto(cleanup_block)
            if next_block:
                self.activate_block(next_block)

        # Reraise the exception if needed
        if next_block:
            self.primitive_op(reraise_exception_op, [], NO_TRACEBACK_LINE_NO)
            self.add(Unreachable())

        self.nonlocal_control.pop()
        self.error_handlers.pop()

        # Cleanup for if we leave except through normal control flow:
        # restore the saved exc_info information and continue propagating
        # the exception if it exists.
        self.activate_block(cleanup_block)
        self.primitive_op(restore_exc_info_op, [old_exc], line)
        self.goto(exit_block)

        # Cleanup for if we leave except through a raised exception:
        # restore the saved exc_info information and continue propagating
        # the exception.
        self.activate_block(double_except_block)
        self.primitive_op(restore_exc_info_op, [old_exc], line)
        self.primitive_op(keep_propagating_op, [], NO_TRACEBACK_LINE_NO)
        self.add(Unreachable())

        # If present, compile the else body in the obvious way
        if else_body:
            self.activate_block(else_block)
            else_body()
            self.goto(exit_block)

        self.activate_block(exit_block)

    def visit_try_except_stmt(self, t: TryStmt) -> None:
        def body() -> None:
            self.accept(t.body)

        # Work around scoping woes
        def make_handler(body: Block) -> GenFunc:
            return lambda: self.accept(body)

        handlers = [(type, var, make_handler(body)) for type, var, body in
                    zip(t.types, t.vars, t.handlers)]
        else_body = (lambda: self.accept(t.else_body)) if t.else_body else None
        self.visit_try_except(body, handlers, else_body, t.line)

    class TryFinallyNonlocalControl(NonlocalControl):
        def __init__(self, target: BasicBlock) -> None:
            self.target = target
            self.ret_reg = None  # type: Optional[Register]

        def gen_break(self, builder: 'IRBuilder') -> None:
            assert False, "unimplemented"

        def gen_continue(self, builder: 'IRBuilder') -> None:
            assert False, "unimplemented"

        def gen_return(self, builder: 'IRBuilder', value: Value) -> None:
            if self.ret_reg is None:
                self.ret_reg = builder.alloc_temp(builder.ret_types[-1])

            builder.add(Assign(self.ret_reg, value))
            builder.add(Goto(self.target))

    class FinallyNonlocalControl(CleanupNonlocalControl):
        """Nonlocal control for finally blocks.

        Just makes sure that sys.exc_info always gets restored when we
        leave and the return register is decrefed if it isn't null.
        """
        def __init__(self, outer: NonlocalControl, ret_reg: Optional[Value], saved: Value) -> None:
            super().__init__(outer)
            self.ret_reg = ret_reg
            self.saved = saved

        def gen_cleanup(self, builder: 'IRBuilder') -> None:
            # Do an error branch on the return value register, which
            # may be undefined. This will allow it to be properly
            # decrefed if it is not null. This is kind of a hack.
            if self.ret_reg:
                target = BasicBlock()
                builder.add(Branch(self.ret_reg, target, target, Branch.IS_ERROR))
                builder.activate_block(target)

            # Restore the old exc_info
            # Don't bother plumbing a line through because it can't fail
            target, cleanup = BasicBlock(), BasicBlock()
            builder.add(Branch(self.saved, target, cleanup, Branch.IS_ERROR))
            builder.activate_block(cleanup)
            builder.primitive_op(restore_exc_info_op, [self.saved], -1)
            builder.goto_and_activate(target)

    def try_finally_try(self, err_handler: BasicBlock, return_entry: BasicBlock,
                        main_entry: BasicBlock, try_body: GenFunc) -> Optional[Register]:
        # Compile the try block with an error handler
        control = IRBuilder.TryFinallyNonlocalControl(return_entry)
        self.error_handlers.append(err_handler)

        self.nonlocal_control.append(control)
        self.goto_and_activate(BasicBlock())
        try_body()
        self.goto(main_entry)
        self.nonlocal_control.pop()
        self.error_handlers.pop()

        return control.ret_reg

    def try_finally_entry_blocks(self,
                                 err_handler: BasicBlock, return_entry: BasicBlock,
                                 main_entry: BasicBlock, finally_block: BasicBlock,
                                 ret_reg: Optional[Register]) -> Value:
        old_exc = self.alloc_temp(exc_rtuple)

        # Entry block for non-exceptional flow
        self.activate_block(main_entry)
        if ret_reg:
            self.add(Assign(ret_reg, self.add(LoadErrorValue(self.ret_types[-1]))))
        self.goto(return_entry)

        self.activate_block(return_entry)
        self.add(Assign(old_exc, self.add(LoadErrorValue(exc_rtuple))))
        self.goto(finally_block)

        # Entry block for errors
        self.activate_block(err_handler)
        if ret_reg:
            self.add(Assign(ret_reg, self.add(LoadErrorValue(self.ret_types[-1]))))
        self.add(Assign(old_exc, self.primitive_op(error_catch_op, [], -1)))
        self.goto(finally_block)

        return old_exc

    def try_finally_body(
            self, finally_block: BasicBlock, finally_body: GenFunc,
            ret_reg: Optional[Value], old_exc: Value) -> Tuple[BasicBlock, FinallyNonlocalControl]:
        cleanup_block = BasicBlock()
        # Compile the finally block with the nonlocal control flow overridden to restore exc_info
        self.error_handlers.append(cleanup_block)
        finally_control = IRBuilder.FinallyNonlocalControl(
            self.nonlocal_control[-1], ret_reg, old_exc)
        self.nonlocal_control.append(finally_control)
        self.activate_block(finally_block)
        finally_body()
        self.nonlocal_control.pop()

        return cleanup_block, finally_control

    def try_finally_resolve_control(self, cleanup_block: BasicBlock,
                                    finally_control: FinallyNonlocalControl,
                                    old_exc: Value, ret_reg: Optional[Value]) -> BasicBlock:
        """Resolve the control flow out of a finally block.

        This means returning if there was a return, propagating
        exceptions, break/continue (soon), or just continuing on.
        """
        reraise, rest = BasicBlock(), BasicBlock()
        self.add(Branch(old_exc, rest, reraise, Branch.IS_ERROR))

        # Reraise the exception if there was one
        self.activate_block(reraise)
        self.primitive_op(reraise_exception_op, [], NO_TRACEBACK_LINE_NO)
        self.add(Unreachable())
        self.error_handlers.pop()

        # If there was a return, keep returning
        if ret_reg:
            self.activate_block(rest)
            return_block, rest = BasicBlock(), BasicBlock()
            self.add(Branch(ret_reg, rest, return_block, Branch.IS_ERROR))

            self.activate_block(return_block)
            self.nonlocal_control[-1].gen_return(self, ret_reg)

        # TODO: handle break/continue
        self.activate_block(rest)
        out_block = BasicBlock()
        self.goto(out_block)

        # If there was an exception, restore again
        self.activate_block(cleanup_block)
        finally_control.gen_cleanup(self)
        self.primitive_op(keep_propagating_op, [], NO_TRACEBACK_LINE_NO)
        self.add(Unreachable())

        return out_block

    def visit_try_finally_stmt(self, try_body: GenFunc, finally_body: GenFunc) -> None:
        """Generalized try/finally handling that takes functions to gen the bodies.

        The point of this is to also be able to support with."""
        # Finally is a big pain, because there are so many ways that
        # exits can occur. We emit 10+ basic blocks for every finally!

        err_handler, main_entry, return_entry, finally_block = (
            BasicBlock(), BasicBlock(), BasicBlock(), BasicBlock())

        # Compile the body of the try
        ret_reg = self.try_finally_try(
            err_handler, return_entry, main_entry, try_body)

        # Set up the entry blocks for the finally statement
        old_exc = self.try_finally_entry_blocks(
            err_handler, return_entry, main_entry, finally_block, ret_reg)

        # Compile the body of the finally
        cleanup_block, finally_control = self.try_finally_body(
            finally_block, finally_body, ret_reg, old_exc)

        # Resolve the control flow out of the finally block
        out_block = self.try_finally_resolve_control(
            cleanup_block, finally_control, old_exc, ret_reg)

        self.activate_block(out_block)

    def visit_try_stmt(self, t: TryStmt) -> None:
        # Our compilation strategy for try/except/else/finally is to
        # treat try/except/else and try/finally as separate language
        # constructs that we compile separately. When we have a
        # try/except/else/finally, we treat the try/except/else as the
        # body of a try/finally block.
        if t.finally_body:
            def visit_try_body() -> None:
                if t.handlers:
                    self.visit_try_except_stmt(t)
                else:
                    self.accept(t.body)
            body = t.finally_body

            self.visit_try_finally_stmt(visit_try_body, lambda: self.accept(body))
        else:
            self.visit_try_except_stmt(t)

    def get_sys_exc_info(self) -> List[Value]:
        exc_info = self.primitive_op(get_exc_info_op, [], -1)
        return [self.add(TupleGet(exc_info, i, -1)) for i in range(3)]

    def visit_with(self, expr: Expression, target: Optional[Lvalue],
                   body: GenFunc, line: int) -> None:

        # This is basically a straight transcription of the Python code in PEP 343.
        # I don't actually understand why a bunch of it is the way it is.
        # We could probably optimize the case where the manager is compiled by us,
        # but that is not our common case at all, so.
        mgr_v = self.accept(expr)
        typ = self.primitive_op(type_op, [mgr_v], line)
        exit_ = self.maybe_spill(self.py_get_attr(typ, '__exit__', line))
        value = self.py_call(self.py_get_attr(typ, '__enter__', line), [mgr_v], line)
        mgr = self.maybe_spill(mgr_v)
        exc = self.maybe_spill_assignable(self.primitive_op(true_op, [], -1))

        def try_body() -> None:
            if target:
                self.assign(self.get_assignment_target(target), value, line)
            body()

        def except_body() -> None:
            self.assign(exc, self.primitive_op(false_op, [], -1), line)
            out_block, reraise_block = BasicBlock(), BasicBlock()
            self.add_bool_branch(self.py_call(self.read(exit_),
                                              [self.read(mgr)] + self.get_sys_exc_info(), line),
                                 out_block, reraise_block)
            self.activate_block(reraise_block)
            self.primitive_op(reraise_exception_op, [], NO_TRACEBACK_LINE_NO)
            self.add(Unreachable())
            self.activate_block(out_block)

        def finally_body() -> None:
            out_block, exit_block = BasicBlock(), BasicBlock()
            self.add(Branch(self.read(exc), exit_block, out_block, Branch.BOOL_EXPR))
            self.activate_block(exit_block)
            none = self.primitive_op(none_op, [], -1)
            self.py_call(self.read(exit_), [self.read(mgr), none, none, none], line)
            self.goto_and_activate(out_block)

        self.visit_try_finally_stmt(
            lambda: self.visit_try_except(try_body, [(None, None, except_body)], None, line),
            finally_body)

    def visit_with_stmt(self, o: WithStmt) -> None:
        # Generate separate logic for each expr in it, left to right
        def generate(i: int) -> None:
            if i >= len(o.expr):
                self.accept(o.body)
            else:
                self.visit_with(o.expr[i], o.target[i], lambda: generate(i + 1), o.line)

        generate(0)

    def visit_lambda_expr(self, expr: LambdaExpr) -> Value:
        typ = self.types[expr]
        assert isinstance(typ, CallableType)

        runtime_args = []
        for arg, arg_type in zip(expr.arguments, typ.arg_types):
            arg.variable.type = arg_type
            runtime_args.append(RuntimeArg(arg.variable.name(), self.type_to_rtype(arg_type)))
        ret_type = self.type_to_rtype(typ.ret_type)

        fsig = FuncSignature(runtime_args, ret_type)

        fname = '{}{}'.format(LAMBDA_NAME, self.lambda_counter)
        func_ir, func_reg = self.gen_func_item(expr, fname, fsig)
        assert func_reg is not None

        self.functions.append(func_ir)
        return func_reg

    def visit_pass_stmt(self, o: PassStmt) -> None:
        pass

    def visit_global_decl(self, o: GlobalDecl) -> None:
        # Pure declaration -- no runtime effect
        pass

    def visit_assert_stmt(self, a: AssertStmt) -> None:
        cond = self.accept(a.expr)
        ok_block, error_block = BasicBlock(), BasicBlock()
        self.add_bool_branch(cond, ok_block, error_block)
        self.activate_block(error_block)
        if a.msg is None:
            # Special case (for simpler generated code)
            self.add(RaiseStandardError(RaiseStandardError.ASSERTION_ERROR, None, a.line))
        elif isinstance(a.msg, StrExpr):
            # Another special case
            self.add(RaiseStandardError(RaiseStandardError.ASSERTION_ERROR, a.msg.value,
                                        a.line))
        else:
            # The general case -- explicitly construct an exception instance
            message = self.accept(a.msg)
            exc_type = self.load_module_attr_by_fullname('builtins.AssertionError', a.line)
            exc = self.py_call(exc_type, [message], a.line)
            self.primitive_op(raise_exception_op, [exc_type, exc], a.line)
        self.add(Unreachable())
        self.activate_block(ok_block)

    def visit_cast_expr(self, o: CastExpr) -> Value:
        assert False, "CastExpr handled in CallExpr"

    def visit_list_comprehension(self, o: ListComprehension) -> Value:
        gen = o.generator
        list_ops = self.primitive_op(new_list_op, [], o.line)
        loop_params = list(zip(gen.indices, gen.sequences, gen.condlists))

        def gen_inner_stmts() -> None:
            e = self.accept(gen.left_expr)
            self.primitive_op(list_append_op, [list_ops, e], o.line)

        self.comprehension_helper(loop_params, gen_inner_stmts, o.line)
        return list_ops

    def visit_set_comprehension(self, o: SetComprehension) -> Value:
        gen = o.generator
        set_ops = self.primitive_op(new_set_op, [], o.line)
        loop_params = list(zip(gen.indices, gen.sequences, gen.condlists))

        def gen_inner_stmts() -> None:
            e = self.accept(gen.left_expr)
            self.primitive_op(set_add_op, [set_ops, e], o.line)

        self.comprehension_helper(loop_params, gen_inner_stmts, o.line)
        return set_ops

    def visit_dictionary_comprehension(self, o: DictionaryComprehension) -> Value:
        d = self.primitive_op(new_dict_op, [], o.line)
        loop_params = list(zip(o.indices, o.sequences, o.condlists))

        def gen_inner_stmts() -> None:
            k = self.accept(o.key)
            v = self.accept(o.value)
            self.primitive_op(dict_set_item_op, [d, k, v], o.line)

        self.comprehension_helper(loop_params, gen_inner_stmts, o.line)
        return d

    def comprehension_helper(self,
                             loop_params: List[Tuple[Lvalue, Expression, List[Expression]]],
                             gen_inner_stmts: Callable[[], None],
                             line: int) -> None:
        """Helper function for list comprehensions.

        "loop_params" is a list of (index, expr, [conditions]) tuples defining nested loops:
            - "index" is the Lvalue indexing that loop;
            - "expr" is the expression for the object to be iterated over;
            - "conditions" is a list of conditions, evaluated in order with short-circuiting,
                that must all be true for the loop body to be executed
        "gen_inner_stmts" is a function to generate the IR for the body of the innermost loop
        """
        def handle_loop(loop_params: List[Tuple[Lvalue, Expression, List[Expression]]]) -> None:
            """Generate IR for a loop.

            Given a list of (index, expression, [conditions]) tuples, generate IR
            for the nested loops the list defines.
            """
            index, expr, conds = loop_params[0]
            self.for_loop_helper(index, expr,
                                 lambda: loop_contents(conds, loop_params[1:]),
                                 None, line)

        def loop_contents(
                conds: List[Expression],
                remaining_loop_params: List[Tuple[Lvalue, Expression, List[Expression]]],
        ) -> None:
            """Generate the body of the loop.

            "conds" is a list of conditions to be evaluated (in order, with short circuiting)
                to gate the body of the loop.
            "remaining_loop_params" is the parameters for any further nested loops; if it's empty
                we'll instead evaluate the "gen_inner_stmts" function.
            """
            # Check conditions, in order, short circuiting them.
            for cond in conds:
                cond_val = self.accept(cond)
                cont_block, rest_block = BasicBlock(), BasicBlock()
                # If the condition is true we'll skip the continue.
                self.add_bool_branch(cond_val, rest_block, cont_block)
                self.activate_block(cont_block)
                self.nonlocal_control[-1].gen_continue(self)
                self.goto_and_activate(rest_block)

            if remaining_loop_params:
                # There's another nested level, so the body of this loop is another loop.
                return handle_loop(remaining_loop_params)
            else:
                # We finally reached the actual body of the generator.
                # Generate the IR for the inner loop body.
                gen_inner_stmts()

        handle_loop(loop_params)

    def visit_del_stmt(self, o: DelStmt) -> None:
        if isinstance(o.expr, TupleExpr):
            for expr_item in o.expr.items:
                self.visit_del_item(expr_item)
        else:
            self.visit_del_item(o.expr)

    def visit_del_item(self, expr: Expression) -> None:
        if isinstance(expr, IndexExpr):
            base_reg = self.accept(expr.base)
            index_reg = self.accept(expr.index)
            self.translate_special_method_call(
                base_reg,
                '__delitem__',
                [index_reg],
                result_type=None,
                line=expr.line
            )
        elif isinstance(expr, MemberExpr):
            base_reg = self.accept(expr.expr)
            key = self.load_static_unicode(expr.name)
            self.add(PrimitiveOp([base_reg, key], py_delattr_op, expr.line))
        else:
            assert False, 'Unsupported del operation'

    def visit_super_expr(self, o: SuperExpr) -> Value:
        sup_val = self.load_module_attr_by_fullname('builtins.super', o.line)
        if o.call.args:
            args = [self.accept(arg) for arg in o.call.args]
        else:
            assert o.info is not None
            typ = self.load_native_type_object(o.info.fullname())
            vself = next(iter(self.environment.indexes))  # grab first argument
            args = [typ, vself]
        res = self.py_call(sup_val, args, o.line)
        return self.py_get_attr(res, o.name, o.line)

    def visit_yield_expr(self, expr: YieldExpr) -> Value:
        self.goto_new_block()
        if expr.expr:
            retval = self.accept(expr.expr)
            retval = self.coerce(retval, self.ret_types[-1], expr.line)
        else:
            retval = self.add(PrimitiveOp([], none_op, line=-1))

        generator_class = self.fn_info.generator_class
        # Create a new block for the instructions immediately following the yield expression, and
        # set the next label so that the next time '__next__' is called on the generator object,
        # the function continues at the new block.
        next_block = BasicBlock()
        next_label = len(generator_class.blocks)
        generator_class.blocks.append(next_block)
        self.assign(generator_class.next_label_target, self.add(LoadInt(next_label)), expr.line)
        self.add(Return(retval))
        self.activate_block(next_block)

        # TODO: Replace this value with the value that is sent into the generator when we support
        #       the 'send' function.
        return PrimitiveOp([], none_op, line=-1)

    # Unimplemented constructs
    # TODO: some of these are actually things that should never show up,
    # so properly sort those out.

    def visit__promote_expr(self, o: PromoteExpr) -> Value:
        raise NotImplementedError

    def visit_await_expr(self, o: AwaitExpr) -> Value:
        raise NotImplementedError

    def visit_backquote_expr(self, o: BackquoteExpr) -> Value:
        raise NotImplementedError

    def visit_complex_expr(self, o: ComplexExpr) -> Value:
        raise NotImplementedError

    def visit_decorator(self, o: Decorator) -> None:
        raise NotImplementedError

    def visit_ellipsis(self, o: EllipsisExpr) -> Value:
        raise NotImplementedError

    def visit_enum_call_expr(self, o: EnumCallExpr) -> Value:
        raise NotImplementedError

    def visit_exec_stmt(self, o: ExecStmt) -> None:
        raise NotImplementedError

    def visit_generator_expr(self, o: GeneratorExpr) -> Value:
        raise NotImplementedError

    def visit_namedtuple_expr(self, o: NamedTupleExpr) -> Value:
        raise NotImplementedError

    def visit_newtype_expr(self, o: NewTypeExpr) -> Value:
        raise NotImplementedError

    def visit_overloaded_func_def(self, o: OverloadedFuncDef) -> None:
        raise NotImplementedError

    def visit_print_stmt(self, o: PrintStmt) -> None:
        raise NotImplementedError

    def visit_reveal_expr(self, o: RevealExpr) -> Value:
        raise NotImplementedError

    def visit_star_expr(self, o: StarExpr) -> Value:
        raise NotImplementedError

    def visit_temp_node(self, o: TempNode) -> Value:
        raise NotImplementedError

    def visit_type_alias_expr(self, o: TypeAliasExpr) -> Value:
        raise NotImplementedError

    def visit_type_application(self, o: TypeApplication) -> Value:
        raise NotImplementedError

    def visit_type_var_expr(self, o: TypeVarExpr) -> Value:
        raise NotImplementedError

    def visit_typeddict_expr(self, o: TypedDictExpr) -> Value:
        raise NotImplementedError

    def visit_unicode_expr(self, o: UnicodeExpr) -> Value:
        raise NotImplementedError

    def visit_var(self, o: Var) -> None:
        raise NotImplementedError

    def visit_yield_from_expr(self, o: YieldFromExpr) -> Value:
        raise NotImplementedError

    # Helpers

    def enter(self, fn_info: FuncInfo) -> None:
        self.environment = Environment(fn_info.name)
        self.environments.append(self.environment)
        self.fn_info = fn_info
        self.fn_infos.append(self.fn_info)
        self.ret_types.append(none_rprimitive)
        self.error_handlers.append(None)
        if fn_info.is_generator:
            self.nonlocal_control.append(GeneratorNonlocalControl())
        else:
            self.nonlocal_control.append(BaseNonlocalControl())
        self.blocks.append([])
        self.new_block()

    def activate_block(self, block: BasicBlock) -> None:
        block.error_handler = self.error_handlers[-1]
        self.blocks[-1].append(block)

    def goto_and_activate(self, block: BasicBlock) -> None:
        self.goto(block)
        self.activate_block(block)

    def new_block(self) -> BasicBlock:
        block = BasicBlock()
        self.activate_block(block)
        return block

    def goto_new_block(self) -> BasicBlock:
        block = BasicBlock()
        self.goto_and_activate(block)
        return block

    def leave(self) -> Tuple[List[BasicBlock], Environment, RType, FuncInfo]:
        blocks = self.blocks.pop()
        env = self.environments.pop()
        ret_type = self.ret_types.pop()
        fn_info = self.fn_infos.pop()
        self.error_handlers.pop()
        self.nonlocal_control.pop()
        self.environment = self.environments[-1]
        self.fn_info = self.fn_infos[-1]
        return blocks, env, ret_type, fn_info

    def add(self, op: Op) -> Value:
        if self.blocks[-1][-1].ops:
            assert not isinstance(self.blocks[-1][-1].ops[-1], ControlOp), (
                "Can't add to finished block")

        self.blocks[-1][-1].ops.append(op)
        if isinstance(op, RegisterOp):
            self.environment.add_op(op)
        return op

    def goto(self, target: BasicBlock) -> None:
        if not self.blocks[-1][-1].ops or not isinstance(self.blocks[-1][-1].ops[-1], ControlOp):
            self.add(Goto(target))

    def primitive_op(self, desc: OpDescription, args: List[Value], line: int) -> Value:
        assert desc.result_type is not None
        coerced = []
        for i, arg in enumerate(args):
            formal_type = self.op_arg_type(desc, i)
            arg = self.coerce(arg, formal_type, line)
            coerced.append(arg)
        target = self.add(PrimitiveOp(coerced, desc, line))
        return target

    def op_arg_type(self, desc: OpDescription, n: int) -> RType:
        if n >= len(desc.arg_types):
            assert desc.is_var_arg
            return desc.arg_types[-1]
        return desc.arg_types[n]

    @overload
    def accept(self, node: Expression) -> Value: ...

    @overload
    def accept(self, node: Statement) -> None: ...

    def accept(self, node: Union[Statement, Expression]) -> Optional[Value]:
        try:
            if isinstance(node, Expression):
                res = node.accept(self)
                res = self.coerce(res, self.node_type(node), node.line)
                return res
            else:
                node.accept(self)
                return None
        except Exception:
            crash_report(self.module_path, node.line)

    def alloc_temp(self, type: RType) -> Register:
        return self.environment.add_temp(type)

    def type_to_rtype(self, typ: Type) -> RType:
        return self.mapper.type_to_rtype(typ)

    def node_type(self, node: Expression) -> RType:
        if isinstance(node, IntExpr):
            # TODO: Don't special case IntExpr
            return int_rprimitive
        if node not in self.types:
            return object_rprimitive
        mypy_type = self.types[node]
        return self.type_to_rtype(mypy_type)

    def box(self, src: Value) -> Value:
        if src.type.is_unboxed:
            return self.add(Box(src))
        else:
            return src

    def unbox_or_cast(self, src: Value, target_type: RType, line: int) -> Value:
        if target_type.is_unboxed:
            return self.add(Unbox(src, target_type, line))
        else:
            return self.add(Cast(src, target_type, line))

    def box_expr(self, expr: Expression) -> Value:
        return self.box(self.accept(expr))

    def make_dict(self, key_value_pairs: List[Tuple[Value, Value]], line: int) -> Value:
        dict_reg = self.add(PrimitiveOp([], new_dict_op, line))
        for key, value in key_value_pairs:
            self.translate_special_method_call(
                dict_reg,
                '__setitem__',
                [key, value],
                result_type=None,
                line=line)
        return dict_reg

    def load_outer_env(self, base: Value, outer_env: Environment) -> Value:
        """Loads the environment class for a given base into a register.

        Additionally, iterates through all of the SymbolNode and AssignmentTarget instances of the
        environment at the given index's symtable, and adds those instances to the environment of
        the current environment. This is done so that the current environment can access outer
        environment variables without having to reload all of the environment registers.

        Returns the register where the environment class was loaded.
        """
        env = self.add(GetAttr(base, ENV_ATTR_NAME, self.fn_info.fitem.line))
        assert isinstance(env.type, RInstance), '{} must be of type RInstance'.format(env)

        for symbol, target in outer_env.symtable.items():
            env.type.class_ir.attributes[symbol.name()] = target.type
            symbol_target = AssignmentTargetAttr(env, symbol.name())
            self.environment.add_target(symbol, symbol_target)

        return env

    def load_env_registers(self, base: Optional[ImplicitClass] = None) -> None:
        """Loads the registers for a given FuncDef.

        Adds the arguments of the FuncDef to the environment. If the FuncDef is nested inside of
        another function, then this also loads all of the outer environments of the FuncDef into
        registers so that they can be used when accessing free variables.
        """
        self.add_args_to_env(local=True)

<<<<<<< HEAD
        if self.fn_info.is_nested:
            assert base is not None

=======
        fn_info = self.fn_info
        if fn_info.is_nested:
>>>>>>> 538dd2e5
            index = len(self.environments) - 2

            # Load the first outer environment. This one is special because it gets saved in the
            # FuncInfo instance's prev_env_reg field.
            if index > 1:
                outer_env = self.environments[index]
<<<<<<< HEAD
                prev_env_reg = self.load_outer_env(base.self_reg, outer_env)
                base.prev_env_reg = prev_env_reg
                index -= 1

            # Load the remaining outer environments into registers.
            curr_env_reg = base.prev_env_reg
=======
                prev_env_reg = self.load_outer_env(fn_info.callable_class.self_reg, outer_env)
                fn_info.callable_class.prev_env_reg = prev_env_reg
                index -= 1

            # Load the remaining outer environments into registers.
            curr_env_reg = fn_info.callable_class.prev_env_reg
>>>>>>> 538dd2e5
            while index > 1:
                outer_env = self.environments[index]
                curr_env_reg = self.load_outer_env(curr_env_reg, outer_env)
                index -= 1

    def add_var_to_env_class(self,
                             var: SymbolNode,
                             rtype: RType,
                             base: Union[FuncInfo, ImplicitClass],
                             reassign: bool = False) -> AssignmentTarget:
        # First, define the variable name as an attribute of the environment class, and then
        # construct a target for that attribute.
        self.fn_info.env_class.attributes[var.name()] = rtype
        attr_target = AssignmentTargetAttr(base.curr_env_reg, var.name())

        if reassign:
            # Read the local definition of the variable, and set the corresponding attribute of
            # the environment class' variable to be that value.
            reg = self.read(self.environment.lookup(var), self.fn_info.fitem.line)
            self.add(SetAttr(base.curr_env_reg, var.name(), reg, self.fn_info.fitem.line))

        # Override the local definition of the variable to instead point at the variable in
        # the environment class.
        return self.environment.add_target(var, attr_target)

    def setup_env_for_generator_class(self) -> None:
        """Populates the environment for a generator class."""
        fitem = self.fn_info.fitem
        generator_class = self.fn_info.generator_class

        # First add the self register to the generator class.
        self_target = self.environment.add_local_reg(Var('self'),
                                                     RInstance(self.fn_info.generator_class.ir),
                                                     is_arg=True)
        generator_class.self_reg = self.read(self_target, fitem.line)
        generator_class.curr_env_reg = self.load_outer_env(generator_class.self_reg,
                                                           self.environment)

        # Define a variable representing the label to go to the next time the '__next__' function
        # of the generator is called, and add it as an attribute to the environment class.
        generator_class.next_label_target = self.add_var_to_env_class(Var(NEXT_LABEL_ATTR_NAME),
                                                                      int_rprimitive,
                                                                      generator_class,
                                                                      reassign=False)

        generator_class.next_label_reg = self.read(generator_class.next_label_target, fitem.line)

        self.add(Goto(generator_class.switch_block))
        generator_class.blocks.append(self.new_block())

<<<<<<< HEAD
    def add_args_to_env(self, local: bool = True,
                        base: Optional[Union[FuncInfo, ImplicitClass]] = None) -> None:
=======
    def add_args_to_env(self, local: bool = True) -> None:
>>>>>>> 538dd2e5
        fn_info = self.fn_info
        if local:
            for arg in fn_info.fitem.arguments:
                assert arg.variable.type, "Function argument missing type"
                rtype = self.type_to_rtype(arg.variable.type)
                self.environment.add_local_reg(arg.variable, rtype, is_arg=True)
        else:
            for arg in fn_info.fitem.arguments:
                assert arg.variable.type, "Function argument missing type"
                if self.is_free_variable(arg.variable) or fn_info.is_generator:
                    rtype = self.type_to_rtype(arg.variable.type)
<<<<<<< HEAD
                    assert base is not None, 'base cannot be None for adding nonlocal args'
                    self.add_var_to_env_class(arg.variable, rtype, base, reassign=True)
=======
                    if fn_info.is_nested:
                        self.add_var_to_env_class(arg.variable, rtype, fn_info.callable_class,
                                                  reassign=True)
                    else:
                        self.add_var_to_env_class(arg.variable, rtype, fn_info, reassign=True)
>>>>>>> 538dd2e5

    def gen_func_ns(self) -> str:
        """Generates a namespace for a nested function using its outer function names."""
        return '_'.join(env.name for env in self.environments
                        if env.name and env.name != '<top level>')

    def setup_callable_class(self) -> None:
        """Generates a callable class representing a nested function and sets up the 'self'
        variable for that class.

        This takes the most recently visited function and returns a ClassIR to represent that
        function. Each callable class contains an environment attribute with points to another
        ClassIR representing the environment class where some of its variables can be accessed.
        Note that its '__call__' method is not yet implemented, and is implemented in the
        add_call_to_callable_class function.

        Returns a newly constructed ClassIR representing the callable class for the nested
        function.
        """

        # Check to see that the name has not already been taken. If so, rename the class. We allow
        # multiple uses of the same function name because this is valid in if-else blocks. Example:
        #     if True:
        #         def foo():          ---->    foo_obj()
        #             return True
        #     else:
        #         def foo():          ---->    foo_obj_0()
        #             return False
        name = '{}_{}_obj'.format(self.fn_info.name, self.fn_info.ns)
        count = 0
        while name in self.callable_class_names:
            name += '_' + str(count)
        self.callable_class_names.add(name)

        # Define the actual callable class ClassIR, and set its environment to point at the
        # previously defined environment class.
        callable_class_ir = ClassIR(name, self.module_name)
        callable_class_ir.attributes[ENV_ATTR_NAME] = RInstance(self.fn_infos[-2].env_class)
        callable_class_ir.mro = [callable_class_ir]
<<<<<<< HEAD
        self.fn_info.callable_class = ImplicitClass(callable_class_ir)
=======
        self.fn_info.callable_class = CallableClass(callable_class_ir)
>>>>>>> 538dd2e5
        self.classes.append(callable_class_ir)

        # Add a 'self' variable to the callable class' environment, and store that variable in a
        # register to be accessed later.
        self_target = self.environment.add_local_reg(Var('self'),
                                                     RInstance(callable_class_ir),
                                                     is_arg=True)

        self.fn_info.callable_class.self_reg = self.read(self_target, self.fn_info.fitem.line)

    def add_call_to_callable_class(self,
                                   blocks: List[BasicBlock],
                                   sig: FuncSignature,
                                   env: Environment,
                                   fn_info: FuncInfo) -> FuncIR:
        """Generates a '__call__' method for a callable class representing a nested function.

        This takes the blocks, signature, and environment associated with a function definition and
        uses those to build the '__call__' method of a given callable class, used to represent that
        function. Note that a 'self' parameter is added to its list of arguments, as the nested
        function becomes a class method.
        """
        sig = FuncSignature((RuntimeArg('self', object_rprimitive),) + sig.args, sig.ret_type)
        call_fn_decl = FuncDecl('__call__', fn_info.callable_class.ir.name, self.module_name, sig)
        call_fn_ir = FuncIR(call_fn_decl, blocks, env)
        fn_info.callable_class.ir.methods['__call__'] = call_fn_ir
        return call_fn_ir

    def instantiate_callable_class(self, fn_info: FuncInfo) -> Value:
        """
        Assigns a callable class to a register named after the given function definition. Note
        that fn_info refers to the function being assigned, whereas self.fn_info refers to the
        function encapsulating the function being turned into a callable class.
        """
        fitem = fn_info.fitem

        func_reg = self.add(Call(fn_info.callable_class.ir.ctor, [], fitem.line))

        # Set the callable class' environment attribute to point at the environment class
        # defined in the callable class' immediate outer scope.
        self.add(SetAttr(func_reg, ENV_ATTR_NAME, self.fn_info.curr_env_reg, fitem.line))
        return func_reg

    def setup_env_class(self) -> ClassIR:
        """Generates a class representing a function environment.

        Note that the variables in the function environment are not actually populated here. This
        is because when the environment class is generated, the function environment has not yet
        been visited. This behavior is allowed so that when the compiler visits nested functions,
        it can use the returned ClassIR instance to figure out free variables it needs to access.
        The remaining attributes of the environment class are populated when the environment
        registers are loaded.

        Returns a ClassIR representing an environment for a function containing a nested function.
        """
        env_class = ClassIR('{}_{}_env'.format(self.fn_info.name, self.fn_info.ns),
                            self.module_name)
        env_class.attributes['self'] = RInstance(env_class)
        if self.fn_info.is_nested:
            # If the function is nested, its environment class must contain an environment
            # attribute pointing to its encapsulating functions' environment class.
            env_class.attributes[ENV_ATTR_NAME] = RInstance(self.fn_infos[-2].env_class)
        env_class.mro = [env_class]
        self.fn_info.env_class = env_class
        self.classes.append(env_class)
        return env_class

    def finalize_env_class(self) -> None:
        """Generates, instantiates, and sets up the environment of an environment class."""

        self.instantiate_env_class()

        # Iterate through the function arguments and replace local definitions (using registers)
        # that were previously added to the environment with references to the function's
        # environment class.
        if self.fn_info.is_nested:
            self.add_args_to_env(local=False, base=self.fn_info.callable_class)
        else:
            self.add_args_to_env(local=False, base=self.fn_info)

    def instantiate_env_class(self) -> Value:
        """Assigns an environment class to a register named after the given function definition."""
        curr_env_reg = self.add(Call(self.fn_info.env_class.ctor, [], self.fn_info.fitem.line))

        if self.fn_info.is_nested:
            self.fn_info.callable_class._curr_env_reg = curr_env_reg
            self.add(SetAttr(curr_env_reg,
                             ENV_ATTR_NAME,
                             self.fn_info.callable_class.prev_env_reg,
                             self.fn_info.fitem.line))
        else:
            self.fn_info._curr_env_reg = curr_env_reg

        return curr_env_reg

    def gen_generator_func(self) -> None:
        self.setup_generator_class()
<<<<<<< HEAD
        self.load_env_registers(self.fn_info._callable_class)
=======
        self.load_env_registers()
>>>>>>> 538dd2e5
        self.finalize_env_class()
        self.add(Return(self.instantiate_generator_class()))

    def setup_generator_class(self) -> ClassIR:
        name = '{}_{}_gen'.format(self.fn_info.name, self.fn_info.ns)

        generator_class_ir = ClassIR(name, self.module_name)
        generator_class_ir.attributes[ENV_ATTR_NAME] = RInstance(self.fn_info.env_class)
        generator_class_ir.mro = [generator_class_ir]

        self.classes.append(generator_class_ir)
        self.fn_info.generator_class = GeneratorClass(generator_class_ir)
        return generator_class_ir

    def add_iter_to_generator_class(self, fn_info: FuncInfo) -> FuncIR:
        # First, generate the body of the '__iter__' function.
        self.enter(fn_info)
        self_target = self.environment.add_local_reg(Var('self'),
                                                     RInstance(fn_info.generator_class.ir),
                                                     is_arg=True)
        self.add(Return(self.read(self_target, fn_info.fitem.line)))
        blocks, env, _, fn_info = self.leave()

        # Next, add the actual function as a method of the generator class.
        sig = FuncSignature((RuntimeArg('self', object_rprimitive),), object_rprimitive)
        iter_fn_decl = FuncDecl('__iter__', fn_info.generator_class.ir.name, self.module_name, sig)
        iter_fn_ir = FuncIR(iter_fn_decl, blocks, env)
        fn_info.generator_class.ir.methods['__iter__'] = iter_fn_ir
        return iter_fn_ir

    def add_next_to_generator_class(self,
                                    blocks: List[BasicBlock],
                                    sig: FuncSignature,
                                    env: Environment,
                                    fn_info: FuncInfo) -> FuncIR:
        sig = FuncSignature((RuntimeArg('self', object_rprimitive),), sig.ret_type)
        next_fn_decl = FuncDecl('__next__', fn_info.generator_class.ir.name, self.module_name, sig)
        next_fn_ir = FuncIR(next_fn_decl, blocks, env)
        fn_info.generator_class.ir.methods['__next__'] = next_fn_ir
        return next_fn_ir

    def create_switch_for_generator_class(self) -> None:
        generator_class = self.fn_info.generator_class
        line = self.fn_info.fitem.line

        self.activate_block(generator_class.switch_block)
        for label, true_block in enumerate(generator_class.blocks):
            false_block = BasicBlock()
            comparison = self.binary_op(generator_class.next_label_reg, self.add(LoadInt(label)),
                                        '==', line)
            self.add_bool_branch(comparison, true_block, false_block)
            self.activate_block(false_block)

        self.add(RaiseStandardError(RaiseStandardError.STOP_ITERATION, None, line))
        self.add(Unreachable())

    def instantiate_generator_class(self) -> Value:
        fitem = self.fn_info.fitem
        generator_reg = self.add(Call(self.fn_info.generator_class.ir.ctor, [], fitem.line))
        curr_env_reg = self.fn_info.curr_env_reg

        # Set the generator class' environment attribute to point at the environment class
        # defined in the current scope.
        self.add(SetAttr(generator_reg, ENV_ATTR_NAME, curr_env_reg, fitem.line))
<<<<<<< HEAD

        # Set the generator class' environment class' NEXT_LABEL_ATTR_NAME attribute to 0.
        zero_reg = self.add(LoadInt(0))
        self.add(SetAttr(curr_env_reg, NEXT_LABEL_ATTR_NAME, zero_reg, fitem.line))

=======

        # Set the generator class' environment class' NEXT_LABEL_ATTR_NAME attribute to 0.
        zero_reg = self.add(LoadInt(0))
        self.add(SetAttr(curr_env_reg, NEXT_LABEL_ATTR_NAME, zero_reg, fitem.line))

>>>>>>> 538dd2e5
        return generator_reg

    def is_builtin_ref_expr(self, expr: RefExpr) -> bool:
        assert expr.node, "RefExpr not resolved"
        return '.' in expr.node.fullname() and expr.node.fullname().split('.')[0] == 'builtins'

    def load_global(self, expr: NameExpr) -> Value:
        """Loads a Python-level global.

        This takes a NameExpr and uses its name as a key to retrieve the corresponding PyObject *
        from the _globals dictionary in the C-generated code.
        """
        # If the global is from 'builtins', turn it into a module attr load instead
        if self.is_builtin_ref_expr(expr):
            return self.load_module_attr(expr)
        if (self.is_native_module_ref_expr(expr) and isinstance(expr.node, TypeInfo)
                and not self.is_synthetic_type(expr.node)):
            assert expr.fullname is not None
            return self.load_native_type_object(expr.fullname)
        _globals = self.load_globals_dict()
        reg = self.load_static_unicode(expr.name)
        return self.add(PrimitiveOp([_globals, reg], dict_get_item_op, expr.line))

    def load_globals_dict(self) -> Value:
        return self.add(LoadStatic(object_rprimitive, 'globals', self.module_name))

    def load_static_int(self, value: int) -> Value:
        """Loads a static integer Python 'int' object into a register."""
        static_symbol = self.mapper.literal_static_name(value)
        return self.add(LoadStatic(int_rprimitive, static_symbol, ann=value))

    def load_static_float(self, value: float) -> Value:
        """Loads a static float value into a register."""
        static_symbol = self.mapper.literal_static_name(value)
        return self.add(LoadStatic(float_rprimitive, static_symbol, ann=value))

    def load_static_bytes(self, value: bytes) -> Value:
        """Loads a static bytes value into a register."""
        static_symbol = self.mapper.literal_static_name(value)
        return self.add(LoadStatic(object_rprimitive, static_symbol, ann=value))

    def load_static_unicode(self, value: str) -> Value:
        """Loads a static unicode value into a register.

        This is useful for more than just unicode literals; for example, method calls
        also require a PyObject * form for the name of the method.
        """
        static_symbol = self.mapper.literal_static_name(value)
        return self.add(LoadStatic(str_rprimitive, static_symbol, ann=value))

    def load_module_attr(self, expr: RefExpr) -> Value:
        assert expr.node, "RefExpr not resolved"
        return self.load_module_attr_by_fullname(expr.node.fullname(), expr.line)

    def load_module_attr_by_fullname(self, fullname: str, line: int) -> Value:
        module, _, name = fullname.rpartition('.')
        left = self.add(LoadStatic(object_rprimitive, 'module', module))
        return self.py_get_attr(left, name, line)

    def load_native_type_object(self, fullname: str) -> Value:
        module, name = fullname.rsplit('.', 1)
        return self.add(LoadStatic(object_rprimitive, name, module, NAMESPACE_TYPE))

    def coerce(self, src: Value, target_type: RType, line: int, force: bool = False) -> Value:
        """Generate a coercion/cast from one type to other (only if needed).

        For example, int -> object boxes the source int; int -> int emits nothing;
        object -> int unboxes the object. All conversions preserve object value.

        If force is true, always generate an op (even if it is just an assingment) so
        that the result will have exactly target_type as the type.

        Returns the register with the converted value (may be same as src).
        """
        if src.type.is_unboxed and not target_type.is_unboxed:
            return self.box(src)
        if ((src.type.is_unboxed and target_type.is_unboxed)
                and not is_same_type(src.type, target_type)):
            # To go from one unboxed type to another, we go through a boxed
            # in-between value, for simplicity.
            tmp = self.box(src)
            return self.unbox_or_cast(tmp, target_type, line)
        if ((not src.type.is_unboxed and target_type.is_unboxed)
                or not is_subtype(src.type, target_type)):
            return self.unbox_or_cast(src, target_type, line)
        elif force:
            tmp = self.alloc_temp(target_type)
            self.add(Assign(tmp, src))
            return tmp
        return src

    def keyword_args_to_positional(self,
                                   args: List[Value],
                                   arg_kinds: List[int],
                                   arg_names: List[Optional[str]],
                                   sig: FuncSignature) -> List[Optional[Value]]:
        # NOTE: This doesn't support default argument values, *args or **kwargs.
        sig_arg_kinds = [arg.kind for arg in sig.args]
        sig_arg_names = [arg.name for arg in sig.args]
        formal_to_actual = map_actuals_to_formals(arg_kinds,
                                                  arg_names,
                                                  sig_arg_kinds,
                                                  sig_arg_names,
                                                  lambda n: AnyType(TypeOfAny.special_form))
        assert all(len(lst) <= 1 for lst in formal_to_actual)
        return [None if len(lst) == 0 else args[lst[0]] for lst in formal_to_actual]<|MERGE_RESOLUTION|>--- conflicted
+++ resolved
@@ -51,22 +51,14 @@
     BasicBlock, AssignmentTarget, AssignmentTargetRegister, AssignmentTargetIndex,
     AssignmentTargetAttr, AssignmentTargetTuple, Environment, Op, LoadInt, RType, Value, Register,
     Return, FuncIR, Assign, Branch, Goto, RuntimeArg, Call, Box, Unbox, Cast, RTuple, Unreachable,
-<<<<<<< HEAD
-    TupleGet, TupleSet, ClassIR, RInstance, ModuleIR, GetAttr, SetAttr, LoadStatic, ROptional,
-=======
-    TupleGet, TupleSet, ClassIR, RInstance, ModuleIR, GetAttr, SetAttr, LoadStatic,
->>>>>>> 538dd2e5
-    MethodCall, INVALID_FUNC_DEF, int_rprimitive, float_rprimitive, bool_rprimitive,
-    list_rprimitive, is_list_rprimitive, dict_rprimitive, set_rprimitive, str_rprimitive,
-    tuple_rprimitive, none_rprimitive, is_none_rprimitive, object_rprimitive, exc_rtuple,
-    PrimitiveOp, ControlOp, LoadErrorValue, ERR_FALSE, OpDescription, RegisterOp,
-    is_object_rprimitive, LiteralsMap, FuncSignature, VTableAttr, VTableMethod, VTableEntries,
-    NAMESPACE_TYPE, RaiseStandardError, LoadErrorValue, NO_TRACEBACK_LINE_NO, FuncDecl,
-    FUNC_NORMAL, FUNC_STATICMETHOD, FUNC_CLASSMETHOD,
-<<<<<<< HEAD
-=======
-    RUnion, is_optional_type, optional_value_type
->>>>>>> 538dd2e5
+    TupleGet, TupleSet, ClassIR, RInstance, ModuleIR, GetAttr, SetAttr, LoadStatic, MethodCall,
+    INVALID_FUNC_DEF, int_rprimitive, float_rprimitive, bool_rprimitive, list_rprimitive,
+    is_list_rprimitive, dict_rprimitive, set_rprimitive, str_rprimitive, tuple_rprimitive,
+    none_rprimitive, is_none_rprimitive, object_rprimitive, exc_rtuple, PrimitiveOp, ControlOp,
+    LoadErrorValue, ERR_FALSE, OpDescription, RegisterOp, is_object_rprimitive, LiteralsMap,
+    FuncSignature, VTableAttr, VTableMethod, VTableEntries, NAMESPACE_TYPE, RaiseStandardError,
+    LoadErrorValue, NO_TRACEBACK_LINE_NO, FuncDecl, FUNC_NORMAL, FUNC_STATICMETHOD,
+    FUNC_CLASSMETHOD, RUnion, is_optional_type, optional_value_type
 )
 from mypyc.ops_primitive import binary_ops, unary_ops, func_ops, method_ops, name_ref_ops
 from mypyc.ops_list import (
@@ -395,11 +387,7 @@
         self.ns = namespace
         # Callable classes implement the '__call__' method, and are used to represent functions
         # that are nested inside of other functions.
-<<<<<<< HEAD
         self._callable_class = None  # type: Optional[ImplicitClass]
-=======
-        self._callable_class = None  # type: Optional[CallableClass]
->>>>>>> 538dd2e5
         # Environment classes are ClassIR instances that contain attributes representing the
         # variables in the environment of the function they correspond to. Environment classes are
         # generated for functions that contain nested functions.
@@ -431,20 +419,12 @@
         return self._contains_nested
 
     @property
-<<<<<<< HEAD
     def callable_class(self) -> 'ImplicitClass':
-=======
-    def callable_class(self) -> 'CallableClass':
->>>>>>> 538dd2e5
         assert self._callable_class is not None
         return self._callable_class
 
     @callable_class.setter
-<<<<<<< HEAD
     def callable_class(self, cls: 'ImplicitClass') -> None:
-=======
-    def callable_class(self, cls: 'CallableClass') -> None:
->>>>>>> 538dd2e5
         self._callable_class = cls
 
     @property
@@ -468,11 +448,7 @@
     @property
     def curr_env_reg(self) -> Value:
         """Returns the register containing the instance of the environment class. Note that this
-<<<<<<< HEAD
         returns either the Value in the FuncInfo class or the Value in ImplicitClass depending on
-=======
-        returns either the Value in the FuncInfo class or the Value in CallableClass depending on
->>>>>>> 538dd2e5
         whether the function is nested. The setter for curr_env_reg is not implemented because of
         possible ambiguity.
         """
@@ -493,15 +469,10 @@
         self._self_reg = None  # type: Optional[Value]
         # Environment class registers are the local registers associated with instances of an
         # environment class, used for getting and setting attributes. curr_env_reg is the register
-<<<<<<< HEAD
         # associated with the current environment. prev_env_reg is the self.__mypyc_env__ field
         # associated with the previous environment.
         self._curr_env_reg = None  # type: Optional[Value]
         self._prev_env_reg = None  # type: Optional[Value]
-=======
-        # associated with the current environment.
-        self._curr_env_reg = None  # type: Optional[Value]
->>>>>>> 538dd2e5
 
     @property
     def self_reg(self) -> Value:
@@ -521,18 +492,6 @@
     def curr_env_reg(self, reg: Value) -> None:
         self._curr_env_reg = reg
 
-<<<<<<< HEAD
-=======
-
-class CallableClass(ImplicitClass):
-    def __init__(self, ir: ClassIR) -> None:
-        super().__init__(ir)
-        # Environment class registers are the local registers associated with instances of an
-        # environment class, used for getting and setting attributes. prev_env_reg is the
-        # self.__mypyc_env__ field associated with the previous environment.
-        self._prev_env_reg = None  # type: Optional[Value]
-
->>>>>>> 538dd2e5
     @property
     def prev_env_reg(self) -> Value:
         assert self._prev_env_reg is not None
@@ -1024,21 +983,13 @@
             self.gen_generator_func()
             blocks, env, ret_type, fn_info = self.leave()
             func_ir, func_reg = self.gen_func_ir(blocks, sig, env, fn_info, class_name)
-<<<<<<< HEAD
-            self.functions.append(func_ir)
-=======
->>>>>>> 538dd2e5
 
             # Re-enter the FuncItem and visit the body of the function this time.
             self.enter(fn_info)
             self.setup_env_for_generator_class()
 
         if not self.fn_info.is_generator:
-<<<<<<< HEAD
             self.load_env_registers(self.fn_info._callable_class)
-=======
-            self.load_env_registers()
->>>>>>> 538dd2e5
         self.gen_arg_default()
 
         if self.fn_info.contains_nested:
@@ -1055,11 +1006,7 @@
         blocks, env, ret_type, fn_info = self.leave()
 
         if fn_info.is_generator:
-<<<<<<< HEAD
-            func_ir = self.add_next_to_generator_class(blocks, sig, env, fn_info)
-=======
             self.functions.append(self.add_next_to_generator_class(blocks, sig, env, fn_info))
->>>>>>> 538dd2e5
             self.functions.append(self.add_iter_to_generator_class(fn_info))
         else:
             func_ir, func_reg = self.gen_func_ir(blocks, sig, env, fn_info, class_name)
@@ -1235,11 +1182,7 @@
 
         assert False, 'Unsupported lvalue: %r' % lvalue
 
-<<<<<<< HEAD
-    def read(self, target: Union[Value, AssignmentTarget], line: int) -> Value:
-=======
     def read(self, target: Union[Value, AssignmentTarget], line: int = -1) -> Value:
->>>>>>> 538dd2e5
         if isinstance(target, Value):
             return target
         if isinstance(target, AssignmentTargetRegister):
@@ -1398,27 +1341,17 @@
 
         self.for_loop_helper(s.index, s.expr, body, else_block if s.else_body else None, s.line)
 
-<<<<<<< HEAD
-    def spill(self, value: Value, line: int) -> AssignmentTarget:
-=======
     def spill(self, value: Value) -> AssignmentTarget:
->>>>>>> 538dd2e5
         """Moves a given Value instance into the generator class' environment class."""
         name = '{}{}'.format(TEMP_ATTR_NAME, self.temp_counter)
         self.temp_counter += 1
         target = self.add_var_to_env_class(Var(name), value.type, self.fn_info.generator_class)
-<<<<<<< HEAD
-        self.assign(target, value, line)
-        return target
-
-    def maybe_spill(self, value: Value, line: int) -> Union[Value, AssignmentTarget]:
-=======
+
         # Shouldn't be able to fail, so -1 for line
         self.assign(target, value, -1)
         return target
 
     def maybe_spill(self, value: Value) -> Union[Value, AssignmentTarget]:
->>>>>>> 538dd2e5
         """
         Moves a given Value instance into the environment class for generator functions. For
         non-generator functions, leaves the Value instance as it is.
@@ -1427,18 +1360,10 @@
         original Value itself for non-generator functions.
         """
         if self.fn_info.is_generator:
-<<<<<<< HEAD
-            return self.spill(value, line)
-        return value
-
-    def maybe_spill_assignable(self, value: Value,
-                               line: int) -> Union[Register, AssignmentTarget]:
-=======
             return self.spill(value)
         return value
 
     def maybe_spill_assignable(self, value: Value) -> Union[Register, AssignmentTarget]:
->>>>>>> 538dd2e5
         """
         Moves a given Value instance into the environment class for generator functions. For
         non-generator functions, allocate a temporary Register.
@@ -1447,13 +1372,6 @@
         assignable Register for non-generator functions.
         """
         if self.fn_info.is_generator:
-<<<<<<< HEAD
-            return self.spill(value, line)
-
-        # Allocate a temporary register for the assignable value.
-        reg = self.alloc_temp(value.type)
-        self.assign(reg, value, line)
-=======
             return self.spill(value)
 
         if isinstance(value, Register):
@@ -1462,7 +1380,6 @@
         # Allocate a temporary register for the assignable value.
         reg = self.alloc_temp(value.type)
         self.assign(reg, value, -1)
->>>>>>> 538dd2e5
         return reg
 
     def for_loop_helper(self, index: Lvalue, expr: Expression,
@@ -1491,11 +1408,7 @@
             # TODO: Check argument counts and kinds; check the lvalue
             end = expr.args[0]
             end_reg = self.accept(end)
-<<<<<<< HEAD
-            end_target = self.maybe_spill(end_reg, line)
-=======
             end_target = self.maybe_spill(end_reg)
->>>>>>> 538dd2e5
 
             # Initialize loop index to 0. Assert that the index target is assignable.
             index_target = self.get_assignment_target(
@@ -1531,13 +1444,8 @@
             # environment class.
             expr_reg = self.accept(expr)
             index_reg = self.add(LoadInt(0))
-<<<<<<< HEAD
-            expr_target = self.maybe_spill(expr_reg, line)
-            index_target = self.maybe_spill_assignable(index_reg, line)
-=======
             expr_target = self.maybe_spill(expr_reg)
             index_target = self.maybe_spill_assignable(index_reg)
->>>>>>> 538dd2e5
 
             condition_block = self.goto_new_block()
 
@@ -1578,13 +1486,8 @@
             # environment class.
             expr_reg = self.accept(expr)
             iter_reg = self.add(PrimitiveOp([expr_reg], iter_op, line))
-<<<<<<< HEAD
-            expr_target = self.maybe_spill(expr_reg, line)
-            iter_target = self.maybe_spill(iter_reg, line)
-=======
             expr_target = self.maybe_spill(expr_reg)
             iter_target = self.maybe_spill(iter_reg)
->>>>>>> 538dd2e5
 
             # Create a block for where the __next__ function will be called on the iterator and
             # checked to see if the value returned is NULL, which would signal either the end of
@@ -3151,35 +3054,20 @@
         """
         self.add_args_to_env(local=True)
 
-<<<<<<< HEAD
         if self.fn_info.is_nested:
             assert base is not None
-
-=======
-        fn_info = self.fn_info
-        if fn_info.is_nested:
->>>>>>> 538dd2e5
             index = len(self.environments) - 2
 
             # Load the first outer environment. This one is special because it gets saved in the
             # FuncInfo instance's prev_env_reg field.
             if index > 1:
                 outer_env = self.environments[index]
-<<<<<<< HEAD
                 prev_env_reg = self.load_outer_env(base.self_reg, outer_env)
                 base.prev_env_reg = prev_env_reg
                 index -= 1
 
             # Load the remaining outer environments into registers.
             curr_env_reg = base.prev_env_reg
-=======
-                prev_env_reg = self.load_outer_env(fn_info.callable_class.self_reg, outer_env)
-                fn_info.callable_class.prev_env_reg = prev_env_reg
-                index -= 1
-
-            # Load the remaining outer environments into registers.
-            curr_env_reg = fn_info.callable_class.prev_env_reg
->>>>>>> 538dd2e5
             while index > 1:
                 outer_env = self.environments[index]
                 curr_env_reg = self.load_outer_env(curr_env_reg, outer_env)
@@ -3230,12 +3118,8 @@
         self.add(Goto(generator_class.switch_block))
         generator_class.blocks.append(self.new_block())
 
-<<<<<<< HEAD
     def add_args_to_env(self, local: bool = True,
                         base: Optional[Union[FuncInfo, ImplicitClass]] = None) -> None:
-=======
-    def add_args_to_env(self, local: bool = True) -> None:
->>>>>>> 538dd2e5
         fn_info = self.fn_info
         if local:
             for arg in fn_info.fitem.arguments:
@@ -3247,16 +3131,8 @@
                 assert arg.variable.type, "Function argument missing type"
                 if self.is_free_variable(arg.variable) or fn_info.is_generator:
                     rtype = self.type_to_rtype(arg.variable.type)
-<<<<<<< HEAD
                     assert base is not None, 'base cannot be None for adding nonlocal args'
                     self.add_var_to_env_class(arg.variable, rtype, base, reassign=True)
-=======
-                    if fn_info.is_nested:
-                        self.add_var_to_env_class(arg.variable, rtype, fn_info.callable_class,
-                                                  reassign=True)
-                    else:
-                        self.add_var_to_env_class(arg.variable, rtype, fn_info, reassign=True)
->>>>>>> 538dd2e5
 
     def gen_func_ns(self) -> str:
         """Generates a namespace for a nested function using its outer function names."""
@@ -3296,11 +3172,7 @@
         callable_class_ir = ClassIR(name, self.module_name)
         callable_class_ir.attributes[ENV_ATTR_NAME] = RInstance(self.fn_infos[-2].env_class)
         callable_class_ir.mro = [callable_class_ir]
-<<<<<<< HEAD
         self.fn_info.callable_class = ImplicitClass(callable_class_ir)
-=======
-        self.fn_info.callable_class = CallableClass(callable_class_ir)
->>>>>>> 538dd2e5
         self.classes.append(callable_class_ir)
 
         # Add a 'self' variable to the callable class' environment, and store that variable in a
@@ -3398,11 +3270,7 @@
 
     def gen_generator_func(self) -> None:
         self.setup_generator_class()
-<<<<<<< HEAD
         self.load_env_registers(self.fn_info._callable_class)
-=======
-        self.load_env_registers()
->>>>>>> 538dd2e5
         self.finalize_env_class()
         self.add(Return(self.instantiate_generator_class()))
 
@@ -3467,19 +3335,10 @@
         # Set the generator class' environment attribute to point at the environment class
         # defined in the current scope.
         self.add(SetAttr(generator_reg, ENV_ATTR_NAME, curr_env_reg, fitem.line))
-<<<<<<< HEAD
 
         # Set the generator class' environment class' NEXT_LABEL_ATTR_NAME attribute to 0.
         zero_reg = self.add(LoadInt(0))
         self.add(SetAttr(curr_env_reg, NEXT_LABEL_ATTR_NAME, zero_reg, fitem.line))
-
-=======
-
-        # Set the generator class' environment class' NEXT_LABEL_ATTR_NAME attribute to 0.
-        zero_reg = self.add(LoadInt(0))
-        self.add(SetAttr(curr_env_reg, NEXT_LABEL_ATTR_NAME, zero_reg, fitem.line))
-
->>>>>>> 538dd2e5
         return generator_reg
 
     def is_builtin_ref_expr(self, expr: RefExpr) -> bool:
