--- conflicted
+++ resolved
@@ -72,12 +72,7 @@
     none_op, true_op, false_op, iter_op, next_op, py_getattr_op, py_setattr_op, py_delattr_op,
     py_call_op, py_call_with_kwargs_op, py_method_call_op,
     fast_isinstance_op, bool_op, new_slice_op,
-<<<<<<< HEAD
-    is_none_op, type_op,
-    pytype_from_template_op,
-=======
-    type_op,
->>>>>>> c84e5ac0
+    type_op, pytype_from_template_op,
 )
 from mypyc.ops_exc import (
     no_err_occurred_op, raise_exception_op, reraise_exception_op,
