--- conflicted
+++ resolved
@@ -129,11 +129,7 @@
         module.accept(pbv)
 
         # Second pass.
-<<<<<<< HEAD
-        builder = IRBuilder(types, mapper, module_names, pbv)
-=======
-        builder = IRBuilder(types, graph, mapper, module_names, fvv)
->>>>>>> da5bda2b
+        builder = IRBuilder(types, graph, mapper, module_names, pbv)
         builder.visit_mypy_file(module)
         module_ir = ModuleIR(
             builder.imports,
@@ -3043,11 +3039,7 @@
     def visit_complex_expr(self, o: ComplexExpr) -> Value:
         raise NotImplementedError
 
-<<<<<<< HEAD
     def visit_ellipsis(self, o: EllipsisExpr) -> Value:
-=======
-    def visit_decorator(self, o: Decorator) -> None:
->>>>>>> da5bda2b
         raise NotImplementedError
 
     def visit_enum_call_expr(self, o: EnumCallExpr) -> Value:
