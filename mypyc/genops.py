--- conflicted
+++ resolved
@@ -571,11 +571,9 @@
     def visit_method(self, cdef: ClassDef, fdef: FuncDef) -> None:
         name = fdef.name()
         class_ir = self.mapper.type_to_ir[cdef.info]
-<<<<<<< HEAD
         func_ir, _ = self.gen_func_item(fdef, fdef.name(), class_ir.method_sig(fdef.name()),
                                         cdef.name)
         self.functions.append(func_ir)
-
         if fdef.is_property:
             class_ir.properties[name] = func_ir
         else:
@@ -596,34 +594,6 @@
                 class_ir.glue_methods[(cls, name)] = f
                 self.functions.append(f)
 
-=======
-
-        func_ir, _ = self.gen_func_def(fdef, fdef.name(), class_ir.method_sig(fdef.name()),
-                                       cdef.name)
-
-        self.functions.append(func_ir)
-
-        if fdef.is_property:
-            class_ir.properties[name] = func_ir
-        else:
-            class_ir.methods[name] = func_ir
-
-        # If this overrides a parent class method with a different type, we need
-        # to generate a glue method to mediate between them.
-        for cls in class_ir.mro[1:]:
-            if (name in cls.method_decls and name != '__init__'
-                    and not is_same_method_signature(class_ir.method_decls[name].sig,
-                                                     cls.method_decls[name].sig)):
-                if fdef.is_property:
-                    f = self.gen_glue_property(cls.method_decls[name].sig, func_ir, class_ir,
-                                               cls, fdef.line)
-                else:
-                    f = self.gen_glue_method(cls.method_decls[name].sig, func_ir, class_ir,
-                                             cls, fdef.line)
-                class_ir.glue_methods[(cls, name)] = f
-                self.functions.append(f)
-
->>>>>>> 9ba43f2b
     def visit_class_def(self, cdef: ClassDef) -> None:
         for stmt in cdef.defs.body:
             if isinstance(stmt, FuncDef):
@@ -636,9 +606,6 @@
                 # Variable declaration with no body
                 if isinstance(stmt.rvalue, TempNode):
                     continue
-<<<<<<< HEAD
-                assert False, "Class variables not supported yet"
-=======
                 assert len(stmt.lvalues) == 1
                 lvalue = stmt.lvalues[0]
                 assert isinstance(lvalue, NameExpr)
@@ -647,7 +614,6 @@
                 value = self.accept(stmt.rvalue)
                 self.primitive_op(
                     py_setattr_op, [typ, self.load_static_unicode(lvalue.name), value], stmt.line)
->>>>>>> 9ba43f2b
             elif isinstance(stmt, ExpressionStmt) and isinstance(stmt.expr, StrExpr):
                 # Docstring. Ignore
                 pass
