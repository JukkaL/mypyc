"""Transform a mypy AST to the IR form (Intermediate Representation).

For example, consider a function like this:

   def f(x: int) -> int:
       return x * 2 + 1

It would be translated to something that conceptually looks like this:

   r0 = 2
   r1 = 1
   r2 = x * i0 :: int
   r3 = r2 + r1 :: int
   return r3
"""
from typing import Dict, List, Tuple, Optional, Union, Sequence, Set
from abc import abstractmethod

from mypy.nodes import (
    Node, MypyFile, SymbolNode, Statement, FuncItem, FuncDef, ReturnStmt, AssignmentStmt, OpExpr,
    IntExpr, NameExpr, LDEF, Var, IfStmt, UnaryExpr, ComparisonExpr, WhileStmt, Argument, CallExpr,
    IndexExpr, Block, Expression, ListExpr, ExpressionStmt, MemberExpr, ForStmt, RefExpr, Lvalue,
    BreakStmt, ContinueStmt, ConditionalExpr, OperatorAssignmentStmt, TupleExpr, ClassDef,
    TypeInfo, Import, ImportFrom, ImportAll, DictExpr, StrExpr, CastExpr, TempNode, ARG_POS,
    MODULE_REF, PassStmt, PromoteExpr, AwaitExpr, BackquoteExpr, AssertStmt, BytesExpr,
    ComplexExpr, Decorator, DelStmt, DictionaryComprehension, EllipsisExpr, EnumCallExpr, ExecStmt,
    FloatExpr, GeneratorExpr, GlobalDecl, LambdaExpr, ListComprehension, SetComprehension,
    NamedTupleExpr, NewTypeExpr, NonlocalDecl, OverloadedFuncDef, PrintStmt, RaiseStmt,
    RevealExpr, SetExpr, SliceExpr, StarExpr, SuperExpr, TryStmt, TypeAliasExpr,
    TypeApplication, TypeVarExpr, TypedDictExpr, UnicodeExpr, WithStmt, YieldFromExpr, YieldExpr,
    GDEF
)
import mypy.nodes
from mypy.types import (
    Type, Instance, CallableType, NoneTyp, TupleType, UnionType, AnyType, TypeVarType, PartialType,
    TypeType, FunctionLike, Overloaded
)
from mypy.visitor import NodeVisitor
from mypy.subtypes import is_named_instance
from mypy.checkmember import bind_self

from mypyc.common import ENV_ATTR_NAME, MAX_SHORT_INT, TOP_LEVEL_NAME
<<<<<<< HEAD
from mypyc.freesymbols import FreeSymbolsVisitor
=======
from mypyc.freesymbols import FreeVariablesVisitor
>>>>>>> 02f91aab
from mypyc.ops import (
    BasicBlock, AssignmentTarget, AssignmentTargetRegister, AssignmentTargetIndex,
    AssignmentTargetAttr, AssignmentTargetTuple, Environment, Op, LoadInt, RType, Value, Register,
    Return, FuncIR, Assign, Branch, Goto, RuntimeArg, Call, Box, Unbox, Cast, RTuple, Unreachable,
    TupleGet, TupleSet, ClassIR, RInstance, ModuleIR, GetAttr, SetAttr, LoadStatic, ROptional,
    MethodCall, INVALID_VALUE, INVALID_CLASS, INVALID_FUNC_DEF, int_rprimitive, float_rprimitive,
    bool_rprimitive, list_rprimitive, is_list_rprimitive, dict_rprimitive, str_rprimitive,
    tuple_rprimitive, none_rprimitive, is_none_rprimitive, object_rprimitive, PrimitiveOp,
    ERR_FALSE, OpDescription, RegisterOp, is_object_rprimitive, LiteralsMap, FuncSignature,
    VTableAttr, VTableMethod, VTableEntries,
    NAMESPACE_TYPE, RaiseStandardError,
)
from mypyc.ops_primitive import binary_ops, unary_ops, func_ops, method_ops, name_ref_ops
from mypyc.ops_list import list_len_op, list_get_item_op, list_set_item_op, new_list_op
from mypyc.ops_dict import new_dict_op, dict_get_item_op
from mypyc.ops_misc import (
    none_op, iter_op, next_op, py_getattr_op, py_setattr_op,
    py_call_op, py_method_call_op, fast_isinstance_op, bool_op, new_slice_op,
    is_none_op, type_op,
)
from mypyc.ops_exc import (
    no_err_occurred_op, raise_exception_op, reraise_exception_op, clear_exception_op,
    error_catch_op, clear_exc_info_op,
)
from mypyc.subtype import is_subtype
from mypyc.sametype import is_same_type, is_same_method_signature


def build_ir(modules: List[MypyFile],
             types: Dict[Expression, Type]) -> List[Tuple[str, ModuleIR]]:
    result = []
    mapper = Mapper()

    # Collect all classes defined in the compilation unit.
    classes = []
    for module in modules:
        module_classes = [node for node in module.defs if isinstance(node, ClassDef)]
        classes.extend([(module.fullname(), cdef) for cdef in module_classes])

    # Collect all class mappings so that we can bind arbitrary class name
    # references even if there are import cycles.
    for module_name, cdef in classes:
        class_ir = ClassIR(cdef.name, module_name, is_trait(cdef))
        mapper.type_to_ir[cdef.info] = class_ir

    # Populate structural information in class IR.
    for _, cdef in classes:
        prepare_class_def(cdef, mapper)

    # Generate IR for all modules.
    module_names = [mod.fullname() for mod in modules]
    class_irs = []

    for module in modules:
        # First pass to determine free symbols.
<<<<<<< HEAD
        fsv = FreeSymbolsVisitor()
        module.accept(fsv)

        # Second pass.
        builder = IRBuilder(types, mapper, module_names, fsv)
=======
        fvv = FreeVariablesVisitor()
        module.accept(fvv)

        # Second pass.
        builder = IRBuilder(types, mapper, module_names, fvv.free_variables)
>>>>>>> 02f91aab
        module.accept(builder)
        module_ir = ModuleIR(
            builder.imports,
            builder.from_imports,
            mapper.literals,
            builder.functions,
            builder.classes
        )
        result.append((module.fullname(), module_ir))
        class_irs.extend(builder.classes)

    # Compute vtables.
    for cir in class_irs:
        compute_vtable(cir)

    return result


def is_trait(cdef: ClassDef) -> bool:
    return any(d.fullname == 'mypy_extensions.trait' for d in cdef.decorators
               if isinstance(d, NameExpr))


def specialize_parent_vtable(cls: ClassIR, parent: ClassIR) -> VTableEntries:
    """Generate the part of a vtable corresponding to a parent class or trait"""
    updated = []
    for entry in parent.vtable_entries:
        if isinstance(entry, VTableMethod):
            method = entry.method
            if method.name in cls.methods:
                # TODO: emit a wrapper for __init__ that raises or something
                if (is_same_method_signature(method.sig, cls.methods[method.name].sig)
                        or method.name == '__init__'):
                    entry = VTableMethod(cls, entry.name, cls.methods[method.name])
                else:
                    entry = VTableMethod(cls, entry.name,
                                         cls.glue_methods[(entry.cls, method.name)])
            elif parent.is_trait:
                assert cls.vtable is not None
                entry = cls.vtable_entries[cls.vtable[entry.name]]
        else:
            # If it is an attribute from a trait, we need to find out real class it got
            # mixed in at and point to that.
            if parent.is_trait:
                assert cls.vtable is not None
                entry = cls.vtable_entries[cls.vtable[entry.name] + int(entry.is_setter)]

        updated.append(entry)
    return updated


def compute_vtable(cls: ClassIR) -> None:
    """Compute the vtable structure for a class."""
    if cls.vtable is not None: return

    # Merge attributes from traits into the class
    for t in cls.mro[1:]:
        if not t.is_trait:
            continue
        for name, typ in t.attributes.items():
            if not cls.is_trait and not any(name in b.attributes for b in cls.base_mro):
                cls.attributes[name] = typ

    cls.vtable = {}
    if cls.base:
        compute_vtable(cls.base)
        assert cls.base.vtable is not None
        cls.vtable.update(cls.base.vtable)
        cls.vtable_entries = specialize_parent_vtable(cls, cls.base)

    # Include the vtable from the parent classes, but handle method overrides.
    entries = cls.vtable_entries

    for attr in cls.attributes:
        cls.vtable[attr] = len(entries)
        entries.append(VTableAttr(cls, attr, is_setter=False))
        entries.append(VTableAttr(cls, attr, is_setter=True))

    for t in [cls] + cls.traits:
        for fn in t.methods.values():
            # TODO: don't generate a new entry when we overload without changing the type
            if fn == cls.get_method(fn.name):
                cls.vtable[fn.name] = len(entries)
                entries.append(VTableMethod(t, fn.name, fn))

    # Compute vtables for all of the traits that the class implements
    all_traits = [t for t in cls.mro if t.is_trait]
    if not cls.is_trait:
        for trait in all_traits:
            compute_vtable(trait)
            cls.trait_vtables[trait] = specialize_parent_vtable(cls, trait)


class Mapper:
    """Keep track of mappings from mypy concepts to IR concepts.

    This state is shared across all modules in a compilation unit.
    """

    def __init__(self) -> None:
        self.type_to_ir = {}  # type: Dict[TypeInfo, ClassIR]
        # Maps integer, float, and unicode literals to a static name
        self.literals = {}  # type: LiteralsMap

    def type_to_rtype(self, typ: Type) -> RType:
        if isinstance(typ, Instance):
            if typ.type.fullname() == 'builtins.int':
                return int_rprimitive
            elif typ.type.fullname() == 'builtins.float':
                return float_rprimitive
            elif typ.type.fullname() == 'builtins.str':
                return str_rprimitive
            elif typ.type.fullname() == 'builtins.bool':
                return bool_rprimitive
            elif typ.type.fullname() == 'builtins.list':
                return list_rprimitive
            elif typ.type.fullname() == 'builtins.dict':
                return dict_rprimitive
            elif typ.type.fullname() == 'builtins.tuple':
                return tuple_rprimitive  # Varying-length tuple
            elif typ.type in self.type_to_ir:
                return RInstance(self.type_to_ir[typ.type])
            else:
                return object_rprimitive
        elif isinstance(typ, TupleType):
            return RTuple([self.type_to_rtype(t) for t in typ.items])
        elif isinstance(typ, CallableType):
            return object_rprimitive
        elif isinstance(typ, NoneTyp):
            return none_rprimitive
        elif isinstance(typ, UnionType):
            assert len(typ.items) == 2 and any(isinstance(it, NoneTyp) for it in typ.items)
            if isinstance(typ.items[0], NoneTyp):
                value_type = typ.items[1]
            else:
                value_type = typ.items[0]
            return ROptional(self.type_to_rtype(value_type))
        elif isinstance(typ, AnyType):
            return object_rprimitive
        elif isinstance(typ, TypeType):
            return object_rprimitive
        elif isinstance(typ, TypeVarType):
            # Erase type variable to upper bound.
            # TODO: Erase to object if object has value restriction -- or union (once supported)?
            assert not typ.values, 'TypeVar with value restriction not supported'
            return self.type_to_rtype(typ.upper_bound)
        elif isinstance(typ, PartialType):
            assert typ.var.type is not None
            return self.type_to_rtype(typ.var.type)
        elif isinstance(typ, Overloaded):
            return object_rprimitive
        assert False, '%s unsupported' % type(typ)

    def fdef_to_sig(self, fdef: FuncDef) -> FuncSignature:
        assert isinstance(fdef.type, CallableType)
        args = [RuntimeArg(arg.variable.name(), self.type_to_rtype(fdef.type.arg_types[i]))
                for i, arg in enumerate(fdef.arguments)]
        ret = self.type_to_rtype(fdef.type.ret_type)
        return FuncSignature(args, ret)

    def literal_static_name(self, value: Union[int, float, str]) -> str:
        # Include type to distinguish between 1 and 1.0, and so on.
        key = (type(value), value)
        if key not in self.literals:
            if isinstance(value, str):
                prefix = 'unicode_'
            elif isinstance(value, float):
                prefix = 'float_'
            else:
                assert isinstance(value, int)
                prefix = 'int_'
            self.literals[key] = prefix + str(len(self.literals))
        return self.literals[key]


def prepare_class_def(cdef: ClassDef, mapper: Mapper) -> None:
    ir = mapper.type_to_ir[cdef.info]
    info = cdef.info
    for name, node in info.names.items():
        if isinstance(node.node, Var):
            assert node.node.type, "Class member missing type"
            ir.attributes[name] = mapper.type_to_rtype(node.node.type)
        elif isinstance(node.node, FuncDef):
            ir.method_types[name] = mapper.fdef_to_sig(node.node)

    # Set up the parent class
    bases = [mapper.type_to_ir[base.type] for base in info.bases
             if base.type.fullname() != 'builtins.object']
    assert all(c.is_trait for c in bases[1:]), "Non trait bases must be first"
    ir.traits = [c for c in bases if c.is_trait]

    mro = []
    base_mro = []
    for cls in info.mro:
        if cls.fullname() == 'builtins.object': continue
        assert cls in mapper.type_to_ir, "Can't subclass cpython types"
        base_ir = mapper.type_to_ir[cls]
        if not base_ir.is_trait:
            base_mro.append(base_ir)
        mro.append(base_ir)

    base_idx = 1 if not ir.is_trait else 0
    if len(base_mro) > base_idx:
        ir.base = base_mro[base_idx]
    assert all(base_mro[i].base == base_mro[i + 1] for i in range(len(base_mro) - 1)), (
        "non-trait MRO must be linear")
    ir.mro = mro
    ir.base_mro = base_mro


class FuncInfo(object):
    """Contains information about functions as they are generated."""
<<<<<<< HEAD
    def __init__(self, fitem: FuncItem, name: str, namespace: str) -> None:
        self.fitem = fitem
        self.name = name
=======
    def __init__(self, fdef: FuncDef, namespace: str) -> None:
        self.fdef = fdef
>>>>>>> 02f91aab
        self.ns = namespace
        # Callable classes are ClassIR instances implementing the '__call__' method, used to
        # represent functions that are nested inside of other functions.
        self.callable_class = INVALID_CLASS
        # Environment classes are ClassIR instances that contain attributes representing the
        # variables in the environment of the function they correspond to. Environment classes are
        # generated for functions that contain nested functions.
        self.env_class = INVALID_CLASS
        # The register associated with the 'self' instance for function classes.
<<<<<<< HEAD
        self.callable_reg = INVALID_VALUE  # type: Value
=======
>>>>>>> 02f91aab
        self.self_reg = INVALID_VALUE  # type: Value
        # Environment class registers are the local registers associated with instances of an
        # environment class, used for getting and setting attributes. env_reg is the register
        # associated with the current environment, and prev_env_reg is the self.__mypyc_env__ field
        # associated with the previous environment.
        self.env_reg = INVALID_VALUE  # type: Value
        self.prev_env_reg = INVALID_VALUE  # type: Value
        # These are flags denoting whether a given function is nested or contains a nested
        # function.
        self.is_nested = False
        self.contains_nested = False
<<<<<<< HEAD
        self.ir = None  # type: Optional[FuncIR]
=======
>>>>>>> 02f91aab
        # TODO: add field for ret_type: RType = none_rprimitive


class NonlocalControl:
    """Represents a stack frame of constructs that modify nonlocal control flow.

    The nonlocal control flow constructs are break, continue, and
    return, and their behavior is modified by a number of other
    constructs.  The most obvious is loop, which override where break
    and continue jump to, but also `except` (which needs to clear
    exc_info when left) and (eventually) finally blocks (which need to
    ensure that the finally block is always executed when leaving the
    try/except blocks).
    """
    @abstractmethod
    def gen_break(self, builder: 'IRBuilder') -> None: pass

    @abstractmethod
    def gen_continue(self, builder: 'IRBuilder') -> None: pass

    @abstractmethod
    def gen_return(self, builder: 'IRBuilder', value: Value) -> None: pass


class BaseNonlocalControl(NonlocalControl):
    def gen_break(self, builder: 'IRBuilder') -> None:
        assert False, "break outside of loop"

    def gen_continue(self, builder: 'IRBuilder') -> None:
        assert False, "continue outside of loop"

    def gen_return(self, builder: 'IRBuilder', value: Value) -> None:
        builder.add(Return(value))


class IRBuilder(NodeVisitor[Value]):
    def __init__(self,
                 types: Dict[Expression, Type],
                 mapper: Mapper,
                 modules: List[str],
<<<<<<< HEAD
                 fsv: FreeSymbolsVisitor) -> None:
=======
                 free_variables: Dict[FuncDef, Set[SymbolNode]]) -> None:
>>>>>>> 02f91aab
        self.types = types
        self.environment = Environment()
        self.environments = [self.environment]
        self.ret_types = []  # type: List[RType]
        self.blocks = []  # type: List[List[BasicBlock]]
        self.functions = []  # type: List[FuncIR]
        self.classes = []  # type: List[ClassIR]
        self.modules = set(modules)
        self.callable_class_names = set()  # type: Set[str]

<<<<<<< HEAD
        self.lambda_counter = 0

        self.free_symbols = fsv.free_symbols
        self.encapsulating_fitems = fsv.encapsulating_fitems
        self.nested_fitems = fsv.nested_fitems
=======
        self.free_variables = free_variables
>>>>>>> 02f91aab

        # This list operates similarly to a function call stack for nested functions. Whenever a
        # function definition begins to be generated, a FuncInfo instance is added to the stack,
        # and information about that function (e.g. whether it is nested, its environment class to
        # be generated) is stored in that FuncInfo instance. When the function is done being
        # generated, its corresponding FuncInfo is popped off the stack.
<<<<<<< HEAD
        self.fn_info = FuncInfo(INVALID_FUNC_DEF, '', '')
=======
        self.fn_info = FuncInfo(INVALID_FUNC_DEF, '')
>>>>>>> 02f91aab
        self.fn_infos = [self.fn_info]  # type: List[FuncInfo]

        # This list operates as a stack of constructs that modify the
        # behavior of nonlocal control flow constructs.
        self.nonlocal_control = []  # type: List[NonlocalControl]
        # Stack of except handler entry blocks
        self.error_handlers = [None]  # type: List[Optional[BasicBlock]]

        self.mapper = mapper
        self.imports = []  # type: List[str]
        self.from_imports = {}  # type: Dict[str, List[Tuple[str, str]]]
        self.imports = []  # type: List[str]

        self.current_module_name = None  # type: Optional[str]

    def visit_mypy_file(self, mypyfile: MypyFile) -> Value:
        if mypyfile.fullname() in ('typing', 'abc'):
            # These module are special; their contents are currently all
            # built-in primitives.
            return INVALID_VALUE

        self.module_name = mypyfile.fullname()

        classes = [node for node in mypyfile.defs if isinstance(node, ClassDef)]

        # Collect all classes.
        for cls in classes:
            ir = self.mapper.type_to_ir[cls.info]
            self.classes.append(ir)

        self.current_module_name = mypyfile.fullname()
        self.enter('<top level>')

        # Generate ops.
        for node in mypyfile.defs:
            node.accept(self)
        self.maybe_add_implicit_return()

        # Generate special function representing module top level.
        blocks, env, ret_type = self.leave()
        sig = FuncSignature([], none_rprimitive)
        func_ir = FuncIR(TOP_LEVEL_NAME, None, self.module_name, sig, blocks, env)
        self.functions.append(func_ir)

        return INVALID_VALUE

    def visit_class_def(self, cdef: ClassDef) -> Value:
        ir = self.mapper.type_to_ir[cdef.info]
        for name, node in sorted(cdef.info.names.items(), key=lambda x: x[0]):
            if isinstance(node.node, FuncDef):
                fn_info = self.gen_func_def(node.node, ir.method_sig(node.node.name()), cdef.name)

                assert isinstance(fn_info.ir, FuncIR)
                self.functions.append(fn_info.ir)
                ir.methods[fn_info.name] = fn_info.ir

                # If this overrides a parent class method with a different type, we need
                # to generate a glue method to mediate between them.
                for cls in ir.mro[1:]:
                    if (name in cls.method_types and name != '__init__'
                            and not is_same_method_signature(ir.method_types[name],
                                                             cls.method_types[name])):
                        f = self.gen_glue_method(cls.method_types[name], fn_info.ir, ir, cls,
                                                 node.node.line)
                        ir.glue_methods[(cls, name)] = f
                        self.functions.append(f)

        return INVALID_VALUE

    def visit_import(self, node: Import) -> Value:
        if node.is_unreachable or node.is_mypy_only:
            pass
        if not node.is_top_level:
            assert False, "non-toplevel imports not supported"

        for node_id, _ in node.ids:
            self.imports.append(node_id)

        return INVALID_VALUE

    def visit_import_from(self, node: ImportFrom) -> Value:
        if node.is_unreachable or node.is_mypy_only:
            pass

        # TODO support these?
        assert not node.relative

        if node.id not in self.from_imports:
            self.from_imports[node.id] = []

        for name, maybe_as_name in node.names:
            as_name = maybe_as_name or name
            self.from_imports[node.id].append((name, as_name))

        return INVALID_VALUE

    def visit_import_all(self, node: ImportAll) -> Value:
        if node.is_unreachable or node.is_mypy_only:
            pass
        if not node.is_top_level:
            assert False, "non-toplevel imports not supported"

        self.imports.append(node.id)

        return INVALID_VALUE

    def gen_glue_method(self, sig: FuncSignature, target: FuncIR,
                        cls: ClassIR, base: ClassIR, line: int) -> FuncIR:
        """Generate glue methods that mediate between different method types in subclasses.

        For example, if we have:

        class A:
            def f(self, x: int) -> object: ...

        then it is totally permissable to have a subclass

        class B(A):
            def f(self, x: object) -> int: ...

        since '(object) -> int' is a subtype of '(int) -> object' by the usual
        contra/co-variant function subtyping rules.

        The trickiness here is that int and object have different
        runtime representations in mypyc, so A.f and B.f have
        different signatures at the native C level. To deal with this,
        we need to generate glue methods that mediate between the
        different versions by coercing the arguments and return
        values.
        """
        self.enter()

        rt_args = (RuntimeArg(sig.args[0].name, RInstance(cls)),) + sig.args[1:]

        # The environment operates on Vars, so we make some up
        fake_vars = [(Var(arg.name), arg.type) for arg in rt_args]
        args = [self.read_from_target(self.environment.add_local_reg(var, type, is_arg=True), line)
                for var, type in fake_vars]  # type: List[Value]
        self.ret_types[-1] = sig.ret_type

        arg_types = [arg.type for arg in target.sig.args]
        args = self.coerce_native_call_args(args, arg_types, line)
        retval = self.add(MethodCall(target.ret_type,
                                     args[0],
                                     target.name,
                                     args[1:],
                                     line))
        retval = self.coerce(retval, sig.ret_type, line)
        self.add(Return(retval))

        blocks, env, ret_type = self.leave()
        return FuncIR(target.name + '__' + base.name + '_glue',
                      cls.name, self.module_name,
                      FuncSignature(rt_args, ret_type), blocks, env)

    def gen_func_def(self, fitem: FuncItem, sig: FuncSignature,
                     class_name: Optional[str] = None) -> FuncInfo:
        """Generates and returns the FuncIR for a given FuncDef.

        If the given FuncItem is a nested function, then we generate a callable class representing
        the function and use that instead of the actual function. if the given FuncItem contains a
        nested function, then we generate an environment class so that inner nested functions can
        access the environment of the given FuncItem.
        """
<<<<<<< HEAD
        if isinstance(fitem, LambdaExpr):
            name = '__mypyc_lambda_{}__'.format(self.lambda_counter)
        elif isinstance(fitem, FuncDef):
            name = fitem.name()
        else:
            assert False, 'Must be of type LambdaExpr or FuncDef'

        self.fn_info = FuncInfo(fitem, name, self.gen_func_ns())
=======
        self.fn_info = FuncInfo(fdef, self.gen_func_ns())
>>>>>>> 02f91aab
        self.fn_infos.append(self.fn_info)

        # If there is more than one environment in the environment stack, then we are visiting a
        # non-global function (the top-most environment is for the module top level).
<<<<<<< HEAD
        self.fn_info.is_nested = fitem in self.nested_fitems
        self.fn_info.contains_nested = fitem in self.encapsulating_fitems

        self.enter(self.fn_info.name)
=======
        self.fn_info.is_nested = len(self.environments) > 2
        self.fn_info.contains_nested = self.contains_func_def(fdef)

        self.enter(fdef.name())
>>>>>>> 02f91aab

        if self.fn_info.is_nested:
            self.setup_callable_class()
        if self.fn_info.contains_nested:
            self.setup_env_class()

        self.load_env_registers()

        if self.fn_info.contains_nested:
            self.finalize_env_class()

        self.ret_types[-1] = sig.ret_type

        fitem.body.accept(self)
        self.maybe_add_implicit_return()

        blocks, env, ret_type = self.leave()

        if self.fn_info.is_nested:
<<<<<<< HEAD
            self.fn_info.ir = self.finalize_callable_class(blocks, sig, env)
=======
            func = self.finalize_callable_class(blocks, sig, env)
>>>>>>> 02f91aab
        else:
            self.fn_info.ir = FuncIR(self.fn_info.name, class_name, self.module_name, sig, blocks,
                                     env)

        fn_info = self.fn_infos.pop()
        self.fn_info = self.fn_infos[-1]
        return fn_info

    def maybe_add_implicit_return(self) -> None:
        if (is_none_rprimitive(self.ret_types[-1]) or
                is_object_rprimitive(self.ret_types[-1])):
            self.add_implicit_return()
        else:
            self.add_implicit_unreachable()

    def visit_func_def(self, fdef: FuncDef) -> Value:
        fn_info = self.gen_func_def(fdef, self.mapper.fdef_to_sig(fdef))
        assert isinstance(fn_info.ir, FuncIR)
        self.functions.append(fn_info.ir)
        return INVALID_VALUE

    def add_implicit_return(self) -> None:
        block = self.blocks[-1][-1]
        if not block.ops or not isinstance(block.ops[-1], Return):
            retval = self.add(PrimitiveOp([], none_op, line=-1))
            self.add(Return(retval))

    def add_implicit_unreachable(self) -> None:
        block = self.blocks[-1][-1]
        if not block.ops or not isinstance(block.ops[-1], Return):
            self.add(Unreachable())

    def visit_block(self, block: Block) -> Value:
        for stmt in block.body:
            stmt.accept(self)
        return INVALID_VALUE

    def visit_expression_stmt(self, stmt: ExpressionStmt) -> Value:
        self.accept(stmt.expr)
        return INVALID_VALUE

    def visit_return_stmt(self, stmt: ReturnStmt) -> Value:
        if stmt.expr:
            retval = self.accept(stmt.expr)
            retval = self.coerce(retval, self.ret_types[-1], stmt.line)
        else:
            retval = self.add(PrimitiveOp([], none_op, line=-1))
        self.nonlocal_control[-1].gen_return(self, retval)
        return INVALID_VALUE

    def visit_assignment_stmt(self, stmt: AssignmentStmt) -> Value:
        assert len(stmt.lvalues) == 1
        if isinstance(stmt.rvalue, CallExpr) and isinstance(stmt.rvalue.analyzed, TypeVarExpr):
            # Just ignore type variable declarations -- they are a compile-time only thing.
            # TODO: It would be nice to actually construct TypeVar objects to match Python
            #       semantics.
            return INVALID_VALUE
        lvalue = stmt.lvalues[0]
        if stmt.type and isinstance(stmt.rvalue, TempNode):
            # This is actually a variable annotation without initializer. Don't generate
            # an assignment but we need to call get_assignment_target since it adds a
            # name binding as a side effect.
            self.get_assignment_target(lvalue)
            return INVALID_VALUE
        self.assign(lvalue, stmt.rvalue)
        return INVALID_VALUE

    def visit_operator_assignment_stmt(self, stmt: OperatorAssignmentStmt) -> Value:
        target = self.get_assignment_target(stmt.lvalue)
        rreg = self.accept(stmt.rvalue)
        res = self.read_from_target(target, stmt.line)
        res = self.binary_op(res, rreg, stmt.op, stmt.line)
        self.assign_to_target(target, res, res.line)
        return INVALID_VALUE

    def get_assignment_target(self, lvalue: Lvalue) -> AssignmentTarget:
        if isinstance(lvalue, NameExpr):
            # Assign to local variable.
            assert isinstance(lvalue.node, SymbolNode)  # TODO: Can this fail?
            symbol = lvalue.node
            if lvalue.kind == LDEF:
                if symbol not in self.environment.symtable:
                    # If the function contains a nested function and the symbol is a free symbol,
                    # then first define a new variable in the current function's environment class.
                    # Next, define a target that refers to the newly defined variable in that
                    # environment class. Add the target to the table containing class environment
                    # variables, as well as the current environment.
<<<<<<< HEAD
                    if self.fn_info.contains_nested and self.is_free_symbol(symbol):
=======
                    if self.fn_info.contains_nested and self.is_free_variable(symbol):
>>>>>>> 02f91aab
                        self.fn_info.env_class.attributes[symbol.name()] = self.node_type(lvalue)
                        target = AssignmentTargetAttr(self.fn_info.env_reg, symbol.name())
                        return self.environment.add_target(symbol, target)

                    # Otherwise define a new local variable.
                    return self.environment.add_local_reg(symbol, self.node_type(lvalue))
                else:
                    # Assign to a previously defined variable.
                    return self.environment.lookup(symbol)
            elif lvalue.kind == GDEF:
                globals_dict = self.load_globals_dict()
                name = self.load_static_unicode(lvalue.name)
                return AssignmentTargetIndex(globals_dict, name)
            else:
                assert False, lvalue.kind
        elif isinstance(lvalue, IndexExpr):
            # Indexed assignment x[y] = e
            base = self.accept(lvalue.base)
            index = self.accept(lvalue.index)
            return AssignmentTargetIndex(base, index)
        elif isinstance(lvalue, MemberExpr):
            # Attribute assignment x.y = e
            obj = self.accept(lvalue.expr)
            return AssignmentTargetAttr(obj, lvalue.name)
        elif isinstance(lvalue, TupleExpr):
            # Multiple assignment a, ..., b = e
            lvalues = [self.get_assignment_target(item)
                       for item in lvalue.items]
            return AssignmentTargetTuple(lvalues)

        assert False, 'Unsupported lvalue: %r' % lvalue

    def read_from_target(self, target: AssignmentTarget, line: int) -> Value:
        if isinstance(target, AssignmentTargetRegister):
            return target.register
        if isinstance(target, AssignmentTargetIndex):
            reg = self.translate_special_method_call(target.base,
                                                     '__getitem__',
                                                     [target.index],
                                                     None,
                                                     line)
            if reg is not None:
                return reg
            assert False, target.base.type
        if isinstance(target, AssignmentTargetAttr):
            if isinstance(target.obj.type, RInstance):
                return self.add(GetAttr(target.obj, target.attr, line))
            else:
                return self.py_get_attr(target.obj, target.attr, line)

        assert False, 'Unsupported lvalue: %r' % target

    def assign_to_target(self,
                         target: AssignmentTarget,
                         rvalue_reg: Value,
                         line: int) -> None:
        if isinstance(target, AssignmentTargetRegister):
            rvalue_reg = self.coerce(rvalue_reg, target.type, line)
            self.add(Assign(target.register, rvalue_reg))
        elif isinstance(target, AssignmentTargetAttr):
            if isinstance(target.obj_type, RInstance):
                rvalue_reg = self.coerce(rvalue_reg, target.type, line)
                self.add(SetAttr(target.obj, target.attr, rvalue_reg, line))
            else:
                key = self.load_static_unicode(target.attr)
                boxed_reg = self.box(rvalue_reg)
                self.add(PrimitiveOp([target.obj, key, boxed_reg], py_setattr_op, line))
        elif isinstance(target, AssignmentTargetIndex):
            target_reg2 = self.translate_special_method_call(
                target.base,
                '__setitem__',
                [target.index, rvalue_reg],
                None,
                line)
            assert target_reg2 is not None, target.base.type
        elif isinstance(target, AssignmentTargetTuple):
            if isinstance(rvalue_reg.type, RTuple):
                rtypes = rvalue_reg.type.types
                assert len(rtypes) == len(target.items)
                for i in range(len(rtypes)):
                    item_value = self.add(TupleGet(rvalue_reg, i, line))
                    self.assign_to_target(target.items[i], item_value, line)
            else:
                self.process_iterator_tuple_assignment(target, rvalue_reg, line)
        else:
            assert False, 'Unsupported assignment target'

    def process_iterator_tuple_assignment(self,
                                          target: AssignmentTargetTuple,
                                          rvalue_reg: Value,
                                          line: int) -> None:
        iterator = self.primitive_op(iter_op, [rvalue_reg], line)
        for litem in target.items:
            error_block, ok_block = BasicBlock(), BasicBlock()
            ritem = self.primitive_op(next_op, [iterator], line)
            self.add(Branch(ritem, error_block, ok_block, Branch.IS_ERROR))

            self.activate_block(error_block)
            self.add(RaiseStandardError(RaiseStandardError.VALUE_ERROR,
                                        'not enough values to unpack', line))
            self.add(Unreachable())

            self.activate_block(ok_block)
            self.assign_to_target(litem, ritem, line)
        extra = self.primitive_op(next_op, [iterator], line)
        error_block, ok_block = BasicBlock(), BasicBlock()
        self.add(Branch(extra, ok_block, error_block, Branch.IS_ERROR))

        self.activate_block(error_block)
        self.add(RaiseStandardError(RaiseStandardError.VALUE_ERROR,
                                    'too many values to unpack', line))
        self.add(Unreachable())

        self.activate_block(ok_block)

    def assign(self,
               lvalue: Lvalue,
               rvalue: Expression) -> AssignmentTarget:
        target = self.get_assignment_target(lvalue)
        rvalue_reg = self.accept(rvalue)
        self.assign_to_target(target, rvalue_reg, rvalue.line)
        return target

    def visit_if_stmt(self, stmt: IfStmt) -> Value:
        if_body, next = BasicBlock(), BasicBlock()
        else_body = BasicBlock() if stmt.else_body else next

        # If statements are normalized
        assert len(stmt.expr) == 1

        self.process_conditional(stmt.expr[0], if_body, else_body)
        self.activate_block(if_body)
        stmt.body[0].accept(self)
        self.add_leave(next)
        if stmt.else_body:
            self.activate_block(else_body)
            stmt.else_body.accept(self)
            self.add_leave(next)
        self.activate_block(next)
        return INVALID_VALUE

    def add_leave(self, target: BasicBlock) -> None:
        if not self.blocks[-1][-1].ops or not isinstance(self.blocks[-1][-1].ops[-1], Return):
            self.add(Goto(target))

    class LoopNonlocalControl(NonlocalControl):
        def __init__(self, outer: NonlocalControl,
                     continue_block: BasicBlock, break_block: BasicBlock) -> None:
            self.outer = outer
            self.continue_block = continue_block
            self.break_block = break_block

        def gen_break(self, builder: 'IRBuilder') -> None:
            builder.add(Goto(self.break_block))
            builder.new_block()

        def gen_continue(self, builder: 'IRBuilder') -> None:
            builder.add(Goto(self.continue_block))
            builder.new_block()

        def gen_return(self, builder: 'IRBuilder', value: Value) -> None:
            self.outer.gen_return(builder, value)

    def push_loop_stack(self, continue_block: BasicBlock, break_block: BasicBlock) -> None:
        self.nonlocal_control.append(
            IRBuilder.LoopNonlocalControl(self.nonlocal_control[-1], continue_block, break_block))

    def pop_loop_stack(self) -> None:
        self.nonlocal_control.pop()

    def visit_while_stmt(self, s: WhileStmt) -> Value:
        body, next, top = BasicBlock(), BasicBlock(), BasicBlock()

        self.push_loop_stack(top, next)

        # Split block so that we get a handle to the top of the loop.
        self.goto_and_activate(top)
        self.process_conditional(s.expr, body, next)

        self.activate_block(body)
        s.body.accept(self)
        # Add branch to the top at the end of the body.
        self.add(Goto(top))

        self.activate_block(next)

        self.pop_loop_stack()
        return INVALID_VALUE

    def visit_for_stmt(self, s: ForStmt) -> Value:
        if (isinstance(s.expr, CallExpr)
                and isinstance(s.expr.callee, RefExpr)
                and s.expr.callee.fullname == 'builtins.range'):
            body, next, top, end_block = BasicBlock(), BasicBlock(), BasicBlock(), BasicBlock()

            self.push_loop_stack(end_block, next)

            # Special case for x in range(...)
            # TODO: Check argument counts and kinds; check the lvalue
            end = s.expr.args[0]
            end_reg = self.accept(end)

            # Initialize loop index to 0.
            index_target = self.assign(s.index, IntExpr(0))
            self.add(Goto(top))

            # Add loop condition check.
            self.activate_block(top)
            index_reg = self.read_from_target(index_target, s.line)
            comparison = self.binary_op(index_reg, end_reg, '<', s.line)
            self.add_bool_branch(comparison, body, next)

            self.activate_block(body)
            s.body.accept(self)

            self.goto_and_activate(end_block)

            # Increment index register.
            one_reg = self.add(LoadInt(1))
            self.assign_to_target(index_target,
                                  self.binary_op(index_reg, one_reg, '+', s.line), s.line)

            # Go back to loop condition check.
            self.add(Goto(top))
            self.activate_block(next)

            self.pop_loop_stack()
            return INVALID_VALUE

        elif is_list_rprimitive(self.node_type(s.expr)):
            body_block, next_block, end_block = BasicBlock(), BasicBlock(), BasicBlock()

            self.push_loop_stack(end_block, next_block)

            expr_reg = self.accept(s.expr)

            index_reg = self.alloc_temp(int_rprimitive)
            self.add(Assign(index_reg, self.add(LoadInt(0))))

            one_reg = self.add(LoadInt(1))

            assert isinstance(s.index, NameExpr)
            assert isinstance(s.index.node, Var)
            lvalue = self.environment.add_local_reg(s.index.node, self.node_type(s.index))

            condition_block = self.goto_new_block()

            # For compatibility with python semantics we recalculate the length
            # at every iteration.
            len_reg = self.add(PrimitiveOp([expr_reg], list_len_op, s.line))

            comparison = self.binary_op(index_reg, len_reg, '<', s.line)
            self.add_bool_branch(comparison, body_block, next_block)

            self.activate_block(body_block)
            target_list_type = self.types[s.expr]
            assert isinstance(target_list_type, Instance)
            target_type = self.type_to_rtype(target_list_type.args[0])
            value_box = self.add(PrimitiveOp([expr_reg, index_reg], list_get_item_op, s.line))

            self.assign_to_target(lvalue,
                                  self.unbox_or_cast(value_box, target_type, s.line), s.line)

            s.body.accept(self)

            self.goto_and_activate(end_block)
            self.add(Assign(index_reg, self.binary_op(index_reg, one_reg, '+', s.line)))
            self.add(Goto(condition_block))

            self.activate_block(next_block)

            self.pop_loop_stack()

            return INVALID_VALUE

        else:
            body_block, end_block, next_block = BasicBlock(), BasicBlock(), BasicBlock()

            self.push_loop_stack(next_block, end_block)

            assert isinstance(s.index, NameExpr)
            assert isinstance(s.index.node, Var)
            lvalue = self.environment.add_local_reg(s.index.node, object_rprimitive)

            # Define registers to contain the expression, along with the iterator that will be used
            # for the for-loop.
            expr_reg = self.accept(s.expr)
            iter_reg = self.add(PrimitiveOp([expr_reg], iter_op, s.line))

            # Create a block for where the __next__ function will be called on the iterator and
            # checked to see if the value returned is NULL, which would signal either the end of
            # the Iterable being traversed or an exception being raised. Note that Branch.IS_ERROR
            # checks only for NULL (an exception does not necessarily have to be raised).
            self.goto_and_activate(next_block)
            next_reg = self.add(PrimitiveOp([iter_reg], next_op, s.line))
            self.add(Branch(next_reg, end_block, body_block, Branch.IS_ERROR))

            # Create a new block for the body of the loop. Set the previous branch to go here if
            # the conditional evaluates to false. Assign the value obtained from __next__ to the
            # lvalue so that it can be referenced by code in the body of the loop. At the end of
            # the body, goto the label that calls the iterator's __next__ function again.
            self.activate_block(body_block)
            self.assign_to_target(lvalue, next_reg, s.line)
            s.body.accept(self)
            self.add(Goto(next_block))

            # Create a new block for when the loop is finished. Set the branch to go here if the
            # conditional evaluates to true. If an exception was raised during the loop, then
            # err_reg wil be set to True. If no_err_occurred_op returns False, then the exception
            # will be propagated using the ERR_FALSE flag.
            self.activate_block(end_block)
            self.add(PrimitiveOp([], no_err_occurred_op, s.line))

            self.pop_loop_stack()

            return INVALID_VALUE

    def visit_break_stmt(self, node: BreakStmt) -> Value:
        self.nonlocal_control[-1].gen_break(self)
        return INVALID_VALUE

    def visit_continue_stmt(self, node: ContinueStmt) -> Value:
        self.nonlocal_control[-1].gen_continue(self)
        return INVALID_VALUE

    def visit_unary_expr(self, expr: UnaryExpr) -> Value:
        return self.unary_op(self.accept(expr.expr), expr.op, expr.line)

    def visit_op_expr(self, expr: OpExpr) -> Value:
        if expr.op in ('and', 'or'):
            return self.shortcircuit_expr(expr)
        return self.binary_op(self.accept(expr.left), self.accept(expr.right), expr.op, expr.line)

    def matching_primitive_op(self,
                              candidates: List[OpDescription],
                              args: List[Value],
                              line: int,
                              result_type: Optional[RType] = None) -> Optional[Value]:
        # Find the highest-priority primitive op that matches.
        matching = None  # type: Optional[OpDescription]
        for desc in candidates:
            if len(desc.arg_types) != len(args):
                continue
            if all(is_subtype(actual.type, formal)
                   for actual, formal in zip(args, desc.arg_types)):
                if matching:
                    assert matching.priority != desc.priority, 'Ambiguous:\n1) %s\n2) %s' % (
                        matching, desc)
                    if desc.priority > matching.priority:
                        matching = desc
                else:
                    matching = desc
        if matching:
            target = self.primitive_op(matching, args, line)
            if result_type and not is_same_type(target.type, result_type):
                if is_none_rprimitive(result_type):
                    # Special case None return. The actual result may actually be a bool
                    # and so we can't just coerce it.
                    target = self.add(PrimitiveOp([], none_op, line))
                else:
                    target = self.coerce(target, result_type, line)
            return target
        return None

    def binary_op(self,
                  lreg: Value,
                  rreg: Value,
                  expr_op: str,
                  line: int) -> Value:
        ops = binary_ops.get(expr_op, [])
        target = self.matching_primitive_op(ops, [lreg, rreg], line)
        assert target, 'Unsupported binary operation: %s' % expr_op
        return target

    def unary_op(self,
                 lreg: Value,
                 expr_op: str,
                 line: int) -> Value:
        ops = unary_ops.get(expr_op, [])
        target = self.matching_primitive_op(ops, [lreg], line)
        assert target, 'Unsupported unary operation: %s' % expr_op
        return target

    def visit_index_expr(self, expr: IndexExpr) -> Value:
        base = self.accept(expr.base)

        if isinstance(base.type, RTuple):
            assert isinstance(expr.index, IntExpr)  # TODO
            return self.add(TupleGet(base, expr.index.value, expr.line))

        index_reg = self.accept(expr.index)
        target_reg = self.translate_special_method_call(
            base,
            '__getitem__',
            [index_reg],
            self.node_type(expr),
            expr.line)
        if target_reg is not None:
            return target_reg

        assert False, 'Unsupported indexing operation'

    def visit_int_expr(self, expr: IntExpr) -> Value:
        if expr.value > MAX_SHORT_INT:
            return self.load_static_int(expr.value)
        return self.add(LoadInt(expr.value))

    def visit_float_expr(self, expr: FloatExpr) -> Value:
        return self.load_static_float(expr.value)

    def is_native_ref_expr(self, expr: RefExpr) -> bool:
        if expr.node is None:
            return False
        if '.' in expr.node.fullname():
            module_name = '.'.join(expr.node.fullname().split('.')[:-1])
            return module_name in self.modules
        return True

    def is_native_module_ref_expr(self, expr: RefExpr) -> bool:
        return self.is_native_ref_expr(expr) and expr.kind == GDEF

<<<<<<< HEAD
    def is_free_symbol(self, symbol: SymbolNode) -> bool:
        return (self.fn_info.fitem in self.free_symbols and
                symbol in self.free_symbols[self.fn_info.fitem])
=======
    def is_free_variable(self, symbol: SymbolNode) -> bool:
        fdef = self.fn_info.fdef
        return fdef in self.free_variables and symbol in self.free_variables[fdef]
>>>>>>> 02f91aab

    def visit_name_expr(self, expr: NameExpr) -> Value:
        assert expr.node, "RefExpr not resolved"
        fullname = expr.node.fullname()
        if fullname in name_ref_ops:
            # Use special access op for this particular name.
            desc = name_ref_ops[fullname]
            assert desc.result_type is not None
            return self.add(PrimitiveOp([], desc, expr.line))

        # TODO: Behavior currently only defined for Var and FuncDef node types.
        if expr.kind == LDEF:
            try:
                return self.read_from_target(self.environment.lookup(expr.node), expr.line)
            except KeyError:
                # If there is a KeyError, then the target could not be found in the current scope.
                # Search environment stack to see if the target was defined in an outer scope.
                return self.read_from_target(self.get_assignment_target(expr), expr.line)
        else:
            return self.load_global(expr)

    def is_module_member_expr(self, expr: MemberExpr) -> bool:
        return isinstance(expr.expr, RefExpr) and expr.expr.kind == MODULE_REF

    def visit_member_expr(self, expr: MemberExpr) -> Value:
        if self.is_module_member_expr(expr):
            return self.load_module_attr(expr)
        else:
            obj = self.accept(expr.expr)
            if isinstance(obj.type, RInstance):
                return self.add(GetAttr(obj, expr.name, expr.line))
            else:
                return self.py_get_attr(obj, expr.name, expr.line)

    def py_get_attr(self, obj: Value, attr: str, line: int) -> Value:
        key = self.load_static_unicode(attr)
        return self.add(PrimitiveOp([obj, key], py_getattr_op, line))

    def py_call(self, function: Value, args: List[Value], line: int) -> Value:
        arg_boxes = [self.box(arg) for arg in args]  # type: List[Value]
        return self.add(PrimitiveOp([function] + arg_boxes, py_call_op, line))

    def py_method_call(self, obj: Value, method: Value, args: List[Value], line: int) -> Value:
        arg_boxes = [self.box(arg) for arg in args]  # type: List[Value]
        return self.add(PrimitiveOp([obj, method] + arg_boxes, py_method_call_op, line))

    def coerce_native_call_args(self,
                                args: Sequence[Value],
                                arg_types: Sequence[RType],
                                line: int) -> List[Value]:
        coerced_arg_regs = []
        for reg, arg_type in zip(args, arg_types):
            coerced_arg_regs.append(self.coerce(reg, arg_type, line))
        return coerced_arg_regs

    def visit_call_expr(self, expr: CallExpr) -> Value:
        if isinstance(expr.analyzed, CastExpr):
            return self.translate_cast_expr(expr.analyzed)

        callee = expr.callee
        if isinstance(callee, IndexExpr) and isinstance(callee.analyzed, TypeApplication):
            callee = callee.analyzed.expr  # Unwrap type application

        if isinstance(callee, MemberExpr):
            if self.is_native_ref_expr(callee):
                # Call to module-level function or such
                return self.translate_call(expr, callee)
            else:
                return self.translate_method_call(expr, callee)
        else:
            return self.translate_call(expr, callee)

    def translate_call(self, expr: CallExpr, callee: Expression) -> Value:
        """Translate a non-method call."""
        assert isinstance(callee, RefExpr)  # TODO: Allow arbitrary callees

        # Gen the args
        fullname = callee.fullname
        args = [self.accept(arg) for arg in expr.args]

        if fullname == 'builtins.len' and len(expr.args) == 1 and expr.arg_kinds == [ARG_POS]:
            expr_rtype = args[0].type
            if isinstance(expr_rtype, RTuple):
                # len() of fixed-length tuple can be trivially determined statically.
                return self.add(LoadInt(len(expr_rtype.types)))
        if (fullname == 'builtins.isinstance'
                and len(expr.args) == 2
                and expr.arg_kinds == [ARG_POS, ARG_POS]
                and isinstance(expr.args[1], RefExpr)
                and isinstance(expr.args[1].node, TypeInfo)
                and self.is_native_module_ref_expr(expr.args[1])):
            # Special case native isinstance() checks as this makes them much faster.
            return self.primitive_op(fast_isinstance_op, args, expr.line)

        # Handle data-driven special-cased primitive call ops.
        if fullname is not None and expr.arg_kinds == [ARG_POS] * len(args):
            ops = func_ops.get(fullname, [])
            target = self.matching_primitive_op(ops, args, expr.line)
            if target:
                return target

        fn = callee.fullname
        # Try to generate a native call. Don't rely on the inferred callee
        # type, since it may have type variable substitutions that aren't
        # valid at runtime (due to type erasure). Instead pick the declared
        # signature of the native function as the true signature.
        signature = self.get_native_signature(callee)
        if signature and fn:
            # Native call
            arg_types = [self.type_to_rtype(arg_type) for arg_type in signature.arg_types]
            args = self.coerce_native_call_args(args, arg_types, expr.line)
            ret_type = self.type_to_rtype(signature.ret_type)
            return self.add(Call(ret_type, fn, args, expr.line))
        else:
            # Fall back to a Python call
            function = self.accept(callee)
            return self.py_call(function, args, expr.line)

    def get_native_signature(self, callee: RefExpr) -> Optional[CallableType]:
        """Get the signature of a native function, or return None if not available.

        This only works for normal functions, not methods.
        """
        signature = None
        if self.is_native_module_ref_expr(callee):
            node = callee.node
            if isinstance(node, TypeInfo):
                node = node['__init__'].node
                if isinstance(node, FuncDef) and isinstance(node.type, CallableType):
                    signature = bind_self(node.type)
                    # "__init__" has None return, but the type object returns
                    # in instance.  Take the instance return type from the
                    # inferred callee type, which we can trust since it can't
                    # be erased from a type variable.
                    inferred_sig = self.types[callee]
                    assert isinstance(inferred_sig, CallableType)
                    signature = signature.copy_modified(ret_type=inferred_sig.ret_type)
            elif isinstance(node, FuncDef) and isinstance(node.type, CallableType):
                signature = node.type
        return signature

    def translate_method_call(self, expr: CallExpr, callee: MemberExpr) -> Value:
        if self.is_module_member_expr(callee):
            # Fall back to a PyCall for module calls
            function = self.accept(callee)
            args = [self.accept(arg) for arg in expr.args]
            return self.py_call(function, args, expr.line)
        else:
            obj = self.accept(callee.expr)
            args = [self.accept(arg) for arg in expr.args]
            assert callee.expr in self.types
            receiver_rtype = self.node_type(callee.expr)

            # First try to do a special-cased method call
            target = self.translate_special_method_call(
                obj, callee.name, args, self.node_type(expr), expr.line)
            if target:
                return target

            # If the base type is one of ours, do a MethodCall
            if isinstance(receiver_rtype, RInstance):
                # Look up the declared signature of the method, since the
                # inferred signature can have type variable substitutions which
                # aren't valid at runtime due to type erasure.
                typ = self.types[callee.expr]
                assert isinstance(typ, Instance)
                method = typ.type.get(callee.name)
                if method and isinstance(method.node, FuncDef) and isinstance(method.node.type,
                                                                              CallableType):
                    sig = method.node.type
                    arg_types = [self.type_to_rtype(arg_type)
                                 for arg_type in sig.arg_types[1:]]
                    arg_regs = self.coerce_native_call_args(args, arg_types, expr.line)
                    target_type = self.type_to_rtype(sig.ret_type)
                    return self.add(MethodCall(target_type, obj, callee.name,
                                               arg_regs, expr.line))

            # Fall back to Python method call
            method_name = self.load_static_unicode(callee.name)
            return self.py_method_call(obj, method_name, args, expr.line)

    def translate_cast_expr(self, expr: CastExpr) -> Value:
        src = self.accept(expr.expr)
        target_type = self.type_to_rtype(expr.type)
        return self.coerce(src, target_type, expr.line)

    def shortcircuit_expr(self, expr: OpExpr) -> Value:
        expr_type = self.node_type(expr)
        # Having actual Phi nodes would be really nice here!
        target = self.alloc_temp(expr_type)
        left_body, right_body, next = BasicBlock(), BasicBlock(), BasicBlock()
        true_body, false_body = (
            (right_body, left_body) if expr.op == 'and' else (left_body, right_body))

        left_value = self.accept(expr.left)
        self.add_bool_branch(left_value, true_body, false_body)

        self.activate_block(left_body)
        left_coerced = self.coerce(left_value, expr_type, expr.line)
        self.add(Assign(target, left_coerced))
        self.add(Goto(next))

        self.activate_block(right_body)
        right_value = self.accept(expr.right)
        right_coerced = self.coerce(right_value, expr_type, expr.line)
        self.add(Assign(target, right_coerced))
        self.add(Goto(next))

        self.activate_block(next)
        return target

    def visit_conditional_expr(self, expr: ConditionalExpr) -> Value:
        if_body, else_body, next = BasicBlock(), BasicBlock(), BasicBlock()

        self.process_conditional(expr.cond, if_body, else_body)
        expr_type = self.node_type(expr)
        # Having actual Phi nodes would be really nice here!
        target = self.alloc_temp(expr_type)

        self.activate_block(if_body)
        true_value = self.accept(expr.if_expr)
        true_value = self.coerce(true_value, expr_type, expr.line)
        self.add(Assign(target, true_value))
        self.add(Goto(next))

        self.activate_block(else_body)
        false_value = self.accept(expr.else_expr)
        false_value = self.coerce(false_value, expr_type, expr.line)
        self.add(Assign(target, false_value))
        self.add(Goto(next))

        self.activate_block(next)

        return target

    def translate_special_method_call(self,
                                      base_reg: Value,
                                      name: str,
                                      args: List[Value],
                                      result_type: Optional[RType],
                                      line: int) -> Optional[Value]:
        """Translate a method call which is handled nongenerically.

        These are special in the sense that we have code generated specifically for them.
        They tend to be method calls which have equivalents in C that are more direct
        than calling with the PyObject api.

        Return None if no translation found; otherwise return the target register.
        """
        ops = method_ops.get(name, [])
        return self.matching_primitive_op(ops, [base_reg] + args, line, result_type=result_type)

    def visit_list_expr(self, expr: ListExpr) -> Value:
        items = [self.accept(item) for item in expr.items]
        return self.primitive_op(new_list_op, items, expr.line)

    def visit_tuple_expr(self, expr: TupleExpr) -> Value:
        tuple_type = self.node_type(expr)
        assert isinstance(tuple_type, RTuple)

        items = []
        for item_expr, item_type in zip(expr.items, tuple_type.types):
            reg = self.accept(item_expr)
            items.append(self.coerce(reg, item_type, item_expr.line))
        return self.add(TupleSet(items, expr.line))

    def visit_dict_expr(self, expr: DictExpr) -> Value:
        dict_reg = self.add(PrimitiveOp([], new_dict_op, expr.line))
        for key_expr, value_expr in expr.items:
            key_reg = self.accept(key_expr)
            value_reg = self.accept(value_expr)
            self.translate_special_method_call(
                dict_reg,
                '__setitem__',
                [key_reg, value_reg],
                result_type=None,
                line=expr.line)
        return dict_reg

    def visit_str_expr(self, expr: StrExpr) -> Value:
        return self.load_static_unicode(expr.value)

    # Conditional expressions

    def process_conditional(self, e: Node, true: BasicBlock, false: BasicBlock) -> None:
        if isinstance(e, OpExpr) and e.op in ['and', 'or']:
            if e.op == 'and':
                # Short circuit 'and' in a conditional context.
                new = BasicBlock()
                self.process_conditional(e.left, new, false)
                self.activate_block(new)
                self.process_conditional(e.right, true, false)
            else:
                # Short circuit 'or' in a conditional context.
                new = BasicBlock()
                self.process_conditional(e.left, true, new)
                self.activate_block(new)
                self.process_conditional(e.right, true, false)
        elif isinstance(e, UnaryExpr) and e.op == 'not':
            self.process_conditional(e.expr, false, true)
        # Catch-all for arbitrary expressions.
        else:
            reg = self.accept(e)
            self.add_bool_branch(reg, true, false)

    def visit_comparison_expr(self, e: ComparisonExpr) -> Value:
        assert len(e.operators) == 1, 'more than 1 operator not supported'
        op = e.operators[0]
        negate = False
        if op == 'is not':
            op, negate = 'is', True
        elif op == 'not in':
            op, negate = 'in', True

        rhs = e.operands[1]
        if (op == 'is' and isinstance(rhs, NameExpr) and rhs.node
                and rhs.node.fullname() == 'builtins.None'):
            # Special case 'is None' checks.
            left = self.accept(e.operands[0])
            target = self.add(PrimitiveOp([left], is_none_op, e.line))
        else:
            left = self.accept(e.operands[0])
            right = self.accept(e.operands[1])
            target = self.binary_op(left, right, op, e.line)

        if negate:
            target = self.unary_op(target, 'not', e.line)
        return target

    def add_bool_branch(self, value: Value, true: BasicBlock, false: BasicBlock) -> None:
        if is_same_type(value.type, int_rprimitive):
            zero = self.add(LoadInt(0))
            value = self.binary_op(value, zero, '!=', value.line)
        elif is_same_type(value.type, list_rprimitive):
            length = self.primitive_op(list_len_op, [value], value.line)
            zero = self.add(LoadInt(0))
            value = self.binary_op(length, zero, '!=', value.line)
        elif isinstance(value.type, ROptional):
            is_none = self.binary_op(value, self.add(PrimitiveOp([], none_op, value.line)),
                                     'is not', value.line)
            branch = Branch(is_none, true, false, Branch.BOOL_EXPR)
            self.add(branch)
            value_type = value.type.value_type
            if isinstance(value_type, RInstance):
                # Optional[X] where X is always truthy
                # TODO: Support __bool__
                pass
            else:
                # Optional[X] where X may be falsey and requires a check
                branch.true = self.new_block()
                remaining = self.coerce(value, value.type.value_type, value.line)
                self.add_bool_branch(remaining, true, false)
            return
        elif not is_same_type(value.type, bool_rprimitive):
            value = self.primitive_op(bool_op, [value], value.line)
        self.add(Branch(value, true, false, Branch.BOOL_EXPR))

    def visit_nonlocal_decl(self, o: NonlocalDecl) -> Value:
        return INVALID_VALUE

    def visit_slice_expr(self, expr: SliceExpr) -> Value:
        def get_arg(arg: Optional[Expression]) -> Value:
            if arg is None:
                return self.primitive_op(none_op, [], expr.line)
            else:
                return self.accept(arg)

        args = [get_arg(expr.begin_index),
                get_arg(expr.end_index),
                get_arg(expr.stride)]
        return self.primitive_op(new_slice_op, args, expr.line)

    def visit_raise_stmt(self, s: RaiseStmt) -> Value:
        if s.expr is None:
            self.primitive_op(reraise_exception_op, [], s.line)
            self.add(Unreachable())
            return INVALID_VALUE

        assert s.expr is not None, "re-raise not implemented yet"
        assert s.from_expr is None, "from_expr not implemented"

        # TODO: Do we want to dynamically handle the case where the
        # type is Any so we don't statically know what to do?
        typ = self.types[s.expr]
        if isinstance(typ, TypeType):
            typ = typ.item
        assert not isinstance(typ, AnyType), "can't raise Any"

        if isinstance(typ, FunctionLike) and typ.is_type_obj():
            etyp = self.accept(s.expr)
            exc = self.primitive_op(py_call_op, [etyp], s.expr.line)
        else:
            exc = self.accept(s.expr)
            etyp = self.primitive_op(type_op, [exc], s.expr.line)

        self.primitive_op(raise_exception_op, [etyp, exc], s.line)
        self.add(Unreachable())
        return INVALID_VALUE

    class ExceptNonlocalControl(NonlocalControl):
        """Nonlocal control for except blocks.

        Just makes sure that sys.exc_info always gets cleared when we leave.
        This is super annoying.
        """
        def __init__(self, outer: NonlocalControl, line: int) -> None:
            self.outer = outer
            self.line = line

        def gen_cleanup(self, builder: 'IRBuilder') -> None:
            # TODO: skip generating the clear if we just generated one
            builder.primitive_op(clear_exc_info_op, [], self.line)

        def gen_break(self, builder: 'IRBuilder') -> None:
            self.gen_cleanup(builder)
            self.outer.gen_break(builder)

        def gen_continue(self, builder: 'IRBuilder') -> None:
            self.gen_cleanup(builder)
            self.outer.gen_continue(builder)

        def gen_return(self, builder: 'IRBuilder', value: Value) -> None:
            self.outer.gen_return(builder, value)

    def visit_try_stmt(self, t: TryStmt) -> Value:
        assert len(t.handlers) == 1 and t.types[0] is None and t.vars[0] is None, (
            "Only bare except supported")
        assert not t.else_body, "try/else not implemented"
        assert not t.finally_body, "try/finally not implemented"

        except_entry, exit_block = BasicBlock(), BasicBlock()

        # Compile the try block with an error handler
        self.error_handlers.append(except_entry)
        self.goto_and_activate(BasicBlock())
        self.accept(t.body)
        self.add(Goto(exit_block))
        self.error_handlers.pop()

        # Compile the except block with the nonlocal control flow overridden to clear exc_info
        self.activate_block(except_entry)
        except_body = t.handlers[0]
        self.primitive_op(error_catch_op, [], except_body.line)  # TODO: use this value

        self.nonlocal_control.append(
            IRBuilder.ExceptNonlocalControl(self.nonlocal_control[-1], except_body.line))
        self.accept(except_body)
        self.nonlocal_control.pop()

        self.primitive_op(clear_exc_info_op, [], except_body.line)
        self.add(Goto(exit_block))

        self.activate_block(exit_block)

        return INVALID_VALUE

    def visit_lambda_expr(self, expr: LambdaExpr) -> Value:
        typ = self.types[expr]
        assert isinstance(typ, CallableType)

        runtime_args = []
        for arg, arg_type in zip(expr.arguments, typ.arg_types):
            arg.variable.type = arg_type
            runtime_args.append(RuntimeArg(arg.variable.name(), self.type_to_rtype(arg_type)))
        ret_type = self.type_to_rtype(typ.ret_type)

        fsig = FuncSignature(runtime_args, ret_type)

        fn_info = self.gen_func_def(expr, fsig)

        assert isinstance(fn_info.ir, FuncIR)
        self.functions.append(fn_info.ir)
        return fn_info.callable_reg

    def visit_pass_stmt(self, o: PassStmt) -> Value:
        return INVALID_VALUE

    def visit_global_decl(self, o: GlobalDecl) -> Value:
        # Pure declaration -- no runtime effect
        return INVALID_VALUE

    def visit_assert_stmt(self, a: AssertStmt) -> Value:
        cond = self.accept(a.expr)
        ok_block, error_block = BasicBlock(), BasicBlock()
        self.add_bool_branch(cond, ok_block, error_block)
        self.activate_block(error_block)
        if a.msg is None:
            # Special case (for simpler generated code)
            self.add(RaiseStandardError(RaiseStandardError.ASSERTION_ERROR, None, a.line))
        elif isinstance(a.msg, StrExpr):
            # Another special case
            self.add(RaiseStandardError(RaiseStandardError.ASSERTION_ERROR, a.msg.value,
                                        a.line))
        else:
            # The general case -- explicitly construct an exception instance
            message = self.accept(a.msg)
            exc_type = self.load_module_attr_by_fullname('builtins.AssertionError', a.line)
            exc = self.primitive_op(py_call_op, [exc_type, message], a.line)
            self.primitive_op(raise_exception_op, [exc_type, exc], a.line)
        self.add(Unreachable())
        self.activate_block(ok_block)
        return INVALID_VALUE

    def visit_cast_expr(self, o: CastExpr) -> Value:
        assert False, "CastExpr handled in CallExpr"

    # Unimplemented constructs
    # TODO: some of these are actually things that should never show up,
    # so properly sort those out.
    def visit__promote_expr(self, o: PromoteExpr) -> Value:
        raise NotImplementedError

    def visit_await_expr(self, o: AwaitExpr) -> Value:
        raise NotImplementedError

    def visit_backquote_expr(self, o: BackquoteExpr) -> Value:
        raise NotImplementedError

    def visit_bytes_expr(self, o: BytesExpr) -> Value:
        raise NotImplementedError

    def visit_complex_expr(self, o: ComplexExpr) -> Value:
        raise NotImplementedError

    def visit_decorator(self, o: Decorator) -> Value:
        raise NotImplementedError

    def visit_del_stmt(self, o: DelStmt) -> Value:
        raise NotImplementedError

    def visit_dictionary_comprehension(self, o: DictionaryComprehension) -> Value:
        raise NotImplementedError

    def visit_ellipsis(self, o: EllipsisExpr) -> Value:
        raise NotImplementedError

    def visit_enum_call_expr(self, o: EnumCallExpr) -> Value:
        raise NotImplementedError

    def visit_exec_stmt(self, o: ExecStmt) -> Value:
        raise NotImplementedError

    def visit_generator_expr(self, o: GeneratorExpr) -> Value:
        raise NotImplementedError

    def visit_list_comprehension(self, o: ListComprehension) -> Value:
        raise NotImplementedError

    def visit_set_comprehension(self, o: SetComprehension) -> Value:
        raise NotImplementedError

    def visit_namedtuple_expr(self, o: NamedTupleExpr) -> Value:
        raise NotImplementedError

    def visit_newtype_expr(self, o: NewTypeExpr) -> Value:
        raise NotImplementedError

    def visit_overloaded_func_def(self, o: OverloadedFuncDef) -> Value:
        raise NotImplementedError

    def visit_print_stmt(self, o: PrintStmt) -> Value:
        raise NotImplementedError

    def visit_reveal_expr(self, o: RevealExpr) -> Value:
        raise NotImplementedError

    def visit_set_expr(self, o: SetExpr) -> Value:
        raise NotImplementedError

    def visit_star_expr(self, o: StarExpr) -> Value:
        raise NotImplementedError

    def visit_super_expr(self, o: SuperExpr) -> Value:
        raise NotImplementedError

    def visit_temp_node(self, o: TempNode) -> Value:
        raise NotImplementedError

    def visit_type_alias_expr(self, o: TypeAliasExpr) -> Value:
        raise NotImplementedError

    def visit_type_application(self, o: TypeApplication) -> Value:
        raise NotImplementedError

    def visit_type_var_expr(self, o: TypeVarExpr) -> Value:
        raise NotImplementedError

    def visit_typeddict_expr(self, o: TypedDictExpr) -> Value:
        raise NotImplementedError

    def visit_unicode_expr(self, o: UnicodeExpr) -> Value:
        raise NotImplementedError

    def visit_var(self, o: Var) -> Value:
        raise NotImplementedError

    def visit_with_stmt(self, o: WithStmt) -> Value:
        raise NotImplementedError

    def visit_yield_from_expr(self, o: YieldFromExpr) -> Value:
        raise NotImplementedError

    def visit_yield_expr(self, o: YieldExpr) -> Value:
        raise NotImplementedError

    # Helpers

    def enter(self, name: Optional[str] = None) -> None:
        self.environment = Environment(name)
        self.environments.append(self.environment)
        self.ret_types.append(none_rprimitive)
        self.error_handlers.append(None)
        self.nonlocal_control.append(BaseNonlocalControl())
        self.blocks.append([])
        self.new_block()

    def activate_block(self, block: BasicBlock) -> None:
        block.error_handler = self.error_handlers[-1]
        self.blocks[-1].append(block)

    def goto_and_activate(self, block: BasicBlock) -> None:
        self.add(Goto(block))
        self.activate_block(block)

    def new_block(self) -> BasicBlock:
        block = BasicBlock()
        self.activate_block(block)
        return block

    def goto_new_block(self) -> BasicBlock:
        block = BasicBlock()
        self.goto_and_activate(block)
        return block

    def leave(self) -> Tuple[List[BasicBlock], Environment, RType]:
        blocks = self.blocks.pop()
        env = self.environments.pop()
        ret_type = self.ret_types.pop()
        self.error_handlers.pop()
        self.nonlocal_control.pop()
        self.environment = self.environments[-1]
        return blocks, env, ret_type

    def add(self, op: Op) -> Value:
        self.blocks[-1][-1].ops.append(op)
        if isinstance(op, RegisterOp):
            self.environment.add_op(op)
        return op

    def primitive_op(self, desc: OpDescription, args: List[Value], line: int) -> Value:
        assert desc.result_type is not None
        coerced = []
        for i, arg in enumerate(args):
            formal_type = self.op_arg_type(desc, i)
            arg = self.coerce(arg, formal_type, line)
            coerced.append(arg)
        target = self.add(PrimitiveOp(coerced, desc, line))
        return target

    def op_arg_type(self, desc: OpDescription, n: int) -> RType:
        if n >= len(desc.arg_types):
            assert desc.is_var_arg
            return desc.arg_types[-1]
        return desc.arg_types[n]

    def accept(self, node: Node) -> Value:
        res = node.accept(self)
        if isinstance(node, Expression):
            assert res != INVALID_VALUE
            res = self.coerce(res, self.node_type(node), node.line)
        return res

    def alloc_temp(self, type: RType) -> Register:
        return self.environment.add_temp(type)

    def type_to_rtype(self, typ: Type) -> RType:
        return self.mapper.type_to_rtype(typ)

    def node_type(self, node: Expression) -> RType:
        if isinstance(node, IntExpr):
            # TODO: Don't special case IntExpr
            return int_rprimitive
        mypy_type = self.types[node]
        return self.type_to_rtype(mypy_type)

    def box(self, src: Value) -> Value:
        if src.type.is_unboxed:
            return self.add(Box(src))
        else:
            return src

    def unbox_or_cast(self, src: Value, target_type: RType, line: int) -> Value:
        if target_type.is_unboxed:
            return self.add(Unbox(src, target_type, line))
        else:
            return self.add(Cast(src, target_type, line))

    def box_expr(self, expr: Expression) -> Value:
        return self.box(self.accept(expr))

    def load_outer_env(self, base: Value, outer_env: Environment) -> Value:
        """Loads the environment class for a given base into a register.

        Additionally, iterates through all of the SymbolNode and AssignmentTarget instances of the
        environment at the given index's symtable, and adds those instances to the environment of
        the current environment. This is done so that the current environment can access outer
        environment variables without having to reload all of the environment registers.

        Returns the register where the environment class was loaded.
        """
<<<<<<< HEAD
        env = self.add(GetAttr(base, ENV_ATTR_NAME, self.fn_info.fitem.line))
=======
        env = self.add(GetAttr(base, ENV_ATTR_NAME, self.fn_info.fdef.line))
>>>>>>> 02f91aab
        assert isinstance(env.type, RInstance), '{} must be of type RInstance'.format(env)

        for symbol, target in outer_env.symtable.items():
            env.type.class_ir.attributes[symbol.name()] = target.type
            symbol_target = AssignmentTargetAttr(env, symbol.name())
            self.environment.add_target(symbol, symbol_target)

        return env

    def load_env_registers(self) -> None:
        """Loads the registers for a given FuncDef.

        Adds the arguments of the FuncDef to the environment. If the FuncDef is nested inside of
        another function, then this also loads all of the outer environments of the FuncDef into
        registers so that they can be used when accessing free variables.
        """
        self.add_args_to_env(local=True)

        if self.fn_info.is_nested:
            index = len(self.environments) - 2

            # Load the first outer environment. This one is special because it gets saved in the
            # FuncInfo instance's prev_env_reg field.
            if index > 1:
                outer_env = self.environments[index]
                self.fn_info.prev_env_reg = self.load_outer_env(self.fn_info.self_reg, outer_env)
                index -= 1

            # Load the remaining outer environments into registers.
            env_reg = self.fn_info.prev_env_reg
            while index > 1:
                outer_env = self.environments[index]
                env_reg = self.load_outer_env(env_reg, outer_env)
                index -= 1

    def add_args_to_env(self, local: bool = True) -> None:
<<<<<<< HEAD
        if local:
            for arg in self.fn_info.fitem.arguments:
=======
        fdef = self.fn_info.fdef
        if local:
            for arg in fdef.arguments:
>>>>>>> 02f91aab
                assert arg.variable.type, "Function argument missing type"
                rtype = self.type_to_rtype(arg.variable.type)
                self.environment.add_local_reg(arg.variable, rtype, is_arg=True)
        else:
<<<<<<< HEAD
            for arg in self.fn_info.fitem.arguments:
=======
            for arg in fdef.arguments:
>>>>>>> 02f91aab
                assert arg.variable.type, "Function argument missing type"

                # If the variable is not a free symbol, then we keep it in a local register.
                # Otherwise, we load them into environment classes below.
<<<<<<< HEAD
                if not self.is_free_symbol(arg.variable):
=======
                if not self.is_free_variable(arg.variable):
>>>>>>> 02f91aab
                    continue

                # First, define the variable name as an attribute of the environment class, and
                # then construct a target for that attribute.
                rtype = self.type_to_rtype(arg.variable.type)
                self.fn_info.env_class.attributes[arg.variable.name()] = rtype
                attr_target = AssignmentTargetAttr(self.fn_info.env_reg, arg.variable.name())

                # Read the local definition of the variable, and set the corresponding attribute of
                # the environment class' variable to be that value.
<<<<<<< HEAD
                local_var = self.read_from_target(self.environment.lookup(arg.variable),
                                                  self.fn_info.fitem.line)
                self.add(SetAttr(self.fn_info.env_reg, arg.variable.name(), local_var,
                                 self.fn_info.fitem.line))
=======
                local_var = self.read_from_target(self.environment.lookup(arg.variable), fdef.line)
                self.add(SetAttr(self.fn_info.env_reg, arg.variable.name(), local_var, fdef.line))
>>>>>>> 02f91aab

                # Override the local definition of the variable to instead point at the variable in
                # the environment class.
                self.environment.add_target(arg.variable, attr_target)

    def gen_func_ns(self) -> str:
        """Generates a namespace for a nested function using its outer function names."""
        return '_'.join(env.name for env in self.environments
                        if env.name and env.name != '<top level>')

    def setup_callable_class(self) -> ClassIR:
        """Generates a callable class representing a nested function and sets up the 'self'
        variable for that class.

        Calls the gen_callable_class function to generate the callable class, and then adds a
        'self' variable to the environment, because nested functions become the '__call__' class
        method of the generated callable class. Note that the generated class is not yet functional
        because here we do not define the '__call__' method.

        Returns a newly constructed ClassIR representing the callable class for the nested
        function.
        """
        callable_class = self.gen_callable_class()
        self_target = self.environment.add_local_reg(Var('self'),
                                                     RInstance(callable_class),
                                                     is_arg=True)
<<<<<<< HEAD
        self.fn_info.self_reg = self.read_from_target(self_target, self.fn_info.fitem.line)
=======
        self.fn_info.self_reg = self.read_from_target(self_target, self.fn_info.fdef.line)
>>>>>>> 02f91aab
        return callable_class

    def gen_callable_class(self) -> ClassIR:
        """Generates a callable class representing a nested function.

        This takes a FuncDef and its associated namespace and returns a ClassIR to represent the
        function. Each callable class contains an environment attribute with points to another
        ClassIR representing the environment class where some of its variables can be accessed.
        Note that its '__call__' method is not yet implemented, and is implemented in the
        add_call_to_callable_class function. The name of the class is generated using the names of
        the functions that enclose the given nested function.

        Returns a newly constructed FuncIR associated with the given FuncDef.
        """
<<<<<<< HEAD
        name = '{}_{}_obj'.format(self.fn_info.name, self.fn_info.ns)
=======
        name = '{}_{}_obj'.format(self.fn_info.fdef.name(), self.fn_info.ns)
>>>>>>> 02f91aab
        count = 0
        while name in self.callable_class_names:
            name += '_' + str(count)
        self.callable_class_names.add(name)

        callable_class = ClassIR(name, self.module_name)
        callable_class.attributes[ENV_ATTR_NAME] = RInstance(self.fn_infos[-2].env_class)
        callable_class.mro = [callable_class]
        self.fn_info.callable_class = callable_class
        self.classes.append(callable_class)
        return callable_class

    def finalize_callable_class(self,
                                blocks: List[BasicBlock],
                                sig: FuncSignature,
                                env: Environment) -> FuncIR:
        func = self.gen_func_for_callable_class(blocks, sig, env)
        self.add_call_to_callable_class(func)
        self.instantiate_callable_class()
        return func

    def gen_func_for_callable_class(self,
                                    blocks: List[BasicBlock],
                                    sig: FuncSignature,
                                    env: Environment) -> FuncIR:
        """Generates a '__call__' method for a callable class representing a nested function.

        This takes the blocks, signature, and environment associated with a function definition and
        uses those to build the '__call__' method of a given callable class, used to represent that
        function. Note that a 'self' parameter is added to its list of arguments, as the nested
        function becomes a class method.
        """
        callable_class = self.fn_info.callable_class
        sig = FuncSignature((RuntimeArg('self', object_rprimitive),) + sig.args, sig.ret_type)
        return FuncIR('__call__', callable_class.name, self.module_name, sig, blocks, env)

    def add_call_to_callable_class(self, call_fn: FuncIR) -> None:
        """Sets the '__call__' method for a callable class to a given FuncIR."""
        callable_class = self.fn_info.callable_class
        callable_class.methods['__call__'] = call_fn

    def instantiate_callable_class(self) -> Value:
        """Assigns a callable class to a register named after the given function definition."""
        fdef = self.fn_info.fdef

        fullname = '{}.{}'.format(self.module_name, self.fn_info.callable_class.name)
        func_reg = self.add(Call(RInstance(self.fn_info.callable_class), fullname, [],
                            self.fn_info.fitem.line))

        # Set the callable class' environment attribute to point at the environment class
        # defined in the callable class' immediate outer scope.
        self.add(SetAttr(func_reg, ENV_ATTR_NAME, self.fn_infos[-2].env_reg,
                         self.fn_info.fitem.line))

        # If we have a lambda expression, then just return the register where it is stored.
        if isinstance(self.fn_info.fitem, LambdaExpr):
            self.fn_info.callable_reg = func_reg
            return self.fn_info.callable_reg

        # If it is not a lambda expression, then it must be a function definition.
        assert isinstance(self.fn_info.fitem, FuncDef)
        if self.fn_info.fitem.original_def:
            # Get the target associated with the previously defined FuncDef.
            func_target = self.environment.lookup(self.fn_info.fitem.original_def)
        else:
            # The return type is 'object' instead of an RInstance of the callable class because
            # differently defined functions with the same name and signature in conditional blocks
            # will generate different callable classes, so the callable class that gets
            # instantiated must be generic.
            func_target = self.environment.add_local_reg(self.fn_info.fitem, object_rprimitive)

        self.assign_to_target(func_target, func_reg, self.fn_info.fitem.line)
        self.fn_info.callable_reg = self.read_from_target(func_target, self.fn_info.fitem.line)
        return self.fn_info.callable_reg

    def setup_env_class(self) -> ClassIR:
        """Generates a class representing a function environment.

        Note that the variables in the function environment are not actually populated here. This
        is because when the environment class is generated, the function environment has not yet
        been visited. This behavior is allowed so that when the compiler visits nested functions,
        it can use the returned ClassIR instance to figure out free variables it needs to access.
        The remaining attributes of the environment class are populated when the environment
        registers are loaded.

        Returns a ClassIR representing an environment for a function containing a nested function.
        """
<<<<<<< HEAD
        env_class = ClassIR('{}_{}_env'.format(self.fn_info.name, self.fn_info.ns),
=======
        env_class = ClassIR('{}_{}_env'.format(self.fn_info.fdef.name(), self.fn_info.ns),
>>>>>>> 02f91aab
                            self.module_name)
        env_class.attributes['self'] = RInstance(env_class)
        if self.fn_info.is_nested:
            # If the function is nested, its environment class must contain and environment
            # attribute pointing to its encapsulating functions' environment class.
            env_class.attributes[ENV_ATTR_NAME] = RInstance(self.fn_infos[-2].env_class)
        env_class.mro = [env_class]
        self.fn_info.env_class = env_class
        self.classes.append(env_class)
        return env_class

    def finalize_env_class(self) -> None:
        """Generates, instantiates, and sets up the environment of an environment class."""

        self.instantiate_env_class()

        # Iterate through the function arguments and replace local definitions (using registers)
        # that were previously added to the environment with references to the function's
        # environment class.
        self.add_args_to_env(local=False)

    def instantiate_env_class(self) -> Value:
        """Assigns an environment class to a register named after the given function definition."""
        fullname = '{}.{}'.format(self.module_name, self.fn_info.env_class.name)
        self.fn_info.env_reg = self.add(Call(RInstance(self.fn_info.env_class), fullname, [],
<<<<<<< HEAD
                                             self.fn_info.fitem.line))

        if self.fn_info.is_nested:
            self.add(SetAttr(self.fn_info.env_reg, ENV_ATTR_NAME, self.fn_info.prev_env_reg,
                             self.fn_info.fitem.line))
=======
                                             self.fn_info.fdef.line))

        if self.fn_info.is_nested:
            self.add(SetAttr(self.fn_info.env_reg, ENV_ATTR_NAME, self.fn_info.prev_env_reg,
                             self.fn_info.fdef.line))
>>>>>>> 02f91aab

        return self.fn_info.env_reg

    def is_builtin_ref_expr(self, expr: RefExpr) -> bool:
        assert expr.node, "RefExpr not resolved"
        return '.' in expr.node.fullname() and expr.node.fullname().split('.')[0] == 'builtins'

    def load_global(self, expr: NameExpr) -> Value:
        """Loads a Python-level global.

        This takes a NameExpr and uses its name as a key to retrieve the corresponding PyObject *
        from the _globals dictionary in the C-generated code.
        """
        # If the global is from 'builtins', turn it into a module attr load instead
        if self.is_builtin_ref_expr(expr):
            return self.load_module_attr(expr)
        if self.is_native_module_ref_expr(expr) and isinstance(expr.node, TypeInfo):
            assert expr.fullname is not None
            return self.load_native_type_object(expr.fullname)
        _globals = self.load_globals_dict()
        reg = self.load_static_unicode(expr.name)
        return self.add(PrimitiveOp([_globals, reg], dict_get_item_op, expr.line))

    def load_globals_dict(self) -> Value:
        return self.add(LoadStatic(object_rprimitive, 'globals', self.module_name))

    def load_static_int(self, value: int) -> Value:
        """Loads a static integer Python 'int' object into a register."""
        static_symbol = self.mapper.literal_static_name(value)
        return self.add(LoadStatic(int_rprimitive, static_symbol, ann=value))

    def load_static_float(self, value: float) -> Value:
        """Loads a static float value into a register."""
        static_symbol = self.mapper.literal_static_name(value)
        return self.add(LoadStatic(float_rprimitive, static_symbol, ann=value))

    def load_static_unicode(self, value: str) -> Value:
        """Loads a static unicode value into a register.

        This is useful for more than just unicode literals; for example, method calls
        also require a PyObject * form for the name of the method.
        """
        static_symbol = self.mapper.literal_static_name(value)
        return self.add(LoadStatic(str_rprimitive, static_symbol, ann=value))

    def load_module_attr(self, expr: RefExpr) -> Value:
        assert expr.node, "RefExpr not resolved"
        return self.load_module_attr_by_fullname(expr.node.fullname(), expr.line)

    def load_module_attr_by_fullname(self, fullname: str, line: int) -> Value:
        module, _, name = fullname.rpartition('.')
        left = self.add(LoadStatic(object_rprimitive, 'module', module))
        return self.py_get_attr(left, name, line)

    def load_native_type_object(self, fullname: str) -> Value:
        module, name = fullname.rsplit('.', 1)
        return self.add(LoadStatic(object_rprimitive, name, module, NAMESPACE_TYPE))

    def coerce(self, src: Value, target_type: RType, line: int) -> Value:
        """Generate a coercion/cast from one type to other (only if needed).

        For example, int -> object boxes the source int; int -> int emits nothing;
        object -> int unboxes the object. All conversions preserve object value.

        Returns the register with the converted value (may be same as src).
        """
        if src.type.is_unboxed and not target_type.is_unboxed:
            return self.box(src)
        if ((src.type.is_unboxed and target_type.is_unboxed)
                and not is_same_type(src.type, target_type)):
            # To go from one unboxed type to another, we go through a boxed
            # in-between value, for simplicity.
            tmp = self.box(src)
            return self.unbox_or_cast(tmp, target_type, line)
        if ((not src.type.is_unboxed and target_type.is_unboxed)
                or not is_subtype(src.type, target_type)):
            return self.unbox_or_cast(src, target_type, line)
        return src<|MERGE_RESOLUTION|>--- conflicted
+++ resolved
@@ -40,11 +40,7 @@
 from mypy.checkmember import bind_self
 
 from mypyc.common import ENV_ATTR_NAME, MAX_SHORT_INT, TOP_LEVEL_NAME
-<<<<<<< HEAD
-from mypyc.freesymbols import FreeSymbolsVisitor
-=======
 from mypyc.freesymbols import FreeVariablesVisitor
->>>>>>> 02f91aab
 from mypyc.ops import (
     BasicBlock, AssignmentTarget, AssignmentTargetRegister, AssignmentTargetIndex,
     AssignmentTargetAttr, AssignmentTargetTuple, Environment, Op, LoadInt, RType, Value, Register,
@@ -100,19 +96,11 @@
 
     for module in modules:
         # First pass to determine free symbols.
-<<<<<<< HEAD
-        fsv = FreeSymbolsVisitor()
-        module.accept(fsv)
-
-        # Second pass.
-        builder = IRBuilder(types, mapper, module_names, fsv)
-=======
         fvv = FreeVariablesVisitor()
         module.accept(fvv)
 
         # Second pass.
-        builder = IRBuilder(types, mapper, module_names, fvv.free_variables)
->>>>>>> 02f91aab
+        builder = IRBuilder(types, mapper, module_names, fvv)
         module.accept(builder)
         module_ir = ModuleIR(
             builder.imports,
@@ -325,14 +313,9 @@
 
 class FuncInfo(object):
     """Contains information about functions as they are generated."""
-<<<<<<< HEAD
     def __init__(self, fitem: FuncItem, name: str, namespace: str) -> None:
         self.fitem = fitem
         self.name = name
-=======
-    def __init__(self, fdef: FuncDef, namespace: str) -> None:
-        self.fdef = fdef
->>>>>>> 02f91aab
         self.ns = namespace
         # Callable classes are ClassIR instances implementing the '__call__' method, used to
         # represent functions that are nested inside of other functions.
@@ -342,11 +325,8 @@
         # generated for functions that contain nested functions.
         self.env_class = INVALID_CLASS
         # The register associated with the 'self' instance for function classes.
-<<<<<<< HEAD
+        self.self_reg = INVALID_VALUE  # type: Value
         self.callable_reg = INVALID_VALUE  # type: Value
-=======
->>>>>>> 02f91aab
-        self.self_reg = INVALID_VALUE  # type: Value
         # Environment class registers are the local registers associated with instances of an
         # environment class, used for getting and setting attributes. env_reg is the register
         # associated with the current environment, and prev_env_reg is the self.__mypyc_env__ field
@@ -357,10 +337,7 @@
         # function.
         self.is_nested = False
         self.contains_nested = False
-<<<<<<< HEAD
         self.ir = None  # type: Optional[FuncIR]
-=======
->>>>>>> 02f91aab
         # TODO: add field for ret_type: RType = none_rprimitive
 
 
@@ -401,11 +378,7 @@
                  types: Dict[Expression, Type],
                  mapper: Mapper,
                  modules: List[str],
-<<<<<<< HEAD
-                 fsv: FreeSymbolsVisitor) -> None:
-=======
-                 free_variables: Dict[FuncDef, Set[SymbolNode]]) -> None:
->>>>>>> 02f91aab
+                 fvv: FreeVariablesVisitor) -> None:
         self.types = types
         self.environment = Environment()
         self.environments = [self.environment]
@@ -416,26 +389,18 @@
         self.modules = set(modules)
         self.callable_class_names = set()  # type: Set[str]
 
-<<<<<<< HEAD
         self.lambda_counter = 0
 
-        self.free_symbols = fsv.free_symbols
-        self.encapsulating_fitems = fsv.encapsulating_fitems
-        self.nested_fitems = fsv.nested_fitems
-=======
-        self.free_variables = free_variables
->>>>>>> 02f91aab
+        self.free_variables = fvv.free_variables
+        self.encapsulating_fitems = fvv.encapsulating_fitems
+        self.nested_fitems = fvv.nested_fitems
 
         # This list operates similarly to a function call stack for nested functions. Whenever a
         # function definition begins to be generated, a FuncInfo instance is added to the stack,
         # and information about that function (e.g. whether it is nested, its environment class to
         # be generated) is stored in that FuncInfo instance. When the function is done being
         # generated, its corresponding FuncInfo is popped off the stack.
-<<<<<<< HEAD
         self.fn_info = FuncInfo(INVALID_FUNC_DEF, '', '')
-=======
-        self.fn_info = FuncInfo(INVALID_FUNC_DEF, '')
->>>>>>> 02f91aab
         self.fn_infos = [self.fn_info]  # type: List[FuncInfo]
 
         # This list operates as a stack of constructs that modify the
@@ -600,7 +565,6 @@
         nested function, then we generate an environment class so that inner nested functions can
         access the environment of the given FuncItem.
         """
-<<<<<<< HEAD
         if isinstance(fitem, LambdaExpr):
             name = '__mypyc_lambda_{}__'.format(self.lambda_counter)
         elif isinstance(fitem, FuncDef):
@@ -609,24 +573,14 @@
             assert False, 'Must be of type LambdaExpr or FuncDef'
 
         self.fn_info = FuncInfo(fitem, name, self.gen_func_ns())
-=======
-        self.fn_info = FuncInfo(fdef, self.gen_func_ns())
->>>>>>> 02f91aab
         self.fn_infos.append(self.fn_info)
 
         # If there is more than one environment in the environment stack, then we are visiting a
         # non-global function (the top-most environment is for the module top level).
-<<<<<<< HEAD
         self.fn_info.is_nested = fitem in self.nested_fitems
         self.fn_info.contains_nested = fitem in self.encapsulating_fitems
 
         self.enter(self.fn_info.name)
-=======
-        self.fn_info.is_nested = len(self.environments) > 2
-        self.fn_info.contains_nested = self.contains_func_def(fdef)
-
-        self.enter(fdef.name())
->>>>>>> 02f91aab
 
         if self.fn_info.is_nested:
             self.setup_callable_class()
@@ -646,11 +600,7 @@
         blocks, env, ret_type = self.leave()
 
         if self.fn_info.is_nested:
-<<<<<<< HEAD
             self.fn_info.ir = self.finalize_callable_class(blocks, sig, env)
-=======
-            func = self.finalize_callable_class(blocks, sig, env)
->>>>>>> 02f91aab
         else:
             self.fn_info.ir = FuncIR(self.fn_info.name, class_name, self.module_name, sig, blocks,
                                      env)
@@ -738,11 +688,7 @@
                     # Next, define a target that refers to the newly defined variable in that
                     # environment class. Add the target to the table containing class environment
                     # variables, as well as the current environment.
-<<<<<<< HEAD
-                    if self.fn_info.contains_nested and self.is_free_symbol(symbol):
-=======
                     if self.fn_info.contains_nested and self.is_free_variable(symbol):
->>>>>>> 02f91aab
                         self.fn_info.env_class.attributes[symbol.name()] = self.node_type(lvalue)
                         target = AssignmentTargetAttr(self.fn_info.env_reg, symbol.name())
                         return self.environment.add_target(symbol, target)
@@ -1164,15 +1110,9 @@
     def is_native_module_ref_expr(self, expr: RefExpr) -> bool:
         return self.is_native_ref_expr(expr) and expr.kind == GDEF
 
-<<<<<<< HEAD
-    def is_free_symbol(self, symbol: SymbolNode) -> bool:
-        return (self.fn_info.fitem in self.free_symbols and
-                symbol in self.free_symbols[self.fn_info.fitem])
-=======
     def is_free_variable(self, symbol: SymbolNode) -> bool:
-        fdef = self.fn_info.fdef
-        return fdef in self.free_variables and symbol in self.free_variables[fdef]
->>>>>>> 02f91aab
+        fitem = self.fn_info.fitem
+        return fitem in self.free_variables and symbol in self.free_variables[fitem]
 
     def visit_name_expr(self, expr: NameExpr) -> Value:
         assert expr.node, "RefExpr not resolved"
@@ -1883,11 +1823,7 @@
 
         Returns the register where the environment class was loaded.
         """
-<<<<<<< HEAD
         env = self.add(GetAttr(base, ENV_ATTR_NAME, self.fn_info.fitem.line))
-=======
-        env = self.add(GetAttr(base, ENV_ATTR_NAME, self.fn_info.fdef.line))
->>>>>>> 02f91aab
         assert isinstance(env.type, RInstance), '{} must be of type RInstance'.format(env)
 
         for symbol, target in outer_env.symtable.items():
@@ -1924,32 +1860,19 @@
                 index -= 1
 
     def add_args_to_env(self, local: bool = True) -> None:
-<<<<<<< HEAD
+        fitem = self.fn_info.fitem
         if local:
-            for arg in self.fn_info.fitem.arguments:
-=======
-        fdef = self.fn_info.fdef
-        if local:
-            for arg in fdef.arguments:
->>>>>>> 02f91aab
+            for arg in fitem.arguments:
                 assert arg.variable.type, "Function argument missing type"
                 rtype = self.type_to_rtype(arg.variable.type)
                 self.environment.add_local_reg(arg.variable, rtype, is_arg=True)
         else:
-<<<<<<< HEAD
-            for arg in self.fn_info.fitem.arguments:
-=======
-            for arg in fdef.arguments:
->>>>>>> 02f91aab
+            for arg in fitem.arguments:
                 assert arg.variable.type, "Function argument missing type"
 
                 # If the variable is not a free symbol, then we keep it in a local register.
                 # Otherwise, we load them into environment classes below.
-<<<<<<< HEAD
-                if not self.is_free_symbol(arg.variable):
-=======
                 if not self.is_free_variable(arg.variable):
->>>>>>> 02f91aab
                     continue
 
                 # First, define the variable name as an attribute of the environment class, and
@@ -1960,15 +1883,8 @@
 
                 # Read the local definition of the variable, and set the corresponding attribute of
                 # the environment class' variable to be that value.
-<<<<<<< HEAD
-                local_var = self.read_from_target(self.environment.lookup(arg.variable),
-                                                  self.fn_info.fitem.line)
-                self.add(SetAttr(self.fn_info.env_reg, arg.variable.name(), local_var,
-                                 self.fn_info.fitem.line))
-=======
-                local_var = self.read_from_target(self.environment.lookup(arg.variable), fdef.line)
-                self.add(SetAttr(self.fn_info.env_reg, arg.variable.name(), local_var, fdef.line))
->>>>>>> 02f91aab
+                var = self.read_from_target(self.environment.lookup(arg.variable), fitem.line)
+                self.add(SetAttr(self.fn_info.env_reg, arg.variable.name(), var, fitem.line))
 
                 # Override the local definition of the variable to instead point at the variable in
                 # the environment class.
@@ -1995,11 +1911,7 @@
         self_target = self.environment.add_local_reg(Var('self'),
                                                      RInstance(callable_class),
                                                      is_arg=True)
-<<<<<<< HEAD
         self.fn_info.self_reg = self.read_from_target(self_target, self.fn_info.fitem.line)
-=======
-        self.fn_info.self_reg = self.read_from_target(self_target, self.fn_info.fdef.line)
->>>>>>> 02f91aab
         return callable_class
 
     def gen_callable_class(self) -> ClassIR:
@@ -2014,11 +1926,7 @@
 
         Returns a newly constructed FuncIR associated with the given FuncDef.
         """
-<<<<<<< HEAD
         name = '{}_{}_obj'.format(self.fn_info.name, self.fn_info.ns)
-=======
-        name = '{}_{}_obj'.format(self.fn_info.fdef.name(), self.fn_info.ns)
->>>>>>> 02f91aab
         count = 0
         while name in self.callable_class_names:
             name += '_' + str(count)
@@ -2062,36 +1970,35 @@
 
     def instantiate_callable_class(self) -> Value:
         """Assigns a callable class to a register named after the given function definition."""
-        fdef = self.fn_info.fdef
+        fitem = self.fn_info.fitem
 
         fullname = '{}.{}'.format(self.module_name, self.fn_info.callable_class.name)
         func_reg = self.add(Call(RInstance(self.fn_info.callable_class), fullname, [],
-                            self.fn_info.fitem.line))
+                                 fitem.line))
 
         # Set the callable class' environment attribute to point at the environment class
         # defined in the callable class' immediate outer scope.
-        self.add(SetAttr(func_reg, ENV_ATTR_NAME, self.fn_infos[-2].env_reg,
-                         self.fn_info.fitem.line))
+        self.add(SetAttr(func_reg, ENV_ATTR_NAME, self.fn_infos[-2].env_reg, fitem.line))
 
         # If we have a lambda expression, then just return the register where it is stored.
-        if isinstance(self.fn_info.fitem, LambdaExpr):
+        if isinstance(fitem, LambdaExpr):
             self.fn_info.callable_reg = func_reg
             return self.fn_info.callable_reg
 
         # If it is not a lambda expression, then it must be a function definition.
-        assert isinstance(self.fn_info.fitem, FuncDef)
-        if self.fn_info.fitem.original_def:
+        assert isinstance(fitem, FuncDef)
+        if fitem.original_def:
             # Get the target associated with the previously defined FuncDef.
-            func_target = self.environment.lookup(self.fn_info.fitem.original_def)
+            func_target = self.environment.lookup(fitem.original_def)
         else:
             # The return type is 'object' instead of an RInstance of the callable class because
             # differently defined functions with the same name and signature in conditional blocks
             # will generate different callable classes, so the callable class that gets
             # instantiated must be generic.
-            func_target = self.environment.add_local_reg(self.fn_info.fitem, object_rprimitive)
-
-        self.assign_to_target(func_target, func_reg, self.fn_info.fitem.line)
-        self.fn_info.callable_reg = self.read_from_target(func_target, self.fn_info.fitem.line)
+            func_target = self.environment.add_local_reg(fitem, object_rprimitive)
+
+        self.assign_to_target(func_target, func_reg, fitem.line)
+        self.fn_info.callable_reg = self.read_from_target(func_target, fitem.line)
         return self.fn_info.callable_reg
 
     def setup_env_class(self) -> ClassIR:
@@ -2106,11 +2013,7 @@
 
         Returns a ClassIR representing an environment for a function containing a nested function.
         """
-<<<<<<< HEAD
         env_class = ClassIR('{}_{}_env'.format(self.fn_info.name, self.fn_info.ns),
-=======
-        env_class = ClassIR('{}_{}_env'.format(self.fn_info.fdef.name(), self.fn_info.ns),
->>>>>>> 02f91aab
                             self.module_name)
         env_class.attributes['self'] = RInstance(env_class)
         if self.fn_info.is_nested:
@@ -2136,19 +2039,11 @@
         """Assigns an environment class to a register named after the given function definition."""
         fullname = '{}.{}'.format(self.module_name, self.fn_info.env_class.name)
         self.fn_info.env_reg = self.add(Call(RInstance(self.fn_info.env_class), fullname, [],
-<<<<<<< HEAD
                                              self.fn_info.fitem.line))
 
         if self.fn_info.is_nested:
             self.add(SetAttr(self.fn_info.env_reg, ENV_ATTR_NAME, self.fn_info.prev_env_reg,
                              self.fn_info.fitem.line))
-=======
-                                             self.fn_info.fdef.line))
-
-        if self.fn_info.is_nested:
-            self.add(SetAttr(self.fn_info.env_reg, ENV_ATTR_NAME, self.fn_info.prev_env_reg,
-                             self.fn_info.fdef.line))
->>>>>>> 02f91aab
 
         return self.fn_info.env_reg
 
