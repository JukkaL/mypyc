"""Transform a mypy AST to the IR form (Intermediate Representation).

For example, consider a function like this:

   def f(x: int) -> int:
       return x * 2 + 1

It would be translated to something that conceptually looks like this:

   r0 = 2
   r1 = 1
   r2 = x * i0 :: int
   r3 = r2 + r1 :: int
   return r3
"""

from typing import Dict, List, Tuple, Optional, Union

from mypy.nodes import (
    Node, MypyFile, FuncDef, ReturnStmt, AssignmentStmt, OpExpr, IntExpr, NameExpr, LDEF, Var,
    IfStmt, UnaryExpr, ComparisonExpr, WhileStmt, Argument, CallExpr, IndexExpr, Block,
    Expression, ListExpr, ExpressionStmt, MemberExpr, ForStmt, RefExpr, Lvalue, BreakStmt,
    ContinueStmt, ConditionalExpr, OperatorAssignmentStmt, TupleExpr, ClassDef, TypeInfo,
    Import, ImportFrom, ImportAll, DictExpr, StrExpr, CastExpr, TempNode, ARG_POS, MODULE_REF,
    PassStmt, PromoteExpr, AwaitExpr, BackquoteExpr, AssertStmt, BytesExpr, ComplexExpr,
    Decorator, DelStmt, DictionaryComprehension, EllipsisExpr, EnumCallExpr, ExecStmt,
    FloatExpr, GeneratorExpr, GlobalDecl, LambdaExpr, ListComprehension, SetComprehension,
    NamedTupleExpr, NewTypeExpr, NonlocalDecl, OverloadedFuncDef, PrintStmt, RaiseStmt,
    RevealExpr, SetExpr, SliceExpr, StarExpr, SuperExpr, TryStmt, TypeAliasExpr,
    TypeApplication, TypeVarExpr, TypedDictExpr, UnicodeExpr, WithStmt, YieldFromExpr, YieldExpr,
    GDEF
)
import mypy.nodes
from mypy.types import (
    Type, Instance, CallableType, NoneTyp, TupleType, UnionType, AnyType, TypeVarType,
)
from mypy.visitor import NodeVisitor
from mypy.subtypes import is_named_instance
from mypy.checkmember import bind_self

from mypyc.common import MAX_SHORT_INT
from mypyc.ops import (
<<<<<<< HEAD
    BasicBlock, Environment, Op, LoadInt, RType, Register, Label, Return, FuncIR, Assign,
    PrimitiveOp, Branch, Goto, RuntimeArg, Call, Box, Unbox, Cast, TupleRType,
    Unreachable, TupleGet, ClassIR, UserRType, ModuleIR, GetAttr, SetAttr, LoadStatic,
    PyGetAttr, PyCall, PyLoadGlobal, IntRType, BoolRType, ListRType, SequenceTupleRType,
    ObjectRType, NoneRType, OptionalRType, DictRType, c_module_name, INVALID_REGISTER,
    INVALID_LABEL
=======
    BasicBlock, Environment, Op, LoadInt, RType, Value, Register, Label, Return, FuncIR, Assign,
    Branch, Goto, RuntimeArg, Call, Box, Unbox, Cast, RTuple, Unreachable, TupleGet, TupleSet,
    ClassIR, RInstance, ModuleIR, GetAttr, SetAttr, LoadStatic, PyGetAttr, PyCall, ROptional,
    c_module_name, PyMethodCall, MethodCall, INVALID_VALUE, INVALID_LABEL, int_rprimitive,
    is_int_rprimitive, float_rprimitive, is_float_rprimitive, bool_rprimitive, list_rprimitive,
    is_list_rprimitive, dict_rprimitive, is_dict_rprimitive, str_rprimitive, is_tuple_rprimitive,
    tuple_rprimitive, none_rprimitive, is_none_rprimitive, object_rprimitive, PrimitiveOp,
    ERR_FALSE, OpDescription, RegisterOp, is_object_rprimitive, PySetAttr,
>>>>>>> 5f903cf5
)
from mypyc.ops_primitive import binary_ops, unary_ops, func_ops, method_ops, name_ref_ops
from mypyc.ops_list import list_len_op, list_get_item_op, new_list_op
from mypyc.ops_dict import new_dict_op, dict_get_item_op
from mypyc.ops_misc import none_op, iter_op, next_op, no_err_occurred_op
from mypyc.subtype import is_subtype
from mypyc.sametype import is_same_type


def build_ir(module: MypyFile,
             types: Dict[Expression, Type]) -> ModuleIR:
    mapper = Mapper()
    builder = IRBuilder(types, mapper)
    module.accept(builder)

<<<<<<< HEAD
    return ModuleIR(builder.imports, builder.from_imports, builder.functions, builder.classes)
=======
    return ModuleIR(builder.imports, builder.literals, builder.functions, builder.classes)
>>>>>>> 5f903cf5


class Mapper:
    """Keep track of mappings from mypy AST to the IR."""

    def __init__(self) -> None:
        self.type_to_ir = {}  # type: Dict[TypeInfo, ClassIR]

    def type_to_rtype(self, typ: Type) -> RType:
        if isinstance(typ, Instance):
            if typ.type.fullname() == 'builtins.int':
                return int_rprimitive
            elif typ.type.fullname() == 'builtins.float':
                return float_rprimitive
            elif typ.type.fullname() == 'builtins.str':
                return str_rprimitive
            elif typ.type.fullname() == 'builtins.bool':
                return bool_rprimitive
            elif typ.type.fullname() == 'builtins.list':
                return list_rprimitive
            elif typ.type.fullname() == 'builtins.dict':
                return dict_rprimitive
            elif typ.type.fullname() == 'builtins.tuple':
                return tuple_rprimitive  # Varying-length tuple
            elif typ.type in self.type_to_ir:
                return RInstance(self.type_to_ir[typ.type])
            else:
                return object_rprimitive
        elif isinstance(typ, TupleType):
            return RTuple([self.type_to_rtype(t) for t in typ.items])
        elif isinstance(typ, CallableType):
            return object_rprimitive
        elif isinstance(typ, NoneTyp):
            return none_rprimitive
        elif isinstance(typ, UnionType):
            assert len(typ.items) == 2 and any(isinstance(it, NoneTyp) for it in typ.items)
            if isinstance(typ.items[0], NoneTyp):
                value_type = typ.items[1]
            else:
                value_type = typ.items[0]
            return ROptional(self.type_to_rtype(value_type))
        elif isinstance(typ, AnyType):
            return object_rprimitive
        elif isinstance(typ, TypeVarType):
            # Erase type variable to upper bound.
            # TODO: Erase to object if object has value restriction -- or union (once supported)?
            assert not typ.values, 'TypeVar with value restriction not supported'
            return self.type_to_rtype(typ.upper_bound)
        assert False, '%s unsupported' % type(typ)


class AssignmentTarget(object):
    type = None  # type: RType


class AssignmentTargetRegister(AssignmentTarget):
    """Register as assignment target"""

    def __init__(self, register: Register) -> None:
        self.register = register
        self.type = register.type


class AssignmentTargetIndex(AssignmentTarget):
    """base[index] as assignment target"""

    def __init__(self, base: Value, index: Value) -> None:
        self.base = base
        self.index = index
        # TODO: This won't be right for user-defined classes. Store the
        #       lvalue type in mypy and remove this special case.
        self.type = object_rprimitive


class AssignmentTargetAttr(AssignmentTarget):
    """obj.attr as assignment target"""

    def __init__(self, obj: Value, attr: str) -> None:
        self.obj = obj
        self.attr = attr
        if isinstance(obj.type, RInstance):
            self.obj_type = obj.type  # type: RType
            self.type = obj.type.attr_type(attr)
        else:
            self.obj_type = object_rprimitive
            self.type = object_rprimitive


class IRBuilder(NodeVisitor[Value]):
    def __init__(self, types: Dict[Expression, Type], mapper: Mapper) -> None:
        self.types = types
        self.environment = Environment()
        self.environments = [self.environment]
        self.blocks = []  # type: List[List[BasicBlock]]
        self.functions = []  # type: List[FuncIR]
        self.classes = []  # type: List[ClassIR]

        # These lists operate as stack frames for loops. Each loop adds a new
        # frame (i.e. adds a new empty list [] to the outermost list). Each
        # break or continue is inserted within that frame as they are visited
        # and at the end of the loop the stack is popped and any break/continue
        # gotos have their targets rewritten to the next basic block.
        self.break_gotos = []  # type: List[List[Goto]]
        self.continue_gotos = []  # type: List[List[Goto]]

        self.mapper = mapper
<<<<<<< HEAD
        self.imports = [] # type: List[str]
        self.from_imports = {} # type: Dict[str, List[Tuple[str, str]]]
=======
        self.imports = []  # type: List[str]

        # Maps integer, float, and unicode literals to the static c name for that literal
        self.literals = {}  # type: Dict[Union[int, float, str], str]
>>>>>>> 5f903cf5

        self.current_module_name = None  # type: Optional[str]

    def visit_mypy_file(self, mypyfile: MypyFile) -> Value:
        if mypyfile.fullname() in ('typing', 'abc'):
            # These module are special; their contents are currently all
            # built-in primitives.
            return INVALID_VALUE

        classes = [node for node in mypyfile.defs if isinstance(node, ClassDef)]

        # Build ClassIRs and TypeInfo-to-ClassIR mapping.
        for cls in classes:
            self.create_class_def(cls)

        # Do class def setup
        for cls in classes:
            self.prepare_class_def(cls)

        # Generate ops.
        self.current_module_name = mypyfile.fullname()
        for node in mypyfile.defs:
            node.accept(self)

        # Compute vtables.
        for cls in classes:
            self.mapper.type_to_ir[cls.info].compute_vtable()

        return INVALID_VALUE

    def create_class_def(self, cdef: ClassDef) -> None:
        # We want to collect the attributes first so they are available
        # while generating the methods
        ir = ClassIR(cdef.name)
        self.classes.append(ir)
        self.mapper.type_to_ir[cdef.info] = ir

    def prepare_class_def(self, cdef: ClassDef) -> None:
        ir = self.mapper.type_to_ir[cdef.info]
        info = cdef.info
        for name, node in info.names.items():
            if isinstance(node.node, Var):
                assert node.node.type, "Class member missing type"
                ir.attributes[name] = self.type_to_rtype(node.node.type)

        # Set up the parent class
        assert len(info.bases) == 1, "Only single inheritance is supported"
        mro = []
        for cls in info.mro:
            if cls.fullname() == 'builtins.object': continue
            assert cls in self.mapper.type_to_ir, "Can't subclass cpython types yet"
            mro.append(self.mapper.type_to_ir[cls])
        if len(mro) > 1:
            ir.base = mro[1]
        ir.mro = mro

    def visit_class_def(self, cdef: ClassDef) -> Value:
        ir = self.mapper.type_to_ir[cdef.info]
        for name, node in sorted(cdef.info.names.items(), key=lambda x: x[0]):
            if isinstance(node.node, FuncDef):
                func = self.gen_func_def(node.node, cdef.name)
                self.functions.append(func)
                ir.methods.append(func)
        return INVALID_VALUE

    def visit_import(self, node: Import) -> Value:
        if node.is_unreachable or node.is_mypy_only:
            pass
        if not node.is_top_level:
            assert False, "non-toplevel imports not supported"

        for node_id, _ in node.ids:
            self.imports.append(node_id)

        return INVALID_VALUE

    def visit_import_from(self, node: ImportFrom) -> Value:
        if node.is_unreachable or node.is_mypy_only:
            pass

        # TODO support these?
        assert not node.relative

        if node.id not in self.from_imports:
            self.from_imports[node.id] = []

        for name, maybe_as_name in node.names:
            if maybe_as_name:
                as_name = maybe_as_name
            else:
                as_name = name
            self.from_imports[node.id].append((name, as_name))

        return INVALID_VALUE

    def visit_import_all(self, node: ImportAll) -> Value:
        if node.is_unreachable or node.is_mypy_only:
            pass
        if not node.is_top_level:
            assert False, "non-toplevel imports not supported"

        self.imports.append(node.id)

        return INVALID_VALUE

    def gen_func_def(self, fdef: FuncDef, class_name: Optional[str] = None) -> FuncIR:
        self.enter()

        for arg in fdef.arguments:
            assert arg.variable.type, "Function argument missing type"
            self.environment.add_local(arg.variable, self.type_to_rtype(arg.variable.type),
                                       is_arg=True)
        self.ret_type = self.convert_return_type(fdef)
        fdef.body.accept(self)

        if is_none_rprimitive(self.ret_type) or is_object_rprimitive(self.ret_type):
            self.add_implicit_return()
        else:
            self.add_implicit_unreachable()

        blocks, env = self.leave()
        args = self.convert_args(fdef)
        return FuncIR(fdef.name(), class_name, args, self.ret_type, blocks, env)

    def visit_func_def(self, fdef: FuncDef) -> Value:
        self.functions.append(self.gen_func_def(fdef))
        return INVALID_VALUE

    def convert_args(self, fdef: FuncDef) -> List[RuntimeArg]:
        assert isinstance(fdef.type, CallableType)
        ann = fdef.type
        return [RuntimeArg(arg.variable.name(), self.type_to_rtype(ann.arg_types[i]))
                for i, arg in enumerate(fdef.arguments)]

    def convert_return_type(self, fdef: FuncDef) -> RType:
        assert isinstance(fdef.type, CallableType)
        return self.type_to_rtype(fdef.type.ret_type)

    def add_implicit_return(self) -> None:
        block = self.blocks[-1][-1]
        if not block.ops or not isinstance(block.ops[-1], Return):
            retval = self.add(PrimitiveOp([], none_op, line=-1))
            self.add(Return(retval))

    def add_implicit_unreachable(self) -> None:
        block = self.blocks[-1][-1]
        if not block.ops or not isinstance(block.ops[-1], Return):
            self.add(Unreachable())

    def visit_block(self, block: Block) -> Value:
        for stmt in block.body:
            stmt.accept(self)
        return INVALID_VALUE

    def visit_expression_stmt(self, stmt: ExpressionStmt) -> Value:
        self.accept(stmt.expr)
        return INVALID_VALUE

    def visit_return_stmt(self, stmt: ReturnStmt) -> Value:
        if stmt.expr:
            retval = self.accept(stmt.expr)
            retval = self.coerce(retval, self.ret_type, stmt.line)
        else:
            retval = self.add(PrimitiveOp([], none_op, line=-1))
        self.add(Return(retval))
        return INVALID_VALUE

    def visit_assignment_stmt(self, stmt: AssignmentStmt) -> Value:
        assert len(stmt.lvalues) == 1
        if isinstance(stmt.rvalue, CallExpr) and isinstance(stmt.rvalue.analyzed, TypeVarExpr):
            # Just ignore type variable declarations -- they are a compile-time only thing.
            # TODO: It would be nice to actually construct TypeVar objects to match Python
            #       semantics.
            return INVALID_VALUE
        lvalue = stmt.lvalues[0]
        if stmt.type and isinstance(stmt.rvalue, TempNode):
            # This is actually a variable annotation without initializer. Don't generate
            # an assignment but we need to call get_assignment_target since it adds a
            # name binding as a side effect.
            self.get_assignment_target(lvalue)
            return INVALID_VALUE
        self.assign(lvalue, stmt.rvalue)
        return INVALID_VALUE

    def visit_operator_assignment_stmt(self, stmt: OperatorAssignmentStmt) -> Value:
        target = self.get_assignment_target(stmt.lvalue)

        if isinstance(target, AssignmentTargetRegister):
            rreg = self.accept(stmt.rvalue)
            res = self.binary_op(target.register, rreg, stmt.op, stmt.line)
            res = self.coerce(res, target.type, stmt.line)
            self.add(Assign(target.register, res))
            return INVALID_VALUE

        # NOTE: List index not supported yet for compound assignments.
        assert False, 'Unsupported lvalue: %r' % target

    def get_assignment_target(self, lvalue: Lvalue) -> AssignmentTarget:
        if isinstance(lvalue, NameExpr):
            # Assign to local variable.
            assert lvalue.kind == LDEF
            assert isinstance(lvalue.node, Var)  # TODO: Can this fail?
            if lvalue.node not in self.environment.symtable:
                # Define a new variable.
                lvalue_reg = self.environment.add_local(lvalue.node, self.node_type(lvalue))
            else:
                # Assign to a previously defined variable.
                lvalue_reg = self.environment.lookup(lvalue.node)

            return AssignmentTargetRegister(lvalue_reg)
        elif isinstance(lvalue, IndexExpr):
            # Indexed assignment x[y] = e
            base = self.accept(lvalue.base)
            index = self.accept(lvalue.index)
            return AssignmentTargetIndex(base, index)
        elif isinstance(lvalue, MemberExpr):
            # Attribute assignment x.y = e
            obj = self.accept(lvalue.expr)
            return AssignmentTargetAttr(obj, lvalue.name)

        assert False, 'Unsupported lvalue: %r' % lvalue

    def assign_to_target(self,
                         target: AssignmentTarget,
                         rvalue: Expression) -> Value:
        rvalue_reg = self.accept(rvalue)
        if isinstance(target, AssignmentTargetRegister):
            rvalue_reg = self.coerce(rvalue_reg, target.type, rvalue.line)
            return self.add(Assign(target.register, rvalue_reg))
        elif isinstance(target, AssignmentTargetAttr):
            if isinstance(target.obj_type, RInstance):
                rvalue_reg = self.coerce(rvalue_reg, target.type, rvalue.line)
                return self.add(SetAttr(target.obj, target.attr, rvalue_reg, rvalue.line))
            else:
                return self.add(PySetAttr(target.obj, target.attr, rvalue_reg, rvalue.line))
        elif isinstance(target, AssignmentTargetIndex):
            target_reg2 = self.translate_special_method_call(
                target.base,
                '__setitem__',
                [target.index, rvalue_reg],
                None,
                rvalue.line)
            if target_reg2 is not None:
                return target_reg2

            assert False, target.base.type

        assert False, 'Unsupported assignment target'

    def assign(self,
               lvalue: Lvalue,
               rvalue: Expression) -> AssignmentTarget:
        target = self.get_assignment_target(lvalue)
        self.assign_to_target(target, rvalue)
        return target

    def visit_if_stmt(self, stmt: IfStmt) -> Value:
        # If statements are normalized
        assert len(stmt.expr) == 1

        branches = self.process_conditional(stmt.expr[0])
        if_body = self.new_block()
        self.set_branches(branches, True, if_body)
        stmt.body[0].accept(self)
        if_leave = self.add_leave()
        if stmt.else_body:
            else_body = self.new_block()
            self.set_branches(branches, False, else_body)
            stmt.else_body.accept(self)
            else_leave = self.add_leave()
            next = self.new_block()
            if else_leave:
                else_leave.label = next.label
        else:
            # No else block.
            next = self.new_block()
            self.set_branches(branches, False, next)
        if if_leave:
            if_leave.label = next.label
        return INVALID_VALUE

    def add_leave(self) -> Optional[Goto]:
        if not self.blocks[-1][-1].ops or not isinstance(self.blocks[-1][-1].ops[-1], Return):
            leave = Goto(INVALID_LABEL)
            self.add(leave)
            return leave
        return None

    def push_loop_stack(self) -> None:
        self.break_gotos.append([])
        self.continue_gotos.append([])

    def pop_loop_stack(self, continue_block: BasicBlock, break_block: BasicBlock) -> None:
        for continue_goto in self.continue_gotos.pop():
            continue_goto.label = continue_block.label

        for break_goto in self.break_gotos.pop():
            break_goto.label = break_block.label

    def visit_while_stmt(self, s: WhileStmt) -> Value:
        self.push_loop_stack()

        # Split block so that we get a handle to the top of the loop.
        goto = Goto(INVALID_LABEL)
        self.add(goto)
        top = self.new_block()
        goto.label = top.label
        branches = self.process_conditional(s.expr)

        body = self.new_block()
        # Bind "true" branches to the body block.
        self.set_branches(branches, True, body)
        s.body.accept(self)
        # Add branch to the top at the end of the body.
        self.add(Goto(top.label))
        next = self.new_block()
        # Bind "false" branches to the new block.
        self.set_branches(branches, False, next)

        self.pop_loop_stack(top, next)
        return INVALID_VALUE

    def visit_for_stmt(self, s: ForStmt) -> Value:
        if (isinstance(s.expr, CallExpr)
                and isinstance(s.expr.callee, RefExpr)
                and s.expr.callee.fullname == 'builtins.range'):
            self.push_loop_stack()

            # Special case for x in range(...)
            # TODO: Check argument counts and kinds; check the lvalue
            end = s.expr.args[0]
            end_reg = self.accept(end)

            # Initialize loop index to 0.
            assign_target = self.assign(s.index, IntExpr(0))
            assert isinstance(assign_target, AssignmentTargetRegister)
            index_reg = assign_target.register
            goto = Goto(INVALID_LABEL)
            self.add(goto)

            # Add loop condition check.
            top = self.new_block()
            goto.label = top.label
            comparison = self.binary_op(index_reg, end_reg, '<', s.line)
            branch = Branch(comparison, INVALID_LABEL, INVALID_LABEL, Branch.BOOL_EXPR)
            self.add(branch)
            branches = [branch]

            body = self.new_block()
            self.set_branches(branches, True, body)
            s.body.accept(self)

            end_goto = Goto(INVALID_LABEL)
            self.add(end_goto)
            end_block = self.new_block()
            end_goto.label = end_block.label

            # Increment index register.
            one_reg = self.add(LoadInt(1))
            self.add(Assign(index_reg, self.binary_op(index_reg, one_reg, '+', s.line)))

            # Go back to loop condition check.
            self.add(Goto(top.label))
            next = self.new_block()
            self.set_branches(branches, False, next)

            self.pop_loop_stack(end_block, next)
            return INVALID_VALUE

        elif is_list_rprimitive(self.node_type(s.expr)):
            self.push_loop_stack()

            expr_reg = self.accept(s.expr)

            index_reg = self.alloc_temp(int_rprimitive)
            self.add(Assign(index_reg, self.add(LoadInt(0))))

            one_reg = self.add(LoadInt(1))

            assert isinstance(s.index, NameExpr)
            assert isinstance(s.index.node, Var)
            lvalue_reg = self.environment.add_local(s.index.node, self.node_type(s.index))

            condition_block = self.goto_new_block()

            # For compatibility with python semantics we recalculate the length
            # at every iteration.
            len_reg = self.add(PrimitiveOp([expr_reg], list_len_op, s.line))

            comparison = self.binary_op(index_reg, len_reg, '<', s.line)
            branch = Branch(comparison, INVALID_LABEL, INVALID_LABEL, Branch.BOOL_EXPR)
            self.add(branch)
            branches = [branch]

            body_block = self.new_block()
            self.set_branches(branches, True, body_block)

            target_list_type = self.types[s.expr]
            assert isinstance(target_list_type, Instance)
            target_type = self.type_to_rtype(target_list_type.args[0])
            value_box = self.add(PrimitiveOp([expr_reg, index_reg], list_get_item_op, s.line))

            self.add(Assign(lvalue_reg, self.unbox_or_cast(value_box, target_type, s.line)))

            s.body.accept(self)

            end_block = self.goto_new_block()
            self.add(Assign(index_reg, self.binary_op(index_reg, one_reg, '+', s.line)))
            self.add(Goto(condition_block.label))

            next_block = self.new_block()
            self.set_branches(branches, False, next_block)

            self.pop_loop_stack(end_block, next_block)

            return INVALID_VALUE

        else:
            self.push_loop_stack()

            assert isinstance(s.index, NameExpr)
            assert isinstance(s.index.node, Var)
            lvalue_reg = self.environment.add_local(s.index.node, object_rprimitive)

            # Define registers to contain the expression, along with the iterator that will be used
            # for the for-loop.
            expr_reg = self.accept(s.expr)
            iter_reg = self.add(PrimitiveOp([expr_reg], iter_op, s.line))

            # Create a block for where the __next__ function will be called on the iterator and
            # checked to see if the value returned is NULL, which would signal either the end of
            # the Iterable being traversed or an exception being raised. Note that Branch.IS_ERROR
            # checks only for NULL (an exception does not necessarily have to be raised).
            next_block = self.goto_new_block()
            next_reg = self.add(PrimitiveOp([iter_reg], next_op, s.line))
            branch = Branch(next_reg, INVALID_LABEL, INVALID_LABEL, Branch.IS_ERROR)
            self.add(branch)
            branches = [branch]

            # Create a new block for the body of the loop. Set the previous branch to go here if
            # the conditional evaluates to false. Assign the value obtained from __next__ to the
            # lvalue so that it can be referenced by code in the body of the loop. At the end of
            # the body, goto the label that calls the iterator's __next__ function again.
            body_block = self.new_block()
            self.set_branches(branches, False, body_block)
            self.add(Assign(lvalue_reg, next_reg))
            s.body.accept(self)
            self.add(Goto(next_block.label))

            # Create a new block for when the loop is finished. Set the branch to go here if the
            # conditional evaluates to true. If an exception was raised during the loop, then
            # err_reg wil be set to True. If no_err_occurred_op returns False, then the exception
            # will be propagated using the ERR_FALSE flag.
            end_block = self.new_block()
            self.set_branches(branches, True, end_block)
            self.add(PrimitiveOp([], no_err_occurred_op, s.line))

            self.pop_loop_stack(next_block, end_block)

            return INVALID_VALUE

    def visit_break_stmt(self, node: BreakStmt) -> Value:
        self.break_gotos[-1].append(Goto(INVALID_LABEL))
        self.add(self.break_gotos[-1][-1])
        self.new_block()
        return INVALID_VALUE

    def visit_continue_stmt(self, node: ContinueStmt) -> Value:
        self.continue_gotos[-1].append(Goto(INVALID_LABEL))
        self.add(self.continue_gotos[-1][-1])
        self.new_block()
        return INVALID_VALUE

    def visit_unary_expr(self, expr: UnaryExpr) -> Value:
        ereg = self.accept(expr.expr)
        ops = unary_ops.get(expr.op, [])
        target = self.matching_primitive_op(ops, [ereg], expr.line)
        assert target, 'Unsupported unary operation: %s' % expr.op
        return target

    def visit_op_expr(self, expr: OpExpr) -> Value:
        return self.binary_op(self.accept(expr.left), self.accept(expr.right), expr.op, expr.line)

    def matching_primitive_op(self,
                              candidates: List[OpDescription],
                              args: List[Value],
                              line: int,
                              result_type: Optional[RType] = None) -> Optional[Value]:
        # Find the highest-priority primitive op that matches.
        matching = None  # type: Optional[OpDescription]
        for desc in candidates:
            if len(desc.arg_types) != len(args):
                continue
            if all(is_subtype(actual.type, formal)
                   for actual, formal in zip(args, desc.arg_types)):
                if matching:
                    assert matching.priority != desc.priority, 'Ambiguous:\n1) %s\n2) %s' % (
                        matching, desc)
                    if desc.priority > matching.priority:
                        matching = desc
                else:
                    matching = desc
        if matching:
            target = self.primitive_op(matching, args, line)
            if result_type and not is_same_type(target.type, result_type):
                if is_none_rprimitive(result_type):
                    # Special case None return. The actual result may actually be a bool
                    # and so we can't just coerce it.
                    target = self.add(PrimitiveOp([], none_op, line))
                else:
                    target = self.coerce(target, result_type, line)
            return target
        return None

    def binary_op(self,
                  lreg: Value,
                  rreg: Value,
                  expr_op: str,
                  line: int) -> Value:
        ops = binary_ops.get(expr_op, [])
        target = self.matching_primitive_op(ops, [lreg, rreg], line)
        assert target, 'Unsupported binary operation: %s' % expr_op
        return target

    def visit_index_expr(self, expr: IndexExpr) -> Value:
        base = self.accept(expr.base)

        if isinstance(base.type, RTuple):
            assert isinstance(expr.index, IntExpr)  # TODO
            return self.add(TupleGet(base, expr.index.value, expr.line))

        index_reg = self.accept(expr.index)
        target_reg = self.translate_special_method_call(
            base,
            '__getitem__',
            [index_reg],
            self.node_type(expr),
            expr.line)
        if target_reg is not None:
            return target_reg

        assert False, 'Unsupported indexing operation'

    def visit_int_expr(self, expr: IntExpr) -> Value:
        if expr.value > MAX_SHORT_INT:
            return self.load_static_int(expr.value)
        return self.add(LoadInt(expr.value))

    def visit_float_expr(self, expr: FloatExpr) -> Value:
        return self.load_static_float(expr.value)

    def is_native_name_expr(self, expr: NameExpr) -> bool:
        # TODO later we want to support cross-module native calls too
        assert expr.node, "RefExpr not resolved"
        if '.' in expr.node.fullname():
            module_name = '.'.join(expr.node.fullname().split('.')[:-1])
            return module_name == self.current_module_name

        return True

    def is_native_module_name_expr(self, expr: NameExpr) -> bool:
        return self.is_native_name_expr(expr) and expr.kind == GDEF

    def visit_name_expr(self, expr: NameExpr) -> Value:
        assert expr.node, "RefExpr not resolved"
        fullname = expr.node.fullname()
        if fullname in name_ref_ops:
            # Use special access op for this particular name.
            desc = name_ref_ops[fullname]
            assert desc.result_type is not None
            return self.add(PrimitiveOp([], desc, expr.line))

        if self.is_global_name(expr.name):
            return self.py_load_global(expr)

        if not self.is_native_name_expr(expr):
            return self.load_static_module_attr(expr)

        # TODO: We assume that this is a Var or FuncDef node, which is very limited
        if isinstance(expr.node, Var):
            return self.environment.lookup(expr.node)
        if isinstance(expr.node, FuncDef):
            # If we have a function, then we can look it up in the global variables dictionary.
            return self.load_global_func(expr)

        assert False, 'node must be of either Var or FuncDef type'

<<<<<<< HEAD
    def is_global_name(self, name: str):
        for _, names in self.from_imports.items():
            for _, as_name in names:
                if name == as_name:
                    return True
        return False

    def py_load_global(self, expr: NameExpr):
        target = self.alloc_target(self.node_type(expr))
        self.add(PyLoadGlobal(target, expr.name))
        return target

    def get_using_binder(self, reg: Register, var: Var, expr: Expression) -> Register:
        var_type = self.type_to_rtype(var.type)
        target_type = self.node_type(expr)
        if var_type != target_type:
            # Cast/unbox to the narrower given by the binder.
            if self.targets[-1] < 0:
                target = self.alloc_temp(target_type)
            else:
                target = self.targets[-1]
            return self.unbox_or_cast(reg, target_type, target)
        else:
            # Regular register access -- binder is not active.
            if self.targets[-1] < 0:
                return reg
            else:
                target = self.targets[-1]
                self.add(Assign(target, reg))
                return target

    def is_module_member_expr(self, expr: MemberExpr):
=======
    def is_module_member_expr(self, expr: MemberExpr) -> bool:
>>>>>>> 5f903cf5
        return isinstance(expr.expr, RefExpr) and expr.expr.kind == MODULE_REF

    def visit_member_expr(self, expr: MemberExpr) -> Value:
        if self.is_module_member_expr(expr):
            return self.load_static_module_attr(expr)
        else:
            obj = self.accept(expr.expr)
            if isinstance(obj.type, RInstance):
                return self.add(GetAttr(obj, expr.name, expr.line))
            else:
                return self.add(PyGetAttr(obj, expr.name, expr.line))

    def py_call(self, function: Value, args: List[Value],
                target_type: RType, line: int) -> Value:
        arg_boxes = [self.box(arg) for arg in args]  # type: List[Value]
        return self.add(PyCall(function, arg_boxes, line))

    def py_method_call(self,
                       obj: Value,
                       method: Value,
                       args: List[Value],
                       target_type: RType,
                       line: int) -> Value:
        arg_boxes = [self.box(arg) for arg in args]  # type: List[Value]
        return self.add(PyMethodCall(obj, method, arg_boxes))

    def coerce_native_call_args(self,
                                args: List[Value],
                                arg_types: List[RType],
                                line: int) -> List[Value]:
        coerced_arg_regs = []
        for reg, arg_type in zip(args, arg_types):
            coerced_arg_regs.append(self.coerce(reg, arg_type, line))
        return coerced_arg_regs

    def visit_call_expr(self, expr: CallExpr) -> Value:
        if isinstance(expr.analyzed, CastExpr):
            return self.translate_cast_expr(expr.analyzed)

        callee = expr.callee
        if isinstance(callee, IndexExpr) and isinstance(callee.analyzed, TypeApplication):
            callee = callee.analyzed.expr  # Unwrap type application

        if isinstance(callee, MemberExpr):
            # TODO: Could be call to module-level function
            return self.translate_method_call(expr, callee)
        else:
            return self.translate_call(expr, callee)

    def translate_call(self, expr: CallExpr, callee: Expression) -> Value:
        """Translate a non-method call."""
        assert isinstance(callee, NameExpr)  # TODO: Allow arbitrary callees

        # Gen the args
        fullname = callee.fullname
        args = [self.accept(arg) for arg in expr.args]

        if fullname == 'builtins.len' and len(expr.args) == 1 and expr.arg_kinds == [ARG_POS]:
            expr_rtype = args[0].type
            if isinstance(expr_rtype, RTuple):
                # len() of fixed-length tuple can be trivially determined statically.
                return self.add(LoadInt(len(expr_rtype.types)))

        # Handle data-driven special-cased primitive call ops.
        target_type = self.node_type(expr)
        if fullname is not None and expr.arg_kinds == [ARG_POS] * len(args):
            ops = func_ops.get(fullname, [])
            target = self.matching_primitive_op(ops, args, expr.line)
            if target:
                return target

        fn = callee.name  # TODO: fullname
        # Try to generate a native call. Don't rely on the inferred callee
        # type, since it may have type variable substitutions that aren't
        # valid at runtime (due to type erasure). Instead pick the declared
        # signature of the native function as the true signature.
        signature = self.get_native_signature(callee)
        if signature:
            # Native call
            arg_types = [self.type_to_rtype(arg_type) for arg_type in signature.arg_types]
            args = self.coerce_native_call_args(args, arg_types, expr.line)
            ret_type = self.type_to_rtype(signature.ret_type)
            return self.add(Call(ret_type, fn, args, expr.line))
        else:
            # Fall back to a Python call
            function = self.accept(callee)
            return self.py_call(function, args, target_type, expr.line)

    def get_native_signature(self, callee: NameExpr) -> Optional[CallableType]:
        """Get the signature of a native function, or return None if not available.

        This only works for normal functions, not methods.
        """
        signature = None
        if self.is_native_module_name_expr(callee):
            node = callee.node
            if isinstance(node, TypeInfo):
                node = node['__init__'].node
                if isinstance(node, FuncDef) and isinstance(node.type, CallableType):
                    signature = bind_self(node.type)
                    # "__init__" has None return, but the type object returns
                    # in instance.  Take the instance return type from the
                    # inferred callee type, which we can trust since it can't
                    # be erased from a type variable.
                    inferred_sig = self.types[callee]
                    assert isinstance(inferred_sig, CallableType)
                    signature = signature.copy_modified(ret_type=inferred_sig.ret_type)
            elif isinstance(node, FuncDef) and isinstance(node.type, CallableType):
                signature = node.type
        return signature

    def translate_method_call(self, expr: CallExpr, callee: MemberExpr) -> Value:
        if self.is_module_member_expr(callee):
            # Fall back to a PyCall for module calls
            function = self.accept(callee)
            args = [self.accept(arg) for arg in expr.args]
            return self.py_call(function, args, self.node_type(expr), expr.line)
        else:
            obj = self.accept(callee.expr)
            args = [self.accept(arg) for arg in expr.args]
            assert callee.expr in self.types
            receiver_rtype = self.node_type(callee.expr)

            # First try to do a special-cased method call
            target = self.translate_special_method_call(
                obj, callee.name, args, self.node_type(expr), expr.line)
            if target:
                return target

            # If the base type is one of ours, do a MethodCall
            if isinstance(receiver_rtype, RInstance):
                # Look up the declared signature of the method, since the
                # inferred signature can have type variable substitutions which
                # aren't valid at runtime due to type erasure.
                typ = self.types[callee.expr]
                assert isinstance(typ, Instance)
                method = typ.type.get(callee.name)
                if method and isinstance(method.node, FuncDef) and isinstance(method.node.type,
                                                                              CallableType):
                    sig = method.node.type
                    arg_types = [self.type_to_rtype(arg_type)
                                 for arg_type in sig.arg_types[1:]]
                    arg_regs = self.coerce_native_call_args(args, arg_types, expr.line)
                    target_type = self.type_to_rtype(sig.ret_type)
                    return self.add(MethodCall(target_type, obj, callee.name,
                                               arg_regs, expr.line))

            # Fall back to Python method call
            method_name = self.load_static_unicode(callee.name)
            return self.py_method_call(
                obj, method_name, args, self.node_type(expr), expr.line)

    def translate_cast_expr(self, expr: CastExpr) -> Value:
        src = self.accept(expr.expr)
        target_type = self.type_to_rtype(expr.type)
        return self.coerce(src, target_type, expr.line)

    def visit_conditional_expr(self, expr: ConditionalExpr) -> Value:
        branches = self.process_conditional(expr.cond)
        expr_type = self.node_type(expr)
        # Having actual Phi nodes would be really nice here!
        target = self.alloc_temp(expr_type)

        if_body = self.new_block()
        self.set_branches(branches, True, if_body)
        true_value = self.accept(expr.if_expr)
        true_value = self.coerce(true_value, expr_type, expr.line)
        self.add(Assign(target, true_value))
        if_goto_next = Goto(INVALID_LABEL)
        self.add(if_goto_next)

        else_body = self.new_block()
        self.set_branches(branches, False, else_body)
        false_value = self.accept(expr.else_expr)
        false_value = self.coerce(false_value, expr_type, expr.line)
        self.add(Assign(target, false_value))
        else_goto_next = Goto(INVALID_LABEL)
        self.add(else_goto_next)

        next = self.new_block()
        if_goto_next.label = next.label
        else_goto_next.label = next.label

        return target

    def translate_special_method_call(self,
                                      base_reg: Value,
                                      name: str,
                                      args: List[Value],
                                      result_type: Optional[RType],
                                      line: int) -> Optional[Value]:
        """Translate a method call which is handled nongenerically.

        These are special in the sense that we have code generated specifically for them.
        They tend to be method calls which have equivalents in C that are more direct
        than calling with the PyObject api.

        Return None if no translation found; otherwise return the target register.
        """
        ops = method_ops.get(name, [])
        return self.matching_primitive_op(ops, [base_reg] + args, line, result_type=result_type)

    def visit_list_expr(self, expr: ListExpr) -> Value:
        items = [self.accept(item) for item in expr.items]
        return self.primitive_op(new_list_op, items, expr.line)

    def visit_tuple_expr(self, expr: TupleExpr) -> Value:
        tuple_type = self.node_type(expr)
        assert isinstance(tuple_type, RTuple)

        items = []
        for item_expr, item_type in zip(expr.items, tuple_type.types):
            reg = self.accept(item_expr)
            items.append(self.coerce(reg, item_type, item_expr.line))
        return self.add(TupleSet(items, expr.line))

    def visit_dict_expr(self, expr: DictExpr) -> Value:
        assert not expr.items  # TODO
        return self.add(PrimitiveOp([], new_dict_op, expr.line))

    def visit_str_expr(self, expr: StrExpr) -> Value:
        return self.load_static_unicode(expr.value)

    # Conditional expressions

    def process_conditional(self, e: Node) -> List[Branch]:
        if isinstance(e, ComparisonExpr):
            return self.process_comparison(e)
        elif isinstance(e, OpExpr) and e.op in ['and', 'or']:
            if e.op == 'and':
                # Short circuit 'and' in a conditional context.
                lbranches = self.process_conditional(e.left)
                new = self.new_block()
                self.set_branches(lbranches, True, new)
                rbranches = self.process_conditional(e.right)
                return lbranches + rbranches
            else:
                # Short circuit 'or' in a conditional context.
                lbranches = self.process_conditional(e.left)
                new = self.new_block()
                self.set_branches(lbranches, False, new)
                rbranches = self.process_conditional(e.right)
                return lbranches + rbranches
        elif isinstance(e, UnaryExpr) and e.op == 'not':
            branches = self.process_conditional(e.expr)
            for b in branches:
                b.invert()
            return branches
        # Catch-all for arbitrary expressions.
        else:
            reg = self.accept(e)
            branch = Branch(reg, INVALID_LABEL, INVALID_LABEL, Branch.BOOL_EXPR)
            self.add(branch)
            return [branch]

    def process_comparison(self, e: ComparisonExpr) -> List[Branch]:
        # TODO: Verify operand types.
        assert len(e.operators) == 1, 'more than 1 operator not supported'
        op = e.operators[0]
        if op in ['is', 'is not']:
            # Special case 'is' checks.
            # TODO: check if right operand is None
            left = self.accept(e.operands[0])
            branch = Branch(left, INVALID_LABEL, INVALID_LABEL,
                            Branch.IS_NONE)
            if op == 'is not':
                branch.negated = True
        else:
            # General comparison -- evaluate both operands.
            left = self.accept(e.operands[0])
            right = self.accept(e.operands[1])
            # Generate a bool value and branch based on it.
            if op in ['in', 'not in']:
                target = self.binary_op(left, right, 'in', e.line)
            else:
                target = self.binary_op(left, right, op, e.line)
            target = self.coerce(target, bool_rprimitive, e.line)
            branch = Branch(target, INVALID_LABEL, INVALID_LABEL,
                            Branch.BOOL_EXPR)
            if op == 'not in':
                branch.negated = True
        self.add(branch)
        return [branch]

    def set_branches(self, branches: List[Branch], condition: bool,
                     target: BasicBlock) -> None:
        """Set branch targets for the given condition (True or False).

        If the target has already been set for a branch, skip the branch.
        """
        for b in branches:
            if condition:
                if b.true < 0:
                    b.true = target.label
            else:
                if b.false < 0:
                    b.false = target.label

    def visit_pass_stmt(self, o: PassStmt) -> Value:
        return INVALID_VALUE

    def visit_cast_expr(self, o: CastExpr) -> Value:
        assert False, "CastExpr handled in CallExpr"

    # Unimplemented constructs
    # TODO: some of these are actually things that should never show up,
    # so properly sort those out.
    def visit__promote_expr(self, o: PromoteExpr) -> Value:
        raise NotImplementedError

    def visit_await_expr(self, o: AwaitExpr) -> Value:
        raise NotImplementedError

    def visit_backquote_expr(self, o: BackquoteExpr) -> Value:
        raise NotImplementedError

    def visit_assert_stmt(self, o: AssertStmt) -> Value:
        raise NotImplementedError

    def visit_bytes_expr(self, o: BytesExpr) -> Value:
        raise NotImplementedError

    def visit_comparison_expr(self, o: ComparisonExpr) -> Value:
        raise NotImplementedError

    def visit_complex_expr(self, o: ComplexExpr) -> Value:
        raise NotImplementedError

    def visit_decorator(self, o: Decorator) -> Value:
        raise NotImplementedError

    def visit_del_stmt(self, o: DelStmt) -> Value:
        raise NotImplementedError

    def visit_dictionary_comprehension(self, o: DictionaryComprehension) -> Value:
        raise NotImplementedError

    def visit_ellipsis(self, o: EllipsisExpr) -> Value:
        raise NotImplementedError

    def visit_enum_call_expr(self, o: EnumCallExpr) -> Value:
        raise NotImplementedError

    def visit_exec_stmt(self, o: ExecStmt) -> Value:
        raise NotImplementedError

    def visit_generator_expr(self, o: GeneratorExpr) -> Value:
        raise NotImplementedError

    def visit_global_decl(self, o: GlobalDecl) -> Value:
        raise NotImplementedError

    def visit_lambda_expr(self, o: LambdaExpr) -> Value:
        raise NotImplementedError

    def visit_list_comprehension(self, o: ListComprehension) -> Value:
        raise NotImplementedError

    def visit_set_comprehension(self, o: SetComprehension) -> Value:
        raise NotImplementedError

    def visit_namedtuple_expr(self, o: NamedTupleExpr) -> Value:
        raise NotImplementedError

    def visit_newtype_expr(self, o: NewTypeExpr) -> Value:
        raise NotImplementedError

    def visit_nonlocal_decl(self, o: NonlocalDecl) -> Value:
        raise NotImplementedError

    def visit_overloaded_func_def(self, o: OverloadedFuncDef) -> Value:
        raise NotImplementedError

    def visit_print_stmt(self, o: PrintStmt) -> Value:
        raise NotImplementedError

    def visit_raise_stmt(self, o: RaiseStmt) -> Value:
        raise NotImplementedError

    def visit_reveal_expr(self, o: RevealExpr) -> Value:
        raise NotImplementedError

    def visit_set_expr(self, o: SetExpr) -> Value:
        raise NotImplementedError

    def visit_slice_expr(self, o: SliceExpr) -> Value:
        raise NotImplementedError

    def visit_star_expr(self, o: StarExpr) -> Value:
        raise NotImplementedError

    def visit_super_expr(self, o: SuperExpr) -> Value:
        raise NotImplementedError

    def visit_temp_node(self, o: TempNode) -> Value:
        raise NotImplementedError

    def visit_try_stmt(self, o: TryStmt) -> Value:
        raise NotImplementedError

    def visit_type_alias_expr(self, o: TypeAliasExpr) -> Value:
        raise NotImplementedError

    def visit_type_application(self, o: TypeApplication) -> Value:
        raise NotImplementedError

    def visit_type_var_expr(self, o: TypeVarExpr) -> Value:
        raise NotImplementedError

    def visit_typeddict_expr(self, o: TypedDictExpr) -> Value:
        raise NotImplementedError

    def visit_unicode_expr(self, o: UnicodeExpr) -> Value:
        raise NotImplementedError

    def visit_var(self, o: Var) -> Value:
        raise NotImplementedError

    def visit_with_stmt(self, o: WithStmt) -> Value:
        raise NotImplementedError

    def visit_yield_from_expr(self, o: YieldFromExpr) -> Value:
        raise NotImplementedError

    def visit_yield_expr(self, o: YieldExpr) -> Value:
        raise NotImplementedError

    # Helpers

    def enter(self) -> None:
        self.environment = Environment()
        self.environments.append(self.environment)
        self.blocks.append([])
        self.new_block()

    def new_block(self) -> BasicBlock:
        new = BasicBlock(Label(len(self.blocks[-1])))
        self.blocks[-1].append(new)
        return new

    def goto_new_block(self) -> BasicBlock:
        goto = Goto(INVALID_LABEL)
        self.add(goto)
        block = self.new_block()
        goto.label = block.label
        return block

    def leave(self) -> Tuple[List[BasicBlock], Environment]:
        blocks = self.blocks.pop()
        env = self.environments.pop()
        self.environment = self.environments[-1]
        return blocks, env

    def add(self, op: Op) -> Value:
        self.blocks[-1][-1].ops.append(op)
        if isinstance(op, RegisterOp):
            self.environment.add_op(op)
        return op

    def primitive_op(self, desc: OpDescription, args: List[Value], line: int) -> Value:
        assert desc.result_type is not None
        coerced = []
        for i, arg in enumerate(args):
            formal_type = self.op_arg_type(desc, i)
            arg = self.coerce(arg, formal_type, line)
            coerced.append(arg)
        target = self.add(PrimitiveOp(coerced, desc, line))
        return target

    def op_arg_type(self, desc: OpDescription, n: int) -> RType:
        if n >= len(desc.arg_types):
            assert desc.is_var_arg
            return desc.arg_types[-1]
        return desc.arg_types[n]

    def accept(self, node: Node) -> Value:
        res = node.accept(self)
        if isinstance(node, Expression):
            assert res != INVALID_VALUE
            res = self.coerce(res, self.node_type(node), node.line)
        return res

    def alloc_temp(self, type: RType) -> Register:
        return self.environment.add_temp(type)

    def type_to_rtype(self, typ: Type) -> RType:
        return self.mapper.type_to_rtype(typ)

    def node_type(self, node: Expression) -> RType:
        if isinstance(node, IntExpr):
            # TODO: Don't special case IntExpr
            return int_rprimitive
        mypy_type = self.types[node]
        return self.type_to_rtype(mypy_type)

    def box(self, src: Value) -> Value:
        if src.type.is_unboxed:
            return self.add(Box(src))
        else:
            return src

    def unbox_or_cast(self, src: Value, target_type: RType, line: int) -> Value:
        if target_type.is_unboxed:
            return self.add(Unbox(src, target_type, line))
        else:
            return self.add(Cast(src, target_type, line))

    def box_expr(self, expr: Expression) -> Value:
        return self.box(self.accept(expr))

    def load_global_func(self, expr: NameExpr) -> Value:
        """Loads a Python-level global function into a register.

        This takes a NameExpr and uses its name as a key to retrieve the corresponding PyObject *
        from the _globals dictionary in the C-generated code.
        """
        assert isinstance(expr.node, FuncDef)
        _globals = self.add(LoadStatic(object_rprimitive, '_globals'))
        reg = self.load_static_unicode(expr.node.name())
        return self.add(PrimitiveOp([_globals, reg], dict_get_item_op, expr.line))

    def load_static_int(self, value: int) -> Value:
        """Loads a static integer value into a register."""
        if value not in self.literals:
            self.literals[value] = '__integer_' + str(len(self.literals))
        static_symbol = self.literals[value]
        return self.add(LoadStatic(int_rprimitive, static_symbol))

    def load_static_float(self, value: float) -> Value:
        """Loads a static float value into a register."""
        if value not in self.literals:
            self.literals[value] = '__float_' + str(len(self.literals))
        static_symbol = self.literals[value]
        return self.add(LoadStatic(float_rprimitive, static_symbol))

    def load_static_unicode(self, value: str) -> Value:
        """Loads a static unicode value into a register.

        This is useful for more than just unicode literals; for example, method calls
        also require a PyObject * form for the name of the method.
        """
        if value not in self.literals:
            self.literals[value] = '__unicode_' + str(len(self.literals))
        static_symbol = self.literals[value]
        return self.add(LoadStatic(str_rprimitive, static_symbol))

    def load_static_module_attr(self, expr: RefExpr) -> Value:
        assert expr.node, "RefExpr not resolved"
        module = '.'.join(expr.node.fullname().split('.')[:-1])
        name = expr.node.fullname().split('.')[-1]
        left = self.add(LoadStatic(object_rprimitive, c_module_name(module)))
        return self.add(PyGetAttr(left, name, expr.line))

    def coerce(self, src: Value, target_type: RType, line: int) -> Value:
        """Generate a coercion/cast from one type to other (only if needed).

        For example, int -> object boxes the source int; int -> int emits nothing;
        object -> int unboxes the object. All conversions preserve object value.

        Returns the register with the converted value (may be same as src).
        """
        if src.type.is_unboxed and not target_type.is_unboxed:
            return self.box(src)
        if ((src.type.is_unboxed and target_type.is_unboxed)
                and not is_same_type(src.type, target_type)):
            # To go from one unboxed type to another, we go through a boxed
            # in-between value, for simplicity.
            tmp = self.box(src)
            return self.unbox_or_cast(tmp, target_type, line)
        if ((not src.type.is_unboxed and target_type.is_unboxed)
                or not is_subtype(src.type, target_type)):
            return self.unbox_or_cast(src, target_type, line)
        return src<|MERGE_RESOLUTION|>--- conflicted
+++ resolved
@@ -40,14 +40,6 @@
 
 from mypyc.common import MAX_SHORT_INT
 from mypyc.ops import (
-<<<<<<< HEAD
-    BasicBlock, Environment, Op, LoadInt, RType, Register, Label, Return, FuncIR, Assign,
-    PrimitiveOp, Branch, Goto, RuntimeArg, Call, Box, Unbox, Cast, TupleRType,
-    Unreachable, TupleGet, ClassIR, UserRType, ModuleIR, GetAttr, SetAttr, LoadStatic,
-    PyGetAttr, PyCall, PyLoadGlobal, IntRType, BoolRType, ListRType, SequenceTupleRType,
-    ObjectRType, NoneRType, OptionalRType, DictRType, c_module_name, INVALID_REGISTER,
-    INVALID_LABEL
-=======
     BasicBlock, Environment, Op, LoadInt, RType, Value, Register, Label, Return, FuncIR, Assign,
     Branch, Goto, RuntimeArg, Call, Box, Unbox, Cast, RTuple, Unreachable, TupleGet, TupleSet,
     ClassIR, RInstance, ModuleIR, GetAttr, SetAttr, LoadStatic, PyGetAttr, PyCall, ROptional,
@@ -56,7 +48,6 @@
     is_list_rprimitive, dict_rprimitive, is_dict_rprimitive, str_rprimitive, is_tuple_rprimitive,
     tuple_rprimitive, none_rprimitive, is_none_rprimitive, object_rprimitive, PrimitiveOp,
     ERR_FALSE, OpDescription, RegisterOp, is_object_rprimitive, PySetAttr,
->>>>>>> 5f903cf5
 )
 from mypyc.ops_primitive import binary_ops, unary_ops, func_ops, method_ops, name_ref_ops
 from mypyc.ops_list import list_len_op, list_get_item_op, new_list_op
@@ -72,11 +63,13 @@
     builder = IRBuilder(types, mapper)
     module.accept(builder)
 
-<<<<<<< HEAD
-    return ModuleIR(builder.imports, builder.from_imports, builder.functions, builder.classes)
-=======
-    return ModuleIR(builder.imports, builder.literals, builder.functions, builder.classes)
->>>>>>> 5f903cf5
+    return ModuleIR(
+        builder.imports,
+        builder.from_imports,
+        builder.literals,
+        builder.functions,
+        builder.classes
+    )
 
 
 class Mapper:
@@ -183,15 +176,12 @@
         self.continue_gotos = []  # type: List[List[Goto]]
 
         self.mapper = mapper
-<<<<<<< HEAD
-        self.imports = [] # type: List[str]
-        self.from_imports = {} # type: Dict[str, List[Tuple[str, str]]]
-=======
+        self.imports = []  # type: List[str]
+        self.from_imports = {}  # type: Dict[str, List[Tuple[str, str]]]
         self.imports = []  # type: List[str]
 
         # Maps integer, float, and unicode literals to the static c name for that literal
         self.literals = {}  # type: Dict[Union[int, float, str], str]
->>>>>>> 5f903cf5
 
         self.current_module_name = None  # type: Optional[str]
 
@@ -765,7 +755,7 @@
             return self.add(PrimitiveOp([], desc, expr.line))
 
         if self.is_global_name(expr.name):
-            return self.py_load_global(expr)
+            return self.load_global(expr)
 
         if not self.is_native_name_expr(expr):
             return self.load_static_module_attr(expr)
@@ -775,46 +765,19 @@
             return self.environment.lookup(expr.node)
         if isinstance(expr.node, FuncDef):
             # If we have a function, then we can look it up in the global variables dictionary.
-            return self.load_global_func(expr)
+            return self.load_global(expr)
 
         assert False, 'node must be of either Var or FuncDef type'
 
-<<<<<<< HEAD
-    def is_global_name(self, name: str):
+    def is_global_name(self, name: str) -> bool:
+        # TODO: this is pretty hokey
         for _, names in self.from_imports.items():
             for _, as_name in names:
                 if name == as_name:
                     return True
         return False
 
-    def py_load_global(self, expr: NameExpr):
-        target = self.alloc_target(self.node_type(expr))
-        self.add(PyLoadGlobal(target, expr.name))
-        return target
-
-    def get_using_binder(self, reg: Register, var: Var, expr: Expression) -> Register:
-        var_type = self.type_to_rtype(var.type)
-        target_type = self.node_type(expr)
-        if var_type != target_type:
-            # Cast/unbox to the narrower given by the binder.
-            if self.targets[-1] < 0:
-                target = self.alloc_temp(target_type)
-            else:
-                target = self.targets[-1]
-            return self.unbox_or_cast(reg, target_type, target)
-        else:
-            # Regular register access -- binder is not active.
-            if self.targets[-1] < 0:
-                return reg
-            else:
-                target = self.targets[-1]
-                self.add(Assign(target, reg))
-                return target
-
-    def is_module_member_expr(self, expr: MemberExpr):
-=======
     def is_module_member_expr(self, expr: MemberExpr) -> bool:
->>>>>>> 5f903cf5
         return isinstance(expr.expr, RefExpr) and expr.expr.kind == MODULE_REF
 
     def visit_member_expr(self, expr: MemberExpr) -> Value:
@@ -1325,15 +1288,14 @@
     def box_expr(self, expr: Expression) -> Value:
         return self.box(self.accept(expr))
 
-    def load_global_func(self, expr: NameExpr) -> Value:
-        """Loads a Python-level global function into a register.
+    def load_global(self, expr: NameExpr) -> Value:
+        """Loads a Python-level global.
 
         This takes a NameExpr and uses its name as a key to retrieve the corresponding PyObject *
         from the _globals dictionary in the C-generated code.
         """
-        assert isinstance(expr.node, FuncDef)
         _globals = self.add(LoadStatic(object_rprimitive, '_globals'))
-        reg = self.load_static_unicode(expr.node.name())
+        reg = self.load_static_unicode(expr.name)
         return self.add(PrimitiveOp([_globals, reg], dict_get_item_op, expr.line))
 
     def load_static_int(self, value: int) -> Value:
