"""Transform a mypy AST to the IR form (Intermediate Representation).

For example, consider a function like this:

   def f(x: int) -> int:
       return x * 2 + 1

It would be translated to something that conceptually looks like this:

   r0 = 2
   r1 = 1
   r2 = x * i0 :: int
   r3 = r2 + r1 :: int
   return r3
"""

from typing import Dict, List, Tuple, Optional, Union, Sequence

from mypy.nodes import (
    Node, MypyFile, SymbolNode, FuncDef, ReturnStmt, AssignmentStmt, OpExpr, IntExpr, NameExpr,
    LDEF, Var, IfStmt, UnaryExpr, ComparisonExpr, WhileStmt, Argument, CallExpr, IndexExpr, Block,
    Expression, ListExpr, ExpressionStmt, MemberExpr, ForStmt, RefExpr, Lvalue, BreakStmt,
    ContinueStmt, ConditionalExpr, OperatorAssignmentStmt, TupleExpr, ClassDef, TypeInfo,
    Import, ImportFrom, ImportAll, DictExpr, StrExpr, CastExpr, TempNode, ARG_POS, MODULE_REF,
    PassStmt, PromoteExpr, AwaitExpr, BackquoteExpr, AssertStmt, BytesExpr, ComplexExpr,
    Decorator, DelStmt, DictionaryComprehension, EllipsisExpr, EnumCallExpr, ExecStmt,
    FloatExpr, GeneratorExpr, GlobalDecl, LambdaExpr, ListComprehension, SetComprehension,
    NamedTupleExpr, NewTypeExpr, NonlocalDecl, OverloadedFuncDef, PrintStmt, RaiseStmt,
    RevealExpr, SetExpr, SliceExpr, StarExpr, SuperExpr, TryStmt, TypeAliasExpr,
    TypeApplication, TypeVarExpr, TypedDictExpr, UnicodeExpr, WithStmt, YieldFromExpr, YieldExpr,
    GDEF
)
import mypy.nodes
from mypy.types import (
    Type, Instance, CallableType, NoneTyp, TupleType, UnionType, AnyType, TypeVarType,
)
from mypy.visitor import NodeVisitor
from mypy.subtypes import is_named_instance
from mypy.checkmember import bind_self

from mypyc.common import MAX_SHORT_INT
from mypyc.ops import (
    BasicBlock, Environment, Op, LoadInt, RType, Value, Register, Return, FuncIR, Assign,
    Branch, Goto, RuntimeArg, Call, Box, Unbox, Cast, RTuple, Unreachable, TupleGet, TupleSet,
<<<<<<< HEAD
    ClassIR, RInstance, ModuleIR, GetAttr, SetAttr, LoadStatic, ROptional,
    c_module_name, MethodCall, INVALID_VALUE, INVALID_LABEL, int_rprimitive,
=======
    ClassIR, RInstance, ModuleIR, GetAttr, SetAttr, LoadStatic, PyCall, ROptional,
    PyMethodCall, MethodCall, INVALID_VALUE, INVALID_LABEL, int_rprimitive,
>>>>>>> 473beb65
    is_int_rprimitive, float_rprimitive, is_float_rprimitive, bool_rprimitive, list_rprimitive,
    is_list_rprimitive, dict_rprimitive, is_dict_rprimitive, str_rprimitive, is_tuple_rprimitive,
    tuple_rprimitive, none_rprimitive, is_none_rprimitive, object_rprimitive, PrimitiveOp,
    ERR_FALSE, OpDescription, RegisterOp, is_object_rprimitive, LiteralsMap, FuncSignature,
    VTableAttr, VTableMethod, NAMESPACE_TYPE,
)
from mypyc.ops_primitive import binary_ops, unary_ops, func_ops, method_ops, name_ref_ops
from mypyc.ops_list import list_len_op, list_get_item_op, list_set_item_op, new_list_op
from mypyc.ops_dict import new_dict_op, dict_get_item_op
from mypyc.ops_misc import (
<<<<<<< HEAD
    none_op, iter_op, next_op, no_err_occurred_op, py_getattr_op, py_setattr_op, pycall_op,
=======
    none_op, iter_op, next_op, no_err_occurred_op, py_getattr_op, py_setattr_op,
    fast_isinstance_op, bool_op,
>>>>>>> 473beb65
)
from mypyc.subtype import is_subtype
from mypyc.sametype import is_same_type, is_same_method_signature


def build_ir(modules: List[MypyFile],
             types: Dict[Expression, Type]) -> List[Tuple[str, ModuleIR]]:
    result = []
    mapper = Mapper()

    # Collect all classes defined in the compilation unit.
    classes = []
    for module in modules:
        module_classes = [node for node in module.defs if isinstance(node, ClassDef)]
        classes.extend([(module.fullname(), cdef) for cdef in module_classes])

    # Collect all class mappings so that we can bind arbitrary class name
    # references even if there are import cycles.
    for module_name, cdef in classes:
        class_ir = ClassIR(cdef.name, module_name, is_trait(cdef))
        mapper.type_to_ir[cdef.info] = class_ir

    # Populate structural information in class IR.
    for _, cdef in classes:
        prepare_class_def(cdef, mapper)

    # Generate IR for all modules.
    module_names = [mod.fullname() for mod in modules]
    for module in modules:
        builder = IRBuilder(types, mapper, module_names)
        module.accept(builder)
        ir = ModuleIR(
            builder.imports,
            builder.from_imports,
            mapper.literals,
            builder.functions,
            builder.classes
        )
        result.append((module.fullname(), ir))

    # Compute vtables.
    for _, cdef in classes:
        compute_vtable(mapper.type_to_ir[cdef.info])

    return result


def is_trait(cdef: ClassDef) -> bool:
    return any(d.fullname == 'mypy_extensions.trait' for d in cdef.decorators
               if isinstance(d, NameExpr))


def compute_vtable(cls: ClassIR) -> None:
    """Compute the vtable structure for a class."""
    if cls.vtable is not None: return

    # Merge attributes from traits into the class
    for t in cls.mro[1:]:
        if not t.is_trait:
            continue
        for name, typ in t.attributes.items():
            if not cls.is_trait and not any(name in b.attributes for b in cls.base_mro):
                cls.attributes[name] = typ

    cls.vtable = {}
    entries = cls.vtable_entries
    if cls.base:
        compute_vtable(cls.base)
        assert cls.base.vtable is not None
        cls.vtable.update(cls.base.vtable)
        prefix = cls.base.vtable_entries
    else:
        prefix = []

    # Include the vtable from the parent classes, but handle method overrides.
    for entry in prefix:
        if isinstance(entry, VTableMethod):
            method = entry.method
            if method.name in cls.methods:
                # TODO: emit a wrapper for __init__ that raises or something
                if (is_same_method_signature(method.sig, cls.methods[method.name].sig)
                        or method.name == '__init__'):
                    entry = VTableMethod(cls, cls.methods[method.name])
                else:
                    entry = VTableMethod(cls, cls.glue_methods[(entry.cls, method.name)])
        entries.append(entry)

    for attr in cls.attributes:
        cls.vtable[attr] = len(entries)
        entries.append(VTableAttr(cls, attr, is_getter=True))
        entries.append(VTableAttr(cls, attr, is_getter=False))

    for t in [cls] + cls.traits:
        for fn in t.methods.values():
            if fn == cls.get_method(fn.name):
                cls.vtable[fn.name] = len(entries)
                entries.append(VTableMethod(t, fn))


class Mapper:
    """Keep track of mappings from mypy concepts to IR concepts.

    This state is shared across all modules in a compilation unit.
    """

    def __init__(self) -> None:
        self.type_to_ir = {}  # type: Dict[TypeInfo, ClassIR]
        # Maps integer, float, and unicode literals to a static name
        self.literals = {}  # type: LiteralsMap

    def type_to_rtype(self, typ: Type) -> RType:
        if isinstance(typ, Instance):
            if typ.type.fullname() == 'builtins.int':
                return int_rprimitive
            elif typ.type.fullname() == 'builtins.float':
                return float_rprimitive
            elif typ.type.fullname() == 'builtins.str':
                return str_rprimitive
            elif typ.type.fullname() == 'builtins.bool':
                return bool_rprimitive
            elif typ.type.fullname() == 'builtins.list':
                return list_rprimitive
            elif typ.type.fullname() == 'builtins.dict':
                return dict_rprimitive
            elif typ.type.fullname() == 'builtins.tuple':
                return tuple_rprimitive  # Varying-length tuple
            # TODO: don't erase traits
            elif typ.type in self.type_to_ir and not self.type_to_ir[typ.type].is_trait:
                return RInstance(self.type_to_ir[typ.type])
            else:
                return object_rprimitive
        elif isinstance(typ, TupleType):
            return RTuple([self.type_to_rtype(t) for t in typ.items])
        elif isinstance(typ, CallableType):
            return object_rprimitive
        elif isinstance(typ, NoneTyp):
            return none_rprimitive
        elif isinstance(typ, UnionType):
            assert len(typ.items) == 2 and any(isinstance(it, NoneTyp) for it in typ.items)
            if isinstance(typ.items[0], NoneTyp):
                value_type = typ.items[1]
            else:
                value_type = typ.items[0]
            return ROptional(self.type_to_rtype(value_type))
        elif isinstance(typ, AnyType):
            return object_rprimitive
        elif isinstance(typ, TypeVarType):
            # Erase type variable to upper bound.
            # TODO: Erase to object if object has value restriction -- or union (once supported)?
            assert not typ.values, 'TypeVar with value restriction not supported'
            return self.type_to_rtype(typ.upper_bound)
        assert False, '%s unsupported' % type(typ)

    def fdef_to_sig(self, fdef: FuncDef) -> FuncSignature:
        assert isinstance(fdef.type, CallableType)
        args = [RuntimeArg(arg.variable.name(), self.type_to_rtype(fdef.type.arg_types[i]))
                for i, arg in enumerate(fdef.arguments)]
        ret = self.type_to_rtype(fdef.type.ret_type)
        return FuncSignature(args, ret)

    def literal_static_name(self, value: Union[int, float, str]) -> str:
        # Include type to distinguish between 1 and 1.0, and so on.
        key = (type(value), value)
        if key not in self.literals:
            if isinstance(value, str):
                prefix = 'unicode_'
            elif isinstance(value, float):
                prefix = 'float_'
            else:
                assert isinstance(value, int)
                prefix = 'int_'
            self.literals[key] = prefix + str(len(self.literals))
        return self.literals[key]


def prepare_class_def(cdef: ClassDef, mapper: Mapper) -> None:
    ir = mapper.type_to_ir[cdef.info]
    info = cdef.info
    for name, node in info.names.items():
        if isinstance(node.node, Var):
            assert node.node.type, "Class member missing type"
            ir.attributes[name] = mapper.type_to_rtype(node.node.type)
        elif isinstance(node.node, FuncDef):
            ir.method_types[name] = mapper.fdef_to_sig(node.node)

    # Set up the parent class
    bases = [mapper.type_to_ir[base.type] for base in info.bases
             if base.type.fullname() != 'builtins.object']
    assert all(c.is_trait for c in bases[1:]), "Non trait bases must be first"
    ir.traits = [c for c in bases if c.is_trait]

    mro = []
    base_mro = []
    for cls in info.mro:
        if cls.fullname() == 'builtins.object': continue
        assert cls in mapper.type_to_ir, "Can't subclass cpython types"
        base_ir = mapper.type_to_ir[cls]
        if not base_ir.is_trait:
            base_mro.append(base_ir)
        mro.append(base_ir)

    if len(base_mro) > 1:
        ir.base = base_mro[1]
    assert all(base_mro[i].base == base_mro[i + 1] for i in range(len(base_mro) - 1)), (
        "non-trait MRO must be linear")

    ir.mro = mro
    ir.base_mro = base_mro


class AssignmentTarget(object):
    type = None  # type: RType


class AssignmentTargetRegister(AssignmentTarget):
    """Register as assignment target"""

    def __init__(self, register: Register) -> None:
        self.register = register
        self.type = register.type


class AssignmentTargetIndex(AssignmentTarget):
    """base[index] as assignment target"""

    def __init__(self, base: Value, index: Value) -> None:
        self.base = base
        self.index = index
        # TODO: This won't be right for user-defined classes. Store the
        #       lvalue type in mypy and remove this special case.
        self.type = object_rprimitive


class AssignmentTargetAttr(AssignmentTarget):
    """obj.attr as assignment target"""

    def __init__(self, obj: Value, attr: str) -> None:
        self.obj = obj
        self.attr = attr
        if isinstance(obj.type, RInstance):
            self.obj_type = obj.type  # type: RType
            self.type = obj.type.attr_type(attr)
        else:
            self.obj_type = object_rprimitive
            self.type = object_rprimitive


class IRBuilder(NodeVisitor[Value]):
    def __init__(self,
                 types: Dict[Expression, Type],
                 mapper: Mapper,
                 modules: List[str]) -> None:
        self.types = types
        self.environment = Environment()
        self.environments = [self.environment]
        self.ret_types = []  # type: List[RType]
        self.blocks = []  # type: List[List[BasicBlock]]
        self.functions = []  # type: List[FuncIR]
        self.classes = []  # type: List[ClassIR]
        self.modules = set(modules)

        # These lists operate as stack frames for loops. Each loop adds a new
        # frame (i.e. adds a new empty list [] to the outermost list). Each
        # break or continue is inserted within that frame as they are visited
        # and at the end of the loop the stack is popped and any break/continue
        # gotos have their targets rewritten to the next basic block.
        self.break_gotos = []  # type: List[List[Goto]]
        self.continue_gotos = []  # type: List[List[Goto]]

        self.mapper = mapper
        self.imports = []  # type: List[str]
        self.from_imports = {}  # type: Dict[str, List[Tuple[str, str]]]
        self.imports = []  # type: List[str]

        self.current_module_name = None  # type: Optional[str]

    def visit_mypy_file(self, mypyfile: MypyFile) -> Value:
        if mypyfile.fullname() in ('typing', 'abc'):
            # These module are special; their contents are currently all
            # built-in primitives.
            return INVALID_VALUE

        self.module_name = mypyfile.fullname()

        classes = [node for node in mypyfile.defs if isinstance(node, ClassDef)]

        # Collect all classes.
        for cls in classes:
            ir = self.mapper.type_to_ir[cls.info]
            self.classes.append(ir)

        # Generate ops.
        self.current_module_name = mypyfile.fullname()
        for node in mypyfile.defs:
            node.accept(self)

        return INVALID_VALUE

    def visit_class_def(self, cdef: ClassDef) -> Value:
        ir = self.mapper.type_to_ir[cdef.info]
        for name, node in sorted(cdef.info.names.items(), key=lambda x: x[0]):
            if isinstance(node.node, FuncDef):
                func = self.gen_func_def(node.node, ir.method_sig(node.node.name()), cdef.name)
                self.functions.append(func)
                ir.methods[func.name] = func

                # If this overrides a parent class method with a different type, we need
                # to generate a glue method to mediate between them.
                for cls in ir.mro[1:]:
                    if (name in cls.method_types and name != '__init__'
                            and not is_same_method_signature(ir.method_types[name],
                                                             cls.method_types[name])):
                        f = self.gen_glue_method(cls.method_types[name], func, ir, cls,
                                                 node.node.line)
                        ir.glue_methods[(cls, name)] = f
                        self.functions.append(f)

        return INVALID_VALUE

    def visit_import(self, node: Import) -> Value:
        if node.is_unreachable or node.is_mypy_only:
            pass
        if not node.is_top_level:
            assert False, "non-toplevel imports not supported"

        for node_id, _ in node.ids:
            self.imports.append(node_id)

        return INVALID_VALUE

    def visit_import_from(self, node: ImportFrom) -> Value:
        if node.is_unreachable or node.is_mypy_only:
            pass

        # TODO support these?
        assert not node.relative

        if node.id not in self.from_imports:
            self.from_imports[node.id] = []

        for name, maybe_as_name in node.names:
            as_name = maybe_as_name or name
            self.from_imports[node.id].append((name, as_name))

        return INVALID_VALUE

    def visit_import_all(self, node: ImportAll) -> Value:
        if node.is_unreachable or node.is_mypy_only:
            pass
        if not node.is_top_level:
            assert False, "non-toplevel imports not supported"

        self.imports.append(node.id)

        return INVALID_VALUE

    def gen_glue_method(self, sig: FuncSignature, target: FuncIR,
                        cls: ClassIR, base: ClassIR, line: int) -> FuncIR:
        """Generate glue methods that mediate between different method types in subclasses.

        For example, if we have:

        class A:
            def f(self, x: int) -> object: ...

        then it is totally permissable to have a subclass

        class B(A):
            def f(self, x: object) -> int: ...

        since '(object) -> int' is a subtype of '(int) -> object' by the usual
        contra/co-variant function subtyping rules.

        The trickiness here is that int and object have different
        runtime representations in mypyc, so A.f and B.f have
        different signatures at the native C level. To deal with this,
        we need to generate glue methods that mediate between the
        different versions by coercing the arguments and return
        values.
        """
        self.enter()

        rt_args = (RuntimeArg(sig.args[0].name, RInstance(cls)),) + sig.args[1:]

        # The environment operates on Vars, so we make some up
        fake_vars = [(Var(arg.name), arg.type) for arg in rt_args]
        args = [self.environment.add_local(var, type, is_arg=True)
                for var, type in fake_vars]  # type: List[Value]
        self.ret_types[-1] = sig.ret_type

        arg_types = [arg.type for arg in target.sig.args]
        args = self.coerce_native_call_args(args, arg_types, line)
        retval = self.add(MethodCall(target.ret_type,
                                     args[0],
                                     target.name,
                                     args[1:],
                                     line))
        retval = self.coerce(retval, sig.ret_type, line)
        self.add(Return(retval))

        blocks, env, ret_type = self.leave()
        return FuncIR(target.name + '__' + base.name + '_glue',
                      cls.name, self.module_name,
                      FuncSignature(rt_args, ret_type), blocks, env)

    def gen_func_def(self, fdef: FuncDef, sig: FuncSignature,
                     class_name: Optional[str] = None) -> FuncIR:
        # If there is more than one environment in the environment stack, then we are visiting a
        # non-global function.
        is_nested = len(self.environments) > 1

        self.enter(fdef.name())

        if is_nested:
            # If this is a nested function, then add a 'self' field to the environment, since we
            # will be instantiating the function as a method of a new class representing that
            # original function.
            self.environment.add_local(Var('self'), object_rprimitive, is_arg=True)
        for arg in fdef.arguments:
            assert arg.variable.type, "Function argument missing type"
            self.environment.add_local(arg.variable, self.type_to_rtype(arg.variable.type),
                                       is_arg=True)
        self.ret_types[-1] = sig.ret_type

        fdef.body.accept(self)

        if (is_none_rprimitive(self.ret_types[-1]) or
                is_object_rprimitive(self.ret_types[-1])):
            self.add_implicit_return()
        else:
            self.add_implicit_unreachable()

        blocks, env, ret_type = self.leave()

        if is_nested:
            namespace = self.generate_function_namespace()
            func_ir = self.generate_function_class(fdef, namespace, blocks, sig, env)

            # Instantiate the callable class and load it into a register in the current environment
            # immediately so that it does not have to be loaded every time the function is called.
            self.instantiate_function_class(fdef, namespace)
        else:
            func_ir = FuncIR(fdef.name(), class_name, self.module_name, sig, blocks,
                             env)
        return func_ir

    def visit_func_def(self, fdef: FuncDef) -> Value:
        self.functions.append(self.gen_func_def(fdef, self.mapper.fdef_to_sig(fdef)))
        return INVALID_VALUE

    def add_implicit_return(self) -> None:
        block = self.blocks[-1][-1]
        if not block.ops or not isinstance(block.ops[-1], Return):
            retval = self.add(PrimitiveOp([], none_op, line=-1))
            self.add(Return(retval))

    def add_implicit_unreachable(self) -> None:
        block = self.blocks[-1][-1]
        if not block.ops or not isinstance(block.ops[-1], Return):
            self.add(Unreachable())

    def visit_block(self, block: Block) -> Value:
        for stmt in block.body:
            stmt.accept(self)
        return INVALID_VALUE

    def visit_expression_stmt(self, stmt: ExpressionStmt) -> Value:
        self.accept(stmt.expr)
        return INVALID_VALUE

    def visit_return_stmt(self, stmt: ReturnStmt) -> Value:
        if stmt.expr:
            retval = self.accept(stmt.expr)
            retval = self.coerce(retval, self.ret_types[-1], stmt.line)
        else:
            retval = self.add(PrimitiveOp([], none_op, line=-1))
        self.add(Return(retval))
        return INVALID_VALUE

    def visit_assignment_stmt(self, stmt: AssignmentStmt) -> Value:
        assert len(stmt.lvalues) == 1
        if isinstance(stmt.rvalue, CallExpr) and isinstance(stmt.rvalue.analyzed, TypeVarExpr):
            # Just ignore type variable declarations -- they are a compile-time only thing.
            # TODO: It would be nice to actually construct TypeVar objects to match Python
            #       semantics.
            return INVALID_VALUE
        lvalue = stmt.lvalues[0]
        if stmt.type and isinstance(stmt.rvalue, TempNode):
            # This is actually a variable annotation without initializer. Don't generate
            # an assignment but we need to call get_assignment_target since it adds a
            # name binding as a side effect.
            self.get_assignment_target(lvalue)
            return INVALID_VALUE
        self.assign(lvalue, stmt.rvalue)
        return INVALID_VALUE

    def visit_operator_assignment_stmt(self, stmt: OperatorAssignmentStmt) -> Value:
        target = self.get_assignment_target(stmt.lvalue)
        rreg = self.accept(stmt.rvalue)
        res = self.read_from_target(target, stmt.line)
        res = self.binary_op(res, rreg, stmt.op, stmt.line)
        self.assign_to_target(target, res, res.line)
        return INVALID_VALUE

    def get_assignment_target(self, lvalue: Lvalue) -> AssignmentTarget:
        if isinstance(lvalue, NameExpr):
            # Assign to local variable.
            assert lvalue.kind == LDEF
            assert isinstance(lvalue.node, Var)  # TODO: Can this fail?
            if lvalue.node not in self.environment.symtable:
                # Define a new variable.
                lvalue_reg = self.environment.add_local(lvalue.node, self.node_type(lvalue))
            else:
                # Assign to a previously defined variable.
                lvalue_reg = self.environment.lookup(lvalue.node)

            return AssignmentTargetRegister(lvalue_reg)
        elif isinstance(lvalue, IndexExpr):
            # Indexed assignment x[y] = e
            base = self.accept(lvalue.base)
            index = self.accept(lvalue.index)
            return AssignmentTargetIndex(base, index)
        elif isinstance(lvalue, MemberExpr):
            # Attribute assignment x.y = e
            obj = self.accept(lvalue.expr)
            return AssignmentTargetAttr(obj, lvalue.name)

        assert False, 'Unsupported lvalue: %r' % lvalue

    def read_from_target(self, target: AssignmentTarget, line: int) -> Value:
        if isinstance(target, AssignmentTargetRegister):
            return target.register
        if isinstance(target, AssignmentTargetIndex):
            reg = self.translate_special_method_call(target.base,
                                                     '__getitem__',
                                                     [target.index],
                                                     None,
                                                     line)
            if reg is not None:
                return reg
            assert False, target.base.type
        if isinstance(target, AssignmentTargetAttr):
            if isinstance(target.obj.type, RInstance):
                return self.add(GetAttr(target.obj, target.attr, line))
            else:
                return self.py_get_attr(target.obj, target.attr, line)

        assert False, 'Unsupported lvalue: %r' % target

    def assign_to_target(self,
                         target: AssignmentTarget,
                         rvalue_reg: Value,
                         line: int) -> Value:
        if isinstance(target, AssignmentTargetRegister):
            rvalue_reg = self.coerce(rvalue_reg, target.type, line)
            return self.add(Assign(target.register, rvalue_reg))
        elif isinstance(target, AssignmentTargetAttr):
            if isinstance(target.obj_type, RInstance):
                rvalue_reg = self.coerce(rvalue_reg, target.type, line)
                return self.add(SetAttr(target.obj, target.attr, rvalue_reg, line))
            else:
                key = self.load_static_unicode(target.attr)
                boxed_reg = self.box(rvalue_reg)
                return self.add(PrimitiveOp([target.obj, key, boxed_reg], py_setattr_op, line))
        elif isinstance(target, AssignmentTargetIndex):
            target_reg2 = self.translate_special_method_call(
                target.base,
                '__setitem__',
                [target.index, rvalue_reg],
                None,
                line)
            if target_reg2 is not None:
                return target_reg2

            assert False, target.base.type

        assert False, 'Unsupported assignment target'

    def assign(self,
               lvalue: Lvalue,
               rvalue: Expression) -> AssignmentTarget:
        target = self.get_assignment_target(lvalue)
        rvalue_reg = self.accept(rvalue)
        self.assign_to_target(target, rvalue_reg, rvalue.line)
        return target

    def visit_if_stmt(self, stmt: IfStmt) -> Value:
        # If statements are normalized
        assert len(stmt.expr) == 1

        branches = self.process_conditional(stmt.expr[0])
        if_body = self.new_block()
        self.set_branches(branches, True, if_body)
        stmt.body[0].accept(self)
        if_leave = self.add_leave()
        if stmt.else_body:
            else_body = self.new_block()
            self.set_branches(branches, False, else_body)
            stmt.else_body.accept(self)
            else_leave = self.add_leave()
            next = self.new_block()
            if else_leave:
                else_leave.label = next
        else:
            # No else block.
            next = self.new_block()
            self.set_branches(branches, False, next)
        if if_leave:
            if_leave.label = next
        return INVALID_VALUE

    def add_leave(self) -> Optional[Goto]:
        if not self.blocks[-1][-1].ops or not isinstance(self.blocks[-1][-1].ops[-1], Return):
            leave = Goto(INVALID_LABEL)
            self.add(leave)
            return leave
        return None

    def push_loop_stack(self) -> None:
        self.break_gotos.append([])
        self.continue_gotos.append([])

    def pop_loop_stack(self, continue_block: BasicBlock, break_block: BasicBlock) -> None:
        for continue_goto in self.continue_gotos.pop():
            continue_goto.label = continue_block

        for break_goto in self.break_gotos.pop():
            break_goto.label = break_block

    def visit_while_stmt(self, s: WhileStmt) -> Value:
        self.push_loop_stack()

        # Split block so that we get a handle to the top of the loop.
        goto = Goto(INVALID_LABEL)
        self.add(goto)
        top = self.new_block()
        goto.label = top
        branches = self.process_conditional(s.expr)

        body = self.new_block()
        # Bind "true" branches to the body block.
        self.set_branches(branches, True, body)
        s.body.accept(self)
        # Add branch to the top at the end of the body.
        self.add(Goto(top))
        next = self.new_block()
        # Bind "false" branches to the new block.
        self.set_branches(branches, False, next)

        self.pop_loop_stack(top, next)
        return INVALID_VALUE

    def visit_for_stmt(self, s: ForStmt) -> Value:
        if (isinstance(s.expr, CallExpr)
                and isinstance(s.expr.callee, RefExpr)
                and s.expr.callee.fullname == 'builtins.range'):
            self.push_loop_stack()

            # Special case for x in range(...)
            # TODO: Check argument counts and kinds; check the lvalue
            end = s.expr.args[0]
            end_reg = self.accept(end)

            # Initialize loop index to 0.
            assign_target = self.assign(s.index, IntExpr(0))
            assert isinstance(assign_target, AssignmentTargetRegister)
            index_reg = assign_target.register
            goto = Goto(INVALID_LABEL)
            self.add(goto)

            # Add loop condition check.
            top = self.new_block()
            goto.label = top
            comparison = self.binary_op(index_reg, end_reg, '<', s.line)
            branches = self.add_bool_branch(comparison)

            body = self.new_block()
            self.set_branches(branches, True, body)
            s.body.accept(self)

            end_goto = Goto(INVALID_LABEL)
            self.add(end_goto)
            end_block = self.new_block()
            end_goto.label = end_block

            # Increment index register.
            one_reg = self.add(LoadInt(1))
            self.add(Assign(index_reg, self.binary_op(index_reg, one_reg, '+', s.line)))

            # Go back to loop condition check.
            self.add(Goto(top))
            next = self.new_block()
            self.set_branches(branches, False, next)

            self.pop_loop_stack(end_block, next)
            return INVALID_VALUE

        elif is_list_rprimitive(self.node_type(s.expr)):
            self.push_loop_stack()

            expr_reg = self.accept(s.expr)

            index_reg = self.alloc_temp(int_rprimitive)
            self.add(Assign(index_reg, self.add(LoadInt(0))))

            one_reg = self.add(LoadInt(1))

            assert isinstance(s.index, NameExpr)
            assert isinstance(s.index.node, Var)
            lvalue_reg = self.environment.add_local(s.index.node, self.node_type(s.index))

            condition_block = self.goto_new_block()

            # For compatibility with python semantics we recalculate the length
            # at every iteration.
            len_reg = self.add(PrimitiveOp([expr_reg], list_len_op, s.line))

            comparison = self.binary_op(index_reg, len_reg, '<', s.line)
            branches = self.add_bool_branch(comparison)

            body_block = self.new_block()
            self.set_branches(branches, True, body_block)

            target_list_type = self.types[s.expr]
            assert isinstance(target_list_type, Instance)
            target_type = self.type_to_rtype(target_list_type.args[0])
            value_box = self.add(PrimitiveOp([expr_reg, index_reg], list_get_item_op, s.line))

            self.add(Assign(lvalue_reg, self.unbox_or_cast(value_box, target_type, s.line)))

            s.body.accept(self)

            end_block = self.goto_new_block()
            self.add(Assign(index_reg, self.binary_op(index_reg, one_reg, '+', s.line)))
            self.add(Goto(condition_block))

            next_block = self.new_block()
            self.set_branches(branches, False, next_block)

            self.pop_loop_stack(end_block, next_block)

            return INVALID_VALUE

        else:
            self.push_loop_stack()

            assert isinstance(s.index, NameExpr)
            assert isinstance(s.index.node, Var)
            lvalue_reg = self.environment.add_local(s.index.node, object_rprimitive)

            # Define registers to contain the expression, along with the iterator that will be used
            # for the for-loop.
            expr_reg = self.accept(s.expr)
            iter_reg = self.add(PrimitiveOp([expr_reg], iter_op, s.line))

            # Create a block for where the __next__ function will be called on the iterator and
            # checked to see if the value returned is NULL, which would signal either the end of
            # the Iterable being traversed or an exception being raised. Note that Branch.IS_ERROR
            # checks only for NULL (an exception does not necessarily have to be raised).
            next_block = self.goto_new_block()
            next_reg = self.add(PrimitiveOp([iter_reg], next_op, s.line))
            branch = Branch(next_reg, INVALID_LABEL, INVALID_LABEL, Branch.IS_ERROR)
            self.add(branch)
            branches = [branch]

            # Create a new block for the body of the loop. Set the previous branch to go here if
            # the conditional evaluates to false. Assign the value obtained from __next__ to the
            # lvalue so that it can be referenced by code in the body of the loop. At the end of
            # the body, goto the label that calls the iterator's __next__ function again.
            body_block = self.new_block()
            self.set_branches(branches, False, body_block)
            self.add(Assign(lvalue_reg, next_reg))
            s.body.accept(self)
            self.add(Goto(next_block))

            # Create a new block for when the loop is finished. Set the branch to go here if the
            # conditional evaluates to true. If an exception was raised during the loop, then
            # err_reg wil be set to True. If no_err_occurred_op returns False, then the exception
            # will be propagated using the ERR_FALSE flag.
            end_block = self.new_block()
            self.set_branches(branches, True, end_block)
            self.add(PrimitiveOp([], no_err_occurred_op, s.line))

            self.pop_loop_stack(next_block, end_block)

            return INVALID_VALUE

    def visit_break_stmt(self, node: BreakStmt) -> Value:
        self.break_gotos[-1].append(Goto(INVALID_LABEL))
        self.add(self.break_gotos[-1][-1])
        self.new_block()
        return INVALID_VALUE

    def visit_continue_stmt(self, node: ContinueStmt) -> Value:
        self.continue_gotos[-1].append(Goto(INVALID_LABEL))
        self.add(self.continue_gotos[-1][-1])
        self.new_block()
        return INVALID_VALUE

    def visit_unary_expr(self, expr: UnaryExpr) -> Value:
        ereg = self.accept(expr.expr)
        ops = unary_ops.get(expr.op, [])
        target = self.matching_primitive_op(ops, [ereg], expr.line)
        assert target, 'Unsupported unary operation: %s' % expr.op
        return target

    def visit_op_expr(self, expr: OpExpr) -> Value:
        return self.binary_op(self.accept(expr.left), self.accept(expr.right), expr.op, expr.line)

    def matching_primitive_op(self,
                              candidates: List[OpDescription],
                              args: List[Value],
                              line: int,
                              result_type: Optional[RType] = None) -> Optional[Value]:
        # Find the highest-priority primitive op that matches.
        matching = None  # type: Optional[OpDescription]
        for desc in candidates:
            if len(desc.arg_types) != len(args):
                continue
            if all(is_subtype(actual.type, formal)
                   for actual, formal in zip(args, desc.arg_types)):
                if matching:
                    assert matching.priority != desc.priority, 'Ambiguous:\n1) %s\n2) %s' % (
                        matching, desc)
                    if desc.priority > matching.priority:
                        matching = desc
                else:
                    matching = desc
        if matching:
            target = self.primitive_op(matching, args, line)
            if result_type and not is_same_type(target.type, result_type):
                if is_none_rprimitive(result_type):
                    # Special case None return. The actual result may actually be a bool
                    # and so we can't just coerce it.
                    target = self.add(PrimitiveOp([], none_op, line))
                else:
                    target = self.coerce(target, result_type, line)
            return target
        return None

    def binary_op(self,
                  lreg: Value,
                  rreg: Value,
                  expr_op: str,
                  line: int) -> Value:
        ops = binary_ops.get(expr_op, [])
        target = self.matching_primitive_op(ops, [lreg, rreg], line)
        assert target, 'Unsupported binary operation: %s' % expr_op
        return target

    def visit_index_expr(self, expr: IndexExpr) -> Value:
        base = self.accept(expr.base)

        if isinstance(base.type, RTuple):
            assert isinstance(expr.index, IntExpr)  # TODO
            return self.add(TupleGet(base, expr.index.value, expr.line))

        index_reg = self.accept(expr.index)
        target_reg = self.translate_special_method_call(
            base,
            '__getitem__',
            [index_reg],
            self.node_type(expr),
            expr.line)
        if target_reg is not None:
            return target_reg

        assert False, 'Unsupported indexing operation'

    def visit_int_expr(self, expr: IntExpr) -> Value:
        if expr.value > MAX_SHORT_INT:
            return self.load_static_int(expr.value)
        return self.add(LoadInt(expr.value))

    def visit_float_expr(self, expr: FloatExpr) -> Value:
        return self.load_static_float(expr.value)

    def is_native_name_expr(self, expr: NameExpr) -> bool:
        assert expr.node, "RefExpr not resolved"
        if '.' in expr.node.fullname():
            module_name = '.'.join(expr.node.fullname().split('.')[:-1])
            return module_name in self.modules

        return True

    def is_native_module_name_expr(self, expr: NameExpr) -> bool:
        return self.is_native_name_expr(expr) and expr.kind == GDEF

    def visit_name_expr(self, expr: NameExpr) -> Value:
        assert expr.node, "RefExpr not resolved"
        fullname = expr.node.fullname()
        if fullname in name_ref_ops:
            # Use special access op for this particular name.
            desc = name_ref_ops[fullname]
            assert desc.result_type is not None
            return self.add(PrimitiveOp([], desc, expr.line))

        # TODO: Behavior currently only defined for Var and FuncDef node types.
        if expr.kind == LDEF:
            try:
                return self.environment.lookup(expr.node)
            except KeyError:
                assert False, 'expression %s not defined in current scope'.format(expr.name)
        else:
            return self.load_global(expr)

    def is_module_member_expr(self, expr: MemberExpr) -> bool:
        return isinstance(expr.expr, RefExpr) and expr.expr.kind == MODULE_REF

    def visit_member_expr(self, expr: MemberExpr) -> Value:
        if self.is_module_member_expr(expr):
            return self.load_static_module_attr(expr)
        else:
            obj = self.accept(expr.expr)
            if isinstance(obj.type, RInstance):
                return self.add(GetAttr(obj, expr.name, expr.line))
            else:
                return self.py_get_attr(obj, expr.name, expr.line)

    def py_get_attr(self, obj: Value, attr: str, line: int) -> Value:
        key = self.load_static_unicode(attr)
        return self.add(PrimitiveOp([obj, key], py_getattr_op, line))

    def py_call(self, function: Value, args: List[Value],
                target_type: RType, line: int) -> Value:
        arg_boxes = [self.box(arg) for arg in args]  # type: List[Value]
        return self.add(PrimitiveOp([function] + arg_boxes, pycall_op, line))

    def coerce_native_call_args(self,
                                args: Sequence[Value],
                                arg_types: Sequence[RType],
                                line: int) -> List[Value]:
        coerced_arg_regs = []
        for reg, arg_type in zip(args, arg_types):
            coerced_arg_regs.append(self.coerce(reg, arg_type, line))
        return coerced_arg_regs

    def visit_call_expr(self, expr: CallExpr) -> Value:
        if isinstance(expr.analyzed, CastExpr):
            return self.translate_cast_expr(expr.analyzed)

        callee = expr.callee
        if isinstance(callee, IndexExpr) and isinstance(callee.analyzed, TypeApplication):
            callee = callee.analyzed.expr  # Unwrap type application

        if isinstance(callee, MemberExpr):
            # TODO: Could be call to module-level function
            return self.translate_method_call(expr, callee)
        else:
            return self.translate_call(expr, callee)

    def translate_call(self, expr: CallExpr, callee: Expression) -> Value:
        """Translate a non-method call."""
        assert isinstance(callee, NameExpr)  # TODO: Allow arbitrary callees

        # Gen the args
        fullname = callee.fullname
        args = [self.accept(arg) for arg in expr.args]

        if fullname == 'builtins.len' and len(expr.args) == 1 and expr.arg_kinds == [ARG_POS]:
            expr_rtype = args[0].type
            if isinstance(expr_rtype, RTuple):
                # len() of fixed-length tuple can be trivially determined statically.
                return self.add(LoadInt(len(expr_rtype.types)))
        if (fullname == 'builtins.isinstance'
                and len(expr.args) == 2
                and expr.arg_kinds == [ARG_POS, ARG_POS]
                and isinstance(expr.args[1], NameExpr)
                and isinstance(expr.args[1].node, TypeInfo)
                and self.is_native_module_name_expr(expr.args[1])):
            # Special case native isinstance() checks as this makes them much faster.
            return self.primitive_op(fast_isinstance_op, args, expr.line)

        # Handle data-driven special-cased primitive call ops.
        target_type = self.node_type(expr)
        if fullname is not None and expr.arg_kinds == [ARG_POS] * len(args):
            ops = func_ops.get(fullname, [])
            target = self.matching_primitive_op(ops, args, expr.line)
            if target:
                return target

        fn = callee.fullname
        # Try to generate a native call. Don't rely on the inferred callee
        # type, since it may have type variable substitutions that aren't
        # valid at runtime (due to type erasure). Instead pick the declared
        # signature of the native function as the true signature.
        signature = self.get_native_signature(callee)
        if signature and fn:
            # Native call
            arg_types = [self.type_to_rtype(arg_type) for arg_type in signature.arg_types]
            args = self.coerce_native_call_args(args, arg_types, expr.line)
            ret_type = self.type_to_rtype(signature.ret_type)
            return self.add(Call(ret_type, fn, args, expr.line))
        else:
            # Fall back to a Python call
            function = self.accept(callee)
            return self.py_call(function, args, target_type, expr.line)

    def get_native_signature(self, callee: NameExpr) -> Optional[CallableType]:
        """Get the signature of a native function, or return None if not available.

        This only works for normal functions, not methods.
        """
        signature = None
        if self.is_native_module_name_expr(callee):
            node = callee.node
            if isinstance(node, TypeInfo):
                node = node['__init__'].node
                if isinstance(node, FuncDef) and isinstance(node.type, CallableType):
                    signature = bind_self(node.type)
                    # "__init__" has None return, but the type object returns
                    # in instance.  Take the instance return type from the
                    # inferred callee type, which we can trust since it can't
                    # be erased from a type variable.
                    inferred_sig = self.types[callee]
                    assert isinstance(inferred_sig, CallableType)
                    signature = signature.copy_modified(ret_type=inferred_sig.ret_type)
            elif isinstance(node, FuncDef) and isinstance(node.type, CallableType):
                signature = node.type
        return signature

    def translate_method_call(self, expr: CallExpr, callee: MemberExpr) -> Value:
        if self.is_module_member_expr(callee):
            # Fall back to a PyCall for module calls
            function = self.accept(callee)
            args = [self.accept(arg) for arg in expr.args]
            return self.py_call(function, args, self.node_type(expr), expr.line)
        else:
            obj = self.accept(callee.expr)
            args = [self.accept(arg) for arg in expr.args]
            assert callee.expr in self.types
            receiver_rtype = self.node_type(callee.expr)

            # First try to do a special-cased method call
            target = self.translate_special_method_call(
                obj, callee.name, args, self.node_type(expr), expr.line)
            if target:
                return target

            # If the base type is one of ours, do a MethodCall
            if isinstance(receiver_rtype, RInstance):
                # Look up the declared signature of the method, since the
                # inferred signature can have type variable substitutions which
                # aren't valid at runtime due to type erasure.
                typ = self.types[callee.expr]
                assert isinstance(typ, Instance)
                method = typ.type.get(callee.name)
                if method and isinstance(method.node, FuncDef) and isinstance(method.node.type,
                                                                              CallableType):
                    sig = method.node.type
                    arg_types = [self.type_to_rtype(arg_type)
                                 for arg_type in sig.arg_types[1:]]
                    arg_regs = self.coerce_native_call_args(args, arg_types, expr.line)
                    target_type = self.type_to_rtype(sig.ret_type)
                    return self.add(MethodCall(target_type, obj, callee.name,
                                               arg_regs, expr.line))

            # Fall back to Python method call
            method_obj = self.py_get_attr(obj, callee.name, expr.line)
            return self.py_call(method_obj, args, self.node_type(expr), expr.line)

    def translate_cast_expr(self, expr: CastExpr) -> Value:
        src = self.accept(expr.expr)
        target_type = self.type_to_rtype(expr.type)
        return self.coerce(src, target_type, expr.line)

    def visit_conditional_expr(self, expr: ConditionalExpr) -> Value:
        branches = self.process_conditional(expr.cond)
        expr_type = self.node_type(expr)
        # Having actual Phi nodes would be really nice here!
        target = self.alloc_temp(expr_type)

        if_body = self.new_block()
        self.set_branches(branches, True, if_body)
        true_value = self.accept(expr.if_expr)
        true_value = self.coerce(true_value, expr_type, expr.line)
        self.add(Assign(target, true_value))
        if_goto_next = Goto(INVALID_LABEL)
        self.add(if_goto_next)

        else_body = self.new_block()
        self.set_branches(branches, False, else_body)
        false_value = self.accept(expr.else_expr)
        false_value = self.coerce(false_value, expr_type, expr.line)
        self.add(Assign(target, false_value))
        else_goto_next = Goto(INVALID_LABEL)
        self.add(else_goto_next)

        next = self.new_block()
        if_goto_next.label = next
        else_goto_next.label = next

        return target

    def translate_special_method_call(self,
                                      base_reg: Value,
                                      name: str,
                                      args: List[Value],
                                      result_type: Optional[RType],
                                      line: int) -> Optional[Value]:
        """Translate a method call which is handled nongenerically.

        These are special in the sense that we have code generated specifically for them.
        They tend to be method calls which have equivalents in C that are more direct
        than calling with the PyObject api.

        Return None if no translation found; otherwise return the target register.
        """
        ops = method_ops.get(name, [])
        return self.matching_primitive_op(ops, [base_reg] + args, line, result_type=result_type)

    def visit_list_expr(self, expr: ListExpr) -> Value:
        items = [self.accept(item) for item in expr.items]
        return self.primitive_op(new_list_op, items, expr.line)

    def visit_tuple_expr(self, expr: TupleExpr) -> Value:
        tuple_type = self.node_type(expr)
        assert isinstance(tuple_type, RTuple)

        items = []
        for item_expr, item_type in zip(expr.items, tuple_type.types):
            reg = self.accept(item_expr)
            items.append(self.coerce(reg, item_type, item_expr.line))
        return self.add(TupleSet(items, expr.line))

    def visit_dict_expr(self, expr: DictExpr) -> Value:
        assert not expr.items  # TODO
        return self.add(PrimitiveOp([], new_dict_op, expr.line))

    def visit_str_expr(self, expr: StrExpr) -> Value:
        return self.load_static_unicode(expr.value)

    # Conditional expressions

    def process_conditional(self, e: Node) -> List[Branch]:
        if isinstance(e, ComparisonExpr):
            return self.process_comparison(e)
        elif isinstance(e, OpExpr) and e.op in ['and', 'or']:
            if e.op == 'and':
                # Short circuit 'and' in a conditional context.
                lbranches = self.process_conditional(e.left)
                new = self.new_block()
                self.set_branches(lbranches, True, new)
                rbranches = self.process_conditional(e.right)
                return lbranches + rbranches
            else:
                # Short circuit 'or' in a conditional context.
                lbranches = self.process_conditional(e.left)
                new = self.new_block()
                self.set_branches(lbranches, False, new)
                rbranches = self.process_conditional(e.right)
                return lbranches + rbranches
        elif isinstance(e, UnaryExpr) and e.op == 'not':
            branches = self.process_conditional(e.expr)
            for b in branches:
                b.invert()
            return branches
        # Catch-all for arbitrary expressions.
        else:
            reg = self.accept(e)
            return self.add_bool_branch(reg)

    def process_comparison(self, e: ComparisonExpr) -> List[Branch]:
        # TODO: Verify operand types.
        assert len(e.operators) == 1, 'more than 1 operator not supported'
        op = e.operators[0]
        if op in ['is', 'is not']:
            # Special case 'is' checks.
            # TODO: check if right operand is None
            left = self.accept(e.operands[0])
            branch = Branch(left, INVALID_LABEL, INVALID_LABEL,
                            Branch.IS_NONE)
            if op == 'is not':
                branch.negated = True
        else:
            # General comparison -- evaluate both operands.
            left = self.accept(e.operands[0])
            right = self.accept(e.operands[1])
            # Generate a bool value and branch based on it.
            if op in ['in', 'not in']:
                target = self.binary_op(left, right, 'in', e.line)
            else:
                target = self.binary_op(left, right, op, e.line)
            target = self.coerce(target, bool_rprimitive, e.line)
            branch = Branch(target, INVALID_LABEL, INVALID_LABEL,
                            Branch.BOOL_EXPR)
            if op == 'not in':
                branch.negated = True
        self.add(branch)
        return [branch]

    def set_branches(self, branches: List[Branch], condition: bool,
                     target: BasicBlock) -> None:
        """Set branch targets for the given condition (True or False).

        If the target has already been set for a branch, skip the branch.
        """
        for b in branches:
            if condition:
                if b.true is INVALID_LABEL:
                    b.true = target
            else:
                if b.false is INVALID_LABEL:
                    b.false = target

    def add_bool_branch(self, value: Value) -> List[Branch]:
        if is_same_type(value.type, int_rprimitive):
            zero = self.add(LoadInt(0))
            value = self.binary_op(value, zero, '!=', value.line)
        elif is_same_type(value.type, list_rprimitive):
            length = self.primitive_op(list_len_op, [value], value.line)
            zero = self.add(LoadInt(0))
            value = self.binary_op(length, zero, '!=', value.line)
        elif isinstance(value.type, ROptional):
            branch = Branch(value, INVALID_LABEL, INVALID_LABEL, Branch.IS_NONE)
            branch.negated = True
            self.add(branch)
            value_type = value.type.value_type
            if isinstance(value_type, RInstance):
                # Optional[X] where X is always truthy
                # TODO: Support __bool__
                return [branch]
            else:
                # Optional[X] where X may be falsey and requires a check
                new = self.new_block()
                self.set_branches([branch], True, new)
                remaining = self.coerce(value, value.type.value_type, value.line)
                more = self.add_bool_branch(remaining)
                return [branch] + more
        elif not is_same_type(value.type, bool_rprimitive):
            value = self.primitive_op(bool_op, [value], value.line)
        branch = Branch(value, INVALID_LABEL, INVALID_LABEL, Branch.BOOL_EXPR)
        self.add(branch)
        return [branch]

    def visit_pass_stmt(self, o: PassStmt) -> Value:
        return INVALID_VALUE

    def visit_cast_expr(self, o: CastExpr) -> Value:
        assert False, "CastExpr handled in CallExpr"

    # Unimplemented constructs
    # TODO: some of these are actually things that should never show up,
    # so properly sort those out.
    def visit__promote_expr(self, o: PromoteExpr) -> Value:
        raise NotImplementedError

    def visit_await_expr(self, o: AwaitExpr) -> Value:
        raise NotImplementedError

    def visit_backquote_expr(self, o: BackquoteExpr) -> Value:
        raise NotImplementedError

    def visit_assert_stmt(self, o: AssertStmt) -> Value:
        raise NotImplementedError

    def visit_bytes_expr(self, o: BytesExpr) -> Value:
        raise NotImplementedError

    def visit_comparison_expr(self, o: ComparisonExpr) -> Value:
        raise NotImplementedError

    def visit_complex_expr(self, o: ComplexExpr) -> Value:
        raise NotImplementedError

    def visit_decorator(self, o: Decorator) -> Value:
        raise NotImplementedError

    def visit_del_stmt(self, o: DelStmt) -> Value:
        raise NotImplementedError

    def visit_dictionary_comprehension(self, o: DictionaryComprehension) -> Value:
        raise NotImplementedError

    def visit_ellipsis(self, o: EllipsisExpr) -> Value:
        raise NotImplementedError

    def visit_enum_call_expr(self, o: EnumCallExpr) -> Value:
        raise NotImplementedError

    def visit_exec_stmt(self, o: ExecStmt) -> Value:
        raise NotImplementedError

    def visit_generator_expr(self, o: GeneratorExpr) -> Value:
        raise NotImplementedError

    def visit_global_decl(self, o: GlobalDecl) -> Value:
        raise NotImplementedError

    def visit_lambda_expr(self, o: LambdaExpr) -> Value:
        raise NotImplementedError

    def visit_list_comprehension(self, o: ListComprehension) -> Value:
        raise NotImplementedError

    def visit_set_comprehension(self, o: SetComprehension) -> Value:
        raise NotImplementedError

    def visit_namedtuple_expr(self, o: NamedTupleExpr) -> Value:
        raise NotImplementedError

    def visit_newtype_expr(self, o: NewTypeExpr) -> Value:
        raise NotImplementedError

    def visit_nonlocal_decl(self, o: NonlocalDecl) -> Value:
        raise NotImplementedError

    def visit_overloaded_func_def(self, o: OverloadedFuncDef) -> Value:
        raise NotImplementedError

    def visit_print_stmt(self, o: PrintStmt) -> Value:
        raise NotImplementedError

    def visit_raise_stmt(self, o: RaiseStmt) -> Value:
        raise NotImplementedError

    def visit_reveal_expr(self, o: RevealExpr) -> Value:
        raise NotImplementedError

    def visit_set_expr(self, o: SetExpr) -> Value:
        raise NotImplementedError

    def visit_slice_expr(self, o: SliceExpr) -> Value:
        raise NotImplementedError

    def visit_star_expr(self, o: StarExpr) -> Value:
        raise NotImplementedError

    def visit_super_expr(self, o: SuperExpr) -> Value:
        raise NotImplementedError

    def visit_temp_node(self, o: TempNode) -> Value:
        raise NotImplementedError

    def visit_try_stmt(self, o: TryStmt) -> Value:
        raise NotImplementedError

    def visit_type_alias_expr(self, o: TypeAliasExpr) -> Value:
        raise NotImplementedError

    def visit_type_application(self, o: TypeApplication) -> Value:
        raise NotImplementedError

    def visit_type_var_expr(self, o: TypeVarExpr) -> Value:
        raise NotImplementedError

    def visit_typeddict_expr(self, o: TypedDictExpr) -> Value:
        raise NotImplementedError

    def visit_unicode_expr(self, o: UnicodeExpr) -> Value:
        raise NotImplementedError

    def visit_var(self, o: Var) -> Value:
        raise NotImplementedError

    def visit_with_stmt(self, o: WithStmt) -> Value:
        raise NotImplementedError

    def visit_yield_from_expr(self, o: YieldFromExpr) -> Value:
        raise NotImplementedError

    def visit_yield_expr(self, o: YieldExpr) -> Value:
        raise NotImplementedError

    # Helpers

    def enter(self, name: Optional[str] = None) -> None:
        self.environment = Environment(name)
        self.environments.append(self.environment)
        self.ret_types.append(none_rprimitive)
        self.blocks.append([])
        self.new_block()

    def new_block(self) -> BasicBlock:
        block = BasicBlock()
        self.blocks[-1].append(block)
        return block

    def goto_new_block(self) -> BasicBlock:
        goto = Goto(INVALID_LABEL)
        self.add(goto)
        block = self.new_block()
        goto.label = block
        return block

    def leave(self) -> Tuple[List[BasicBlock], Environment, RType]:
        blocks = self.blocks.pop()
        env = self.environments.pop()
        ret_type = self.ret_types.pop()
        self.environment = self.environments[-1]
        return blocks, env, ret_type

    def add(self, op: Op) -> Value:
        self.blocks[-1][-1].ops.append(op)
        if isinstance(op, RegisterOp):
            self.environment.add_op(op)
        return op

    def generate_function_namespace(self) -> str:
        return '_'.join(env.name for env in self.environments if env.name)

    def primitive_op(self, desc: OpDescription, args: List[Value], line: int) -> Value:
        assert desc.result_type is not None
        coerced = []
        for i, arg in enumerate(args):
            formal_type = self.op_arg_type(desc, i)
            arg = self.coerce(arg, formal_type, line)
            coerced.append(arg)
        target = self.add(PrimitiveOp(coerced, desc, line))
        return target

    def op_arg_type(self, desc: OpDescription, n: int) -> RType:
        if n >= len(desc.arg_types):
            assert desc.is_var_arg
            return desc.arg_types[-1]
        return desc.arg_types[n]

    def accept(self, node: Node) -> Value:
        res = node.accept(self)
        if isinstance(node, Expression):
            assert res != INVALID_VALUE
            res = self.coerce(res, self.node_type(node), node.line)
        return res

    def alloc_temp(self, type: RType) -> Register:
        return self.environment.add_temp(type)

    def type_to_rtype(self, typ: Type) -> RType:
        return self.mapper.type_to_rtype(typ)

    def node_type(self, node: Expression) -> RType:
        if isinstance(node, IntExpr):
            # TODO: Don't special case IntExpr
            return int_rprimitive
        mypy_type = self.types[node]
        return self.type_to_rtype(mypy_type)

    def box(self, src: Value) -> Value:
        if src.type.is_unboxed:
            return self.add(Box(src))
        else:
            return src

    def unbox_or_cast(self, src: Value, target_type: RType, line: int) -> Value:
        if target_type.is_unboxed:
            return self.add(Unbox(src, target_type, line))
        else:
            return self.add(Cast(src, target_type, line))

    def box_expr(self, expr: Expression) -> Value:
        return self.box(self.accept(expr))

    def generate_function_class(self,
                                fdef: FuncDef,
                                namespace: str,
                                blocks: List[BasicBlock],
                                sig: FuncSignature,
                                env: Environment) -> FuncIR:
        """Generates a callable class representing a nested function.

        This takes a FuncDef and its associated namespace, blocks, environment, and return type and
        builds a ClassIR with its '__call__' method implemented to represent the function. Note
        that the name of the function is changed to be '__call__', and a 'self' parameter is added
        to its list of arguments, as it becomes a class method. The name of the newly constructed
        class is generated using the names of the functions that enclose the given nested function.

        Returns a newly constructed FuncIR associated with the given FuncDef.
        """
        class_name = '{}_{}_obj'.format(fdef.name(), namespace)
        sig = FuncSignature((RuntimeArg('self', object_rprimitive),) + sig.args, sig.ret_type)
        func_ir = FuncIR('__call__', class_name, self.module_name, sig, blocks, env)
        class_ir = ClassIR(class_name, self.module_name)
        class_ir.methods['__call__'] = func_ir
        self.classes.append(class_ir)
        return func_ir

    def instantiate_function_class(self, fdef: FuncDef, namespace: str) -> Value:
        """Assigns a callable class to a register named after the given function definition."""
        temp_reg = self.add(Call(self.mapper.fdef_to_sig(fdef).ret_type,
                                 '{}.{}_{}_obj'.format(self.module_name, fdef.name(), namespace),
                                 [],
                                 fdef.line))
        func_reg = self.environment.add_local(fdef, object_rprimitive)
        return self.add(Assign(func_reg, temp_reg))

    def is_builtin_name_expr(self, expr: NameExpr) -> bool:
        assert expr.node, "RefExpr not resolved"
        return '.' in expr.node.fullname() and expr.node.fullname().split('.')[0] == 'builtins'

    def load_global(self, expr: NameExpr) -> Value:
        """Loads a Python-level global.

        This takes a NameExpr and uses its name as a key to retrieve the corresponding PyObject *
        from the _globals dictionary in the C-generated code.
        """
        # If the global is from 'builtins', turn it into a module attr load instead
        if self.is_builtin_name_expr(expr):
            return self.load_static_module_attr(expr)
        if self.is_native_module_name_expr(expr) and isinstance(expr.node, TypeInfo):
            assert expr.fullname is not None
            return self.load_native_type_object(expr.fullname)
        _globals = self.add(LoadStatic(object_rprimitive, 'globals', self.module_name))
        reg = self.load_static_unicode(expr.name)
        return self.add(PrimitiveOp([_globals, reg], dict_get_item_op, expr.line))

    def load_static_int(self, value: int) -> Value:
        """Loads a static integer Python 'int' object into a register."""
        static_symbol = self.mapper.literal_static_name(value)
        return self.add(LoadStatic(int_rprimitive, static_symbol, ann=value))

    def load_static_float(self, value: float) -> Value:
        """Loads a static float value into a register."""
        static_symbol = self.mapper.literal_static_name(value)
        return self.add(LoadStatic(float_rprimitive, static_symbol, ann=value))

    def load_static_unicode(self, value: str) -> Value:
        """Loads a static unicode value into a register.

        This is useful for more than just unicode literals; for example, method calls
        also require a PyObject * form for the name of the method.
        """
        static_symbol = self.mapper.literal_static_name(value)
        return self.add(LoadStatic(str_rprimitive, static_symbol, ann=value))

    def load_static_module_attr(self, expr: RefExpr) -> Value:
        assert expr.node, "RefExpr not resolved"
        module = '.'.join(expr.node.fullname().split('.')[:-1])
        name = expr.node.fullname().split('.')[-1]
        left = self.add(LoadStatic(object_rprimitive, 'module', module))
        return self.py_get_attr(left, name, expr.line)

    def load_native_type_object(self, fullname: str) -> Value:
        module, name = fullname.rsplit('.', 1)
        return self.add(LoadStatic(object_rprimitive, name, module, NAMESPACE_TYPE))

    def coerce(self, src: Value, target_type: RType, line: int) -> Value:
        """Generate a coercion/cast from one type to other (only if needed).

        For example, int -> object boxes the source int; int -> int emits nothing;
        object -> int unboxes the object. All conversions preserve object value.

        Returns the register with the converted value (may be same as src).
        """
        if src.type.is_unboxed and not target_type.is_unboxed:
            return self.box(src)
        if ((src.type.is_unboxed and target_type.is_unboxed)
                and not is_same_type(src.type, target_type)):
            # To go from one unboxed type to another, we go through a boxed
            # in-between value, for simplicity.
            tmp = self.box(src)
            return self.unbox_or_cast(tmp, target_type, line)
        if ((not src.type.is_unboxed and target_type.is_unboxed)
                or not is_subtype(src.type, target_type)):
            return self.unbox_or_cast(src, target_type, line)
        return src<|MERGE_RESOLUTION|>--- conflicted
+++ resolved
@@ -42,13 +42,8 @@
 from mypyc.ops import (
     BasicBlock, Environment, Op, LoadInt, RType, Value, Register, Return, FuncIR, Assign,
     Branch, Goto, RuntimeArg, Call, Box, Unbox, Cast, RTuple, Unreachable, TupleGet, TupleSet,
-<<<<<<< HEAD
     ClassIR, RInstance, ModuleIR, GetAttr, SetAttr, LoadStatic, ROptional,
-    c_module_name, MethodCall, INVALID_VALUE, INVALID_LABEL, int_rprimitive,
-=======
-    ClassIR, RInstance, ModuleIR, GetAttr, SetAttr, LoadStatic, PyCall, ROptional,
-    PyMethodCall, MethodCall, INVALID_VALUE, INVALID_LABEL, int_rprimitive,
->>>>>>> 473beb65
+    MethodCall, INVALID_VALUE, INVALID_LABEL, int_rprimitive,
     is_int_rprimitive, float_rprimitive, is_float_rprimitive, bool_rprimitive, list_rprimitive,
     is_list_rprimitive, dict_rprimitive, is_dict_rprimitive, str_rprimitive, is_tuple_rprimitive,
     tuple_rprimitive, none_rprimitive, is_none_rprimitive, object_rprimitive, PrimitiveOp,
@@ -59,12 +54,8 @@
 from mypyc.ops_list import list_len_op, list_get_item_op, list_set_item_op, new_list_op
 from mypyc.ops_dict import new_dict_op, dict_get_item_op
 from mypyc.ops_misc import (
-<<<<<<< HEAD
     none_op, iter_op, next_op, no_err_occurred_op, py_getattr_op, py_setattr_op, pycall_op,
-=======
-    none_op, iter_op, next_op, no_err_occurred_op, py_getattr_op, py_setattr_op,
     fast_isinstance_op, bool_op,
->>>>>>> 473beb65
 )
 from mypyc.subtype import is_subtype
 from mypyc.sametype import is_same_type, is_same_method_signature
