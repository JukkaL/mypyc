--- conflicted
+++ resolved
@@ -45,7 +45,7 @@
     AssignmentTargetAttr, AssignmentTargetTuple, Environment, Op, LoadInt, RType, Value, Register,
     Return, FuncIR, Assign, Branch, Goto, RuntimeArg, Call, Box, Unbox, Cast, RTuple, Unreachable,
     TupleGet, TupleSet, ClassIR, RInstance, ModuleIR, GetAttr, SetAttr, LoadStatic, ROptional,
-    MethodCall, INVALID_VALUE, INVALID_CLASS, int_rprimitive, float_rprimitive,
+    MethodCall, INVALID_VALUE, INVALID_CLASS, INVALID_FUNC_DEF, int_rprimitive, float_rprimitive,
     bool_rprimitive, list_rprimitive, is_list_rprimitive, dict_rprimitive, str_rprimitive,
     tuple_rprimitive, none_rprimitive, is_none_rprimitive, object_rprimitive, PrimitiveOp,
     ERR_FALSE, OpDescription, RegisterOp, is_object_rprimitive, LiteralsMap, FuncSignature,
@@ -308,35 +308,27 @@
 
 class FuncInfo(object):
     """Contains information about functions as they are generated."""
-    def __init__(self,
-                 fdef: FuncDef,
-                 callable_class: ClassIR = INVALID_CLASS,
-                 env_class: ClassIR = INVALID_CLASS,
-                 self_reg: Value = INVALID_VALUE,
-                 env_reg: Value = INVALID_VALUE,
-                 prev_env_reg: Value = INVALID_VALUE,
-                 is_nested: bool = False,
-                 contains_nested: bool = False) -> None:
+    def __init__(self, fdef: FuncDef) -> None:
         self.fdef = fdef
         # Callable classes are ClassIR instances implementing the '__call__' method, used to
         # represent functions that are nested inside of other functions.
-        self.callable_class = callable_class
+        self.callable_class = INVALID_CLASS
         # Environment classes are ClassIR instances that contain attributes representing the
         # variables in the environment of the function they correspond to. Environment classes are
         # generated for functions that contain nested functions.
-        self.env_class = env_class
+        self.env_class = INVALID_CLASS
         # The register associated with the 'self' instance for function classes.
-        self.self_reg = self_reg
+        self.self_reg = INVALID_VALUE  # type: Value
         # Environment class registers are the local registers associated with instances of an
         # environment class, used for getting and setting attributes. env_reg is the register
         # associated with the current environment, and prev_env_reg is the self.__mypyc_env__ field
         # associated with the previous environment.
-        self.env_reg = env_reg
-        self.prev_env_reg = prev_env_reg
+        self.env_reg = INVALID_VALUE  # type: Value
+        self.prev_env_reg = INVALID_VALUE  # type: Value
         # These are flags denoting whether a given function is nested or contains a nested
         # function.
-        self.is_nested = is_nested
-        self.contains_nested = contains_nested
+        self.is_nested = False
+        self.contains_nested = False
         # TODO: add field for ret_type: RType = none_rprimitive
 
 
@@ -408,7 +400,7 @@
         # and information about that function (e.g. whether it is nested, its environment class to
         # be generated) is stored in that FuncInfo instance. When the function is done being
         # generated, its corresponding FuncInfo is popped off the stack.
-        self.fn_info = FuncInfo()
+        self.fn_info = FuncInfo(INVALID_FUNC_DEF)
         self.fn_infos = [self.fn_info]  # type: List[FuncInfo]
 
         # This list operate as stack frames for loops. Each loop adds a new
@@ -592,13 +584,8 @@
         nested function, then we generate an environment class so that inner nested functions can
         access the environment of the given FuncDef.
         """
-<<<<<<< HEAD
-        func_info = FuncInfo(fdef)
-        self.func_infos.append(func_info)
-=======
-        self.fn_info = FuncInfo()
+        self.fn_info = FuncInfo(fdef)
         self.fn_infos.append(self.fn_info)
->>>>>>> 6f8796a7
 
         # If there is more than one environment in the environment stack, then we are visiting a
         # non-global function (the top-most environment is for the module top level).
@@ -611,13 +598,8 @@
 
         if self.fn_info.is_nested:
             self.setup_callable_class(fdef, namespace)
-
-<<<<<<< HEAD
-        self.add_args_to_environment(fdef, local=True)
-=======
         if self.fn_info.contains_nested:
             self.setup_env_class(fdef, namespace)
->>>>>>> 6f8796a7
 
         self.load_env_registers(fdef)
 
@@ -712,45 +694,19 @@
             assert isinstance(lvalue.node, SymbolNode)  # TODO: Can this fail?
             symbol = lvalue.node
             if lvalue.kind == LDEF:
-<<<<<<< HEAD
-                if lvalue.node not in self.environment.symtable:
-                    fn_info = self.func_infos[-1]
-                    if fn_info.is_nested:
-                        target = self.load_from_outer_scope(lvalue.node)
-                        if target:
-                            return target
-
-                    if (fn_info.contains_nested and fn_info.fdef in self.free_symbols and
-                            lvalue.node in self.free_symbols[fn_info.fdef]):
-                        # First, define a new variable in the current
-                        # function's environment class.  Next, define a target
-                        # that refers to the newly defined variable in that
-                        # environment class. Add the target to the table
-                        # containing class environment variables, as well as
-                        # the current environment.
-                        fn_info.env_class.attributes[lvalue.node.name()] = self.node_type(lvalue)
-                        target = AssignmentTargetAttr(fn_info.env_class_val, lvalue.node.name())
-                        return self.environment.add_target(lvalue.node, target)
-
-                    # If the function neither is nested nor contains a nested
-                    # function, then define a new local variable.
-                    return self.environment.add_local_reg(lvalue.node, self.node_type(lvalue))
-=======
                 if symbol not in self.environment.symtable:
-                    # If the function contains a nested function, then first define a new variable
-                    # in the current function's environment class. Next, define a target that
-                    # refers to the newly defined variable in that environment class. Add the
-                    # target to the table containing class environment variables, as well as the
-                    # current environment.
-                    if self.fn_info.contains_nested:
+                    # If the function contains a nested function and the symbol is a free symbol,
+                    # then first define a new variable in the current function's environment class.
+                    # Next, define a target that refers to the newly defined variable in that
+                    # environment class. Add the target to the table containing class environment
+                    # variables, as well as the current environment.
+                    if self.fn_info.contains_nested and self.is_free_symbol(symbol):
                         self.fn_info.env_class.attributes[symbol.name()] = self.node_type(lvalue)
                         target = AssignmentTargetAttr(self.fn_info.env_reg, symbol.name())
                         return self.environment.add_target(symbol, target)
 
-                    # If the function neither is nested nor contains a nested function, then define
-                    # a new local variable.
+                    # Otherwise define a new local variable.
                     return self.environment.add_local_reg(symbol, self.node_type(lvalue))
->>>>>>> 6f8796a7
                 else:
                     # Assign to a previously defined variable.
                     return self.environment.lookup(symbol)
@@ -1154,6 +1110,9 @@
     def is_native_module_ref_expr(self, expr: RefExpr) -> bool:
         return self.is_native_ref_expr(expr) and expr.kind == GDEF
 
+    def is_free_symbol(self, s: SymbolNode) -> bool:
+        return self.fn_info.fdef in self.free_symbols and s in self.free_symbols[self.fn_info.fdef]
+
     def visit_name_expr(self, expr: NameExpr) -> Value:
         assert expr.node, "RefExpr not resolved"
         fullname = expr.node.fullname()
@@ -1806,14 +1765,11 @@
         another function, then this also loads all of the outer environments of the FuncDef into
         registers so that they can be used when accessing free variables.
         """
-        self.add_args_to_env(fdef.arguments, fdef.line, local=True)
+        self.add_args_to_env(fdef, local=True)
 
         if self.fn_info.is_nested:
             index = len(self.environments) - 2
 
-<<<<<<< HEAD
-    def add_args_to_environment(self, fdef: FuncDef, local: bool = True) -> None:
-=======
             # Load the first outer environment. This one is special because it gets saved in the
             # FuncInfo instance's prev_env_reg field.
             if index > 1:
@@ -1829,20 +1785,14 @@
                 env_reg = self.load_outer_env(env_reg, outer_env, fdef.line)
                 index -= 1
 
-    def add_args_to_env(self, args: List[Argument], line: int, local: bool = True) -> None:
->>>>>>> 6f8796a7
+    def add_args_to_env(self, fdef: FuncDef, local: bool = True) -> None:
         if local:
             for arg in fdef.arguments:
                 assert arg.variable.type, "Function argument missing type"
                 rtype = self.type_to_rtype(arg.variable.type)
                 self.environment.add_local_reg(arg.variable, rtype, is_arg=True)
         else:
-<<<<<<< HEAD
-            fn_info = self.func_infos[-1]
             for arg in fdef.arguments:
-=======
-            for arg in args:
->>>>>>> 6f8796a7
                 assert arg.variable.type, "Function argument missing type"
 
                 # If the variable is not a free symbol, then we keep it in a local register.
@@ -1858,13 +1808,8 @@
 
                 # Read the local definition of the variable, and set the corresponding attribute of
                 # the environment class' variable to be that value.
-<<<<<<< HEAD
                 local_var = self.read_from_target(self.environment.lookup(arg.variable), fdef.line)
-                self.add(SetAttr(fn_info.env_class_val, arg.variable.name(), local_var, fdef.line))
-=======
-                local_var = self.read_from_target(self.environment.lookup(arg.variable), line)
-                self.add(SetAttr(self.fn_info.env_reg, arg.variable.name(), local_var, line))
->>>>>>> 6f8796a7
+                self.add(SetAttr(self.fn_info.env_reg, arg.variable.name(), local_var, fdef.line))
 
                 # Override the local definition of the variable to instead point at the variable in
                 # the environment class.
@@ -1971,25 +1916,7 @@
         self.assign_to_target(func_target, func_reg, fdef.line)
         return self.read_from_target(func_target, fdef.line)
 
-<<<<<<< HEAD
-    def create_env_class(self, fdef: FuncDef, namespace: str) -> None:
-        """Generates, instantiates, and sets up the environment of an environment class."""
-
-        # Generate an instantiate an environment class now so that the compiler can refer to it
-        # while visiting nested functions. The attributes of the environment class will be
-        # populated while traversing the nested functions.
-        self.gen_env_class(fdef, namespace)
-        self.instantiate_env_class(fdef.line)
-
-        # Iterate through the function arguments and replace local definitions (using registers)
-        # that were previously added to the environment with references to the function's
-        # environment class.
-        self.add_args_to_environment(fdef, local=False)
-
-    def gen_env_class(self, fdef: FuncDef, namespace: str) -> ClassIR:
-=======
     def setup_env_class(self, fdef: FuncDef, namespace: str) -> ClassIR:
->>>>>>> 6f8796a7
         """Generates a class representing a function environment.
 
         Note that the variables in the function environment are not actually populated here. This
@@ -2020,7 +1947,7 @@
         # Iterate through the function arguments and replace local definitions (using registers)
         # that were previously added to the environment with references to the function's
         # environment class.
-        self.add_args_to_env(fdef.arguments, fdef.line, local=False)
+        self.add_args_to_env(fdef, local=False)
 
     def instantiate_env_class(self, line: int) -> Value:
         """Assigns an environment class to a register named after the given function definition."""
