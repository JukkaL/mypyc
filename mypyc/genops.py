"""Transform a mypy AST to the IR form (Intermediate Representation).

For example, consider a function like this:

   def f(x: int) -> int:
       return x * 2 + 1

It would be translated to something that conceptually looks like this:

   r0 = 2
   r1 = 1
   r2 = x * i0 :: int
   r3 = r2 + r1 :: int
   return r3
"""

from typing import Dict, List, Tuple, Optional, Union, Sequence

from mypy.nodes import (
    Node, MypyFile, FuncDef, ReturnStmt, AssignmentStmt, OpExpr, IntExpr, NameExpr, LDEF, Var,
    IfStmt, UnaryExpr, ComparisonExpr, WhileStmt, Argument, CallExpr, IndexExpr, Block,
    Expression, ListExpr, ExpressionStmt, MemberExpr, ForStmt, RefExpr, Lvalue, BreakStmt,
    ContinueStmt, ConditionalExpr, OperatorAssignmentStmt, TupleExpr, ClassDef, TypeInfo,
    Import, ImportFrom, ImportAll, DictExpr, StrExpr, CastExpr, TempNode, ARG_POS, MODULE_REF,
    PassStmt, PromoteExpr, AwaitExpr, BackquoteExpr, AssertStmt, BytesExpr, ComplexExpr,
    Decorator, DelStmt, DictionaryComprehension, EllipsisExpr, EnumCallExpr, ExecStmt,
    FloatExpr, GeneratorExpr, GlobalDecl, LambdaExpr, ListComprehension, SetComprehension,
    NamedTupleExpr, NewTypeExpr, NonlocalDecl, OverloadedFuncDef, PrintStmt, RaiseStmt,
    RevealExpr, SetExpr, SliceExpr, StarExpr, SuperExpr, TryStmt, TypeAliasExpr,
    TypeApplication, TypeVarExpr, TypedDictExpr, UnicodeExpr, WithStmt, YieldFromExpr, YieldExpr,
    GDEF
)
import mypy.nodes
from mypy.types import (
    Type, Instance, CallableType, NoneTyp, TupleType, UnionType, AnyType, TypeVarType,
)
from mypy.visitor import NodeVisitor
from mypy.subtypes import is_named_instance
from mypy.checkmember import bind_self

from mypyc.common import MAX_SHORT_INT
from mypyc.ops import (
    BasicBlock, Environment, Op, LoadInt, RType, Value, Register, Label, Return, FuncIR, Assign,
    Branch, Goto, RuntimeArg, Call, Box, Unbox, Cast, RTuple, Unreachable, TupleGet, TupleSet,
    ClassIR, RInstance, ModuleIR, GetAttr, SetAttr, LoadStatic, PyCall, ROptional,
    c_module_name, PyMethodCall, MethodCall, INVALID_VALUE, INVALID_LABEL, int_rprimitive,
    is_int_rprimitive, float_rprimitive, is_float_rprimitive, bool_rprimitive, list_rprimitive,
    is_list_rprimitive, dict_rprimitive, is_dict_rprimitive, str_rprimitive, is_tuple_rprimitive,
    tuple_rprimitive, none_rprimitive, is_none_rprimitive, object_rprimitive, PrimitiveOp,
<<<<<<< HEAD
    ERR_FALSE, OpDescription, RegisterOp, is_object_rprimitive, FuncSignature,
    VTableAttr, VTableMethod,
=======
    ERR_FALSE, OpDescription, RegisterOp, is_object_rprimitive, LiteralsMap,
>>>>>>> 467b024f
)
from mypyc.ops_primitive import binary_ops, unary_ops, func_ops, method_ops, name_ref_ops
from mypyc.ops_list import list_len_op, list_get_item_op, list_set_item_op, new_list_op
from mypyc.ops_dict import new_dict_op, dict_get_item_op
from mypyc.ops_misc import (
    none_op, iter_op, next_op, no_err_occurred_op, py_getattr_op, py_setattr_op,
)
from mypyc.subtype import is_subtype
from mypyc.sametype import is_same_type, is_same_method_signature


def build_ir(modules: List[MypyFile],
             types: Dict[Expression, Type]) -> List[Tuple[str, ModuleIR]]:
    result = []
    mapper = Mapper()

    # Collect all classes defined in the compilation unit.
    classes = []
    for module in modules:
        module_classes = [node for node in module.defs if isinstance(node, ClassDef)]
        classes.extend([(module.fullname(), cdef) for cdef in module_classes])

    # Collect all class mappings so that we can bind arbitrary class name
    # references even if there are import cycles.
    for module_name, cdef in classes:
        class_ir = ClassIR(cdef.name, module_name)
        mapper.type_to_ir[cdef.info] = class_ir

    # Populate structural information in class IR.
    for _, cdef in classes:
        prepare_class_def(cdef, mapper)

    # Generate IR for all modules.
    module_names = [mod.fullname() for mod in modules]
    for module in modules:
        builder = IRBuilder(types, mapper, module_names)
        module.accept(builder)
        ir = ModuleIR(
            builder.imports,
            builder.from_imports,
            mapper.literals,
            builder.functions,
            builder.classes
        )
        result.append((module.fullname(), ir))

    # Compute vtables.
    for _, cdef in classes:
        compute_vtable(mapper.type_to_ir[cdef.info])

    return result


def compute_vtable(cls: ClassIR) -> None:
    """Compute the vtable structure for a class."""
    if cls.vtable is not None: return
    cls.vtable = {}
    entries = cls.vtable_entries
    if cls.base:
        compute_vtable(cls.base)
        assert cls.base.vtable is not None
        cls.vtable.update(cls.base.vtable)
        prefix = cls.base.vtable_entries
    else:
        prefix = []

    # Include the vtable from the parent classes, but handle method overrides.
    for entry in prefix:
        if isinstance(entry, VTableMethod):
            method = entry.method
            if method.name in cls.methods:
                if is_same_method_signature(method.sig, cls.methods[method.name].sig):
                    entry = VTableMethod(cls, cls.methods[method.name])
                else:
                    entry = VTableMethod(cls, cls.glue_methods[(entry.cls, method.name)])
        entries.append(entry)

    for attr in cls.attributes:
        cls.vtable[attr] = len(entries)
        entries.append(VTableAttr(cls, attr, is_getter=True))
        entries.append(VTableAttr(cls, attr, is_getter=False))
    for fn in cls.methods.values():
        cls.vtable[fn.name] = len(entries)
        entries.append(VTableMethod(cls, fn))


class Mapper:
    """Keep track of mappings from mypy concepts to IR concepts.

    This state is shared across all modules in a compilation unit.
    """

    def __init__(self) -> None:
        self.type_to_ir = {}  # type: Dict[TypeInfo, ClassIR]
        # Maps integer, float, and unicode literals to the static c name for that literal
        # TODO: Maybe C names should generated only when emitting C?
        self.literals = {}  # type: LiteralsMap

    def type_to_rtype(self, typ: Type) -> RType:
        if isinstance(typ, Instance):
            if typ.type.fullname() == 'builtins.int':
                return int_rprimitive
            elif typ.type.fullname() == 'builtins.float':
                return float_rprimitive
            elif typ.type.fullname() == 'builtins.str':
                return str_rprimitive
            elif typ.type.fullname() == 'builtins.bool':
                return bool_rprimitive
            elif typ.type.fullname() == 'builtins.list':
                return list_rprimitive
            elif typ.type.fullname() == 'builtins.dict':
                return dict_rprimitive
            elif typ.type.fullname() == 'builtins.tuple':
                return tuple_rprimitive  # Varying-length tuple
            elif typ.type in self.type_to_ir:
                return RInstance(self.type_to_ir[typ.type])
            else:
                return object_rprimitive
        elif isinstance(typ, TupleType):
            return RTuple([self.type_to_rtype(t) for t in typ.items])
        elif isinstance(typ, CallableType):
            return object_rprimitive
        elif isinstance(typ, NoneTyp):
            return none_rprimitive
        elif isinstance(typ, UnionType):
            assert len(typ.items) == 2 and any(isinstance(it, NoneTyp) for it in typ.items)
            if isinstance(typ.items[0], NoneTyp):
                value_type = typ.items[1]
            else:
                value_type = typ.items[0]
            return ROptional(self.type_to_rtype(value_type))
        elif isinstance(typ, AnyType):
            return object_rprimitive
        elif isinstance(typ, TypeVarType):
            # Erase type variable to upper bound.
            # TODO: Erase to object if object has value restriction -- or union (once supported)?
            assert not typ.values, 'TypeVar with value restriction not supported'
            return self.type_to_rtype(typ.upper_bound)
        assert False, '%s unsupported' % type(typ)

<<<<<<< HEAD
    def fdef_to_sig(self, fdef: FuncDef) -> FuncSignature:
        assert isinstance(fdef.type, CallableType)
        args = [RuntimeArg(arg.variable.name(), self.type_to_rtype(fdef.type.arg_types[i]))
                for i, arg in enumerate(fdef.arguments)]
        ret = self.type_to_rtype(fdef.type.ret_type)
        return FuncSignature(args, ret)
=======
    def c_name_for_literal(self, value: Union[int, float, str]) -> str:
        # Include type to distinguish between 1 and 1.0, and so on.
        key = (type(value), value)
        if key not in self.literals:
            if isinstance(value, str):
                prefix = '__unicode_'
            elif isinstance(value, float):
                prefix = '__float_'
            else:
                assert isinstance(value, int)
                prefix = '__int_'
            self.literals[key] = prefix + str(len(self.literals))
        return self.literals[key]
>>>>>>> 467b024f


def prepare_class_def(cdef: ClassDef, mapper: Mapper) -> None:
    ir = mapper.type_to_ir[cdef.info]
    info = cdef.info
    for name, node in info.names.items():
        if isinstance(node.node, Var):
            assert node.node.type, "Class member missing type"
            ir.attributes[name] = mapper.type_to_rtype(node.node.type)
        elif isinstance(node.node, FuncDef):
            ir.method_types[name] = mapper.fdef_to_sig(node.node)

    # Set up the parent class
    assert len(info.bases) == 1, "Only single inheritance is supported"
    mro = []
    for cls in info.mro:
        if cls.fullname() == 'builtins.object': continue
        assert cls in mapper.type_to_ir, "Can't subclass cpython types yet"
        mro.append(mapper.type_to_ir[cls])
    if len(mro) > 1:
        ir.base = mro[1]
    ir.mro = mro


class AssignmentTarget(object):
    type = None  # type: RType


class AssignmentTargetRegister(AssignmentTarget):
    """Register as assignment target"""

    def __init__(self, register: Register) -> None:
        self.register = register
        self.type = register.type


class AssignmentTargetIndex(AssignmentTarget):
    """base[index] as assignment target"""

    def __init__(self, base: Value, index: Value) -> None:
        self.base = base
        self.index = index
        # TODO: This won't be right for user-defined classes. Store the
        #       lvalue type in mypy and remove this special case.
        self.type = object_rprimitive


class AssignmentTargetAttr(AssignmentTarget):
    """obj.attr as assignment target"""

    def __init__(self, obj: Value, attr: str) -> None:
        self.obj = obj
        self.attr = attr
        if isinstance(obj.type, RInstance):
            self.obj_type = obj.type  # type: RType
            self.type = obj.type.attr_type(attr)
        else:
            self.obj_type = object_rprimitive
            self.type = object_rprimitive


class IRBuilder(NodeVisitor[Value]):
    def __init__(self,
                 types: Dict[Expression, Type],
                 mapper: Mapper,
                 modules: List[str]) -> None:
        self.types = types
        self.environment = Environment()
        self.environments = [self.environment]
        self.blocks = []  # type: List[List[BasicBlock]]
        self.functions = []  # type: List[FuncIR]
        self.classes = []  # type: List[ClassIR]
        self.modules = set(modules)

        # These lists operate as stack frames for loops. Each loop adds a new
        # frame (i.e. adds a new empty list [] to the outermost list). Each
        # break or continue is inserted within that frame as they are visited
        # and at the end of the loop the stack is popped and any break/continue
        # gotos have their targets rewritten to the next basic block.
        self.break_gotos = []  # type: List[List[Goto]]
        self.continue_gotos = []  # type: List[List[Goto]]

        self.mapper = mapper
        self.imports = []  # type: List[str]
        self.from_imports = {}  # type: Dict[str, List[Tuple[str, str]]]
        self.imports = []  # type: List[str]

        self.current_module_name = None  # type: Optional[str]

    def visit_mypy_file(self, mypyfile: MypyFile) -> Value:
        if mypyfile.fullname() in ('typing', 'abc'):
            # These module are special; their contents are currently all
            # built-in primitives.
            return INVALID_VALUE

        self.module_name = mypyfile.fullname()

        classes = [node for node in mypyfile.defs if isinstance(node, ClassDef)]

        # Collect all classes.
        for cls in classes:
            ir = self.mapper.type_to_ir[cls.info]
            self.classes.append(ir)

        # Generate ops.
        self.current_module_name = mypyfile.fullname()
        for node in mypyfile.defs:
            node.accept(self)

        return INVALID_VALUE

    def visit_class_def(self, cdef: ClassDef) -> Value:
        ir = self.mapper.type_to_ir[cdef.info]
        for name, node in sorted(cdef.info.names.items(), key=lambda x: x[0]):
            if isinstance(node.node, FuncDef):
                func = self.gen_func_def(node.node, ir.method_sig(node.node.name()), cdef.name)
                self.functions.append(func)
                ir.methods[func.name] = func

                # If this overrides a parent class method with a different type, we need
                # to generate a glue method to mediate between them.
                for cls in ir.mro[1:]:
                    if (name in cls.method_types
                            and not is_same_method_signature(ir.method_types[name],
                                                             cls.method_types[name])):
                        f = self.gen_glue_method(cls.method_types[name], func, ir, cls,
                                                 node.node.line)
                        ir.glue_methods[(cls, name)] = f
                        self.functions.append(f)

        return INVALID_VALUE

    def visit_import(self, node: Import) -> Value:
        if node.is_unreachable or node.is_mypy_only:
            pass
        if not node.is_top_level:
            assert False, "non-toplevel imports not supported"

        for node_id, _ in node.ids:
            self.imports.append(node_id)

        return INVALID_VALUE

    def visit_import_from(self, node: ImportFrom) -> Value:
        if node.is_unreachable or node.is_mypy_only:
            pass

        # TODO support these?
        assert not node.relative

        if node.id not in self.from_imports:
            self.from_imports[node.id] = []

        for name, maybe_as_name in node.names:
            as_name = maybe_as_name or name
            self.from_imports[node.id].append((name, as_name))

        return INVALID_VALUE

    def visit_import_all(self, node: ImportAll) -> Value:
        if node.is_unreachable or node.is_mypy_only:
            pass
        if not node.is_top_level:
            assert False, "non-toplevel imports not supported"

        self.imports.append(node.id)

        return INVALID_VALUE

    def gen_glue_method(self, sig: FuncSignature, target: FuncIR,
                        cls: ClassIR, base: ClassIR, line: int) -> FuncIR:
        """Generate glue methods that mediate between different method types in subclasses.

        For example, if we have:

        class A:
            def f(self, x: int) -> object: ...

        then it is totally permissable to have a subclass

        class B(A):
            def f(self, x: object) -> int: ...

        since '(object) -> int' is a subtype of '(int) -> object' by the usual
        contra/co-variant function subtyping rules.

        The trickiness here is that int and object have different
        runtime representations in mypyc, so A.f and B.f have
        different signatures at the native C level. To deal with this,
        we need to generate glue methods that mediate between the
        different versions by coercing the arguments and return
        values.
        """
        self.enter()

        rt_args = (RuntimeArg(sig.args[0].name, RInstance(cls)),) + sig.args[1:]

        # The environment operates on Vars, so we make some up
        fake_vars = [(Var(arg.name), arg.type) for arg in rt_args]
        args = [self.environment.add_local(var, type, is_arg=True)
                for var, type in fake_vars]  # type: List[Value]
        self.ret_type = sig.ret_type

        arg_types = [arg.type for arg in target.sig.args]
        args = self.coerce_native_call_args(args, arg_types, line)
        retval = self.add(MethodCall(target.ret_type,
                                     args[0],
                                     target.name,
                                     args[1:],
                                     line))
        retval = self.coerce(retval, sig.ret_type, line)
        self.add(Return(retval))

        blocks, env = self.leave()
        return FuncIR(target.name + '__' + base.name + '_glue',
                      cls.name, self.module_name,
                      FuncSignature(rt_args, self.ret_type), blocks, env)

    def gen_func_def(self, fdef: FuncDef, sig: FuncSignature,
                     class_name: Optional[str] = None) -> FuncIR:
        self.enter()

        for arg in fdef.arguments:
            assert arg.variable.type, "Function argument missing type"
            self.environment.add_local(arg.variable, self.type_to_rtype(arg.variable.type),
                                       is_arg=True)
        self.ret_type = sig.ret_type
        fdef.body.accept(self)

        if is_none_rprimitive(self.ret_type) or is_object_rprimitive(self.ret_type):
            self.add_implicit_return()
        else:
            self.add_implicit_unreachable()

        blocks, env = self.leave()
        return FuncIR(fdef.name(), class_name, self.module_name, sig, blocks, env)

    def visit_func_def(self, fdef: FuncDef) -> Value:
        self.functions.append(self.gen_func_def(fdef, self.mapper.fdef_to_sig(fdef)))
        return INVALID_VALUE

    def add_implicit_return(self) -> None:
        block = self.blocks[-1][-1]
        if not block.ops or not isinstance(block.ops[-1], Return):
            retval = self.add(PrimitiveOp([], none_op, line=-1))
            self.add(Return(retval))

    def add_implicit_unreachable(self) -> None:
        block = self.blocks[-1][-1]
        if not block.ops or not isinstance(block.ops[-1], Return):
            self.add(Unreachable())

    def visit_block(self, block: Block) -> Value:
        for stmt in block.body:
            stmt.accept(self)
        return INVALID_VALUE

    def visit_expression_stmt(self, stmt: ExpressionStmt) -> Value:
        self.accept(stmt.expr)
        return INVALID_VALUE

    def visit_return_stmt(self, stmt: ReturnStmt) -> Value:
        if stmt.expr:
            retval = self.accept(stmt.expr)
            retval = self.coerce(retval, self.ret_type, stmt.line)
        else:
            retval = self.add(PrimitiveOp([], none_op, line=-1))
        self.add(Return(retval))
        return INVALID_VALUE

    def visit_assignment_stmt(self, stmt: AssignmentStmt) -> Value:
        assert len(stmt.lvalues) == 1
        if isinstance(stmt.rvalue, CallExpr) and isinstance(stmt.rvalue.analyzed, TypeVarExpr):
            # Just ignore type variable declarations -- they are a compile-time only thing.
            # TODO: It would be nice to actually construct TypeVar objects to match Python
            #       semantics.
            return INVALID_VALUE
        lvalue = stmt.lvalues[0]
        if stmt.type and isinstance(stmt.rvalue, TempNode):
            # This is actually a variable annotation without initializer. Don't generate
            # an assignment but we need to call get_assignment_target since it adds a
            # name binding as a side effect.
            self.get_assignment_target(lvalue)
            return INVALID_VALUE
        self.assign(lvalue, stmt.rvalue)
        return INVALID_VALUE

    def visit_operator_assignment_stmt(self, stmt: OperatorAssignmentStmt) -> Value:
        target = self.get_assignment_target(stmt.lvalue)
        rreg = self.accept(stmt.rvalue)
        res = self.read_from_target(target, stmt.line)
        res = self.binary_op(res, rreg, stmt.op, stmt.line)
        self.assign_to_target(target, res, res.line)
        return INVALID_VALUE

    def get_assignment_target(self, lvalue: Lvalue) -> AssignmentTarget:
        if isinstance(lvalue, NameExpr):
            # Assign to local variable.
            assert lvalue.kind == LDEF
            assert isinstance(lvalue.node, Var)  # TODO: Can this fail?
            if lvalue.node not in self.environment.symtable:
                # Define a new variable.
                lvalue_reg = self.environment.add_local(lvalue.node, self.node_type(lvalue))
            else:
                # Assign to a previously defined variable.
                lvalue_reg = self.environment.lookup(lvalue.node)

            return AssignmentTargetRegister(lvalue_reg)
        elif isinstance(lvalue, IndexExpr):
            # Indexed assignment x[y] = e
            base = self.accept(lvalue.base)
            index = self.accept(lvalue.index)
            return AssignmentTargetIndex(base, index)
        elif isinstance(lvalue, MemberExpr):
            # Attribute assignment x.y = e
            obj = self.accept(lvalue.expr)
            return AssignmentTargetAttr(obj, lvalue.name)

        assert False, 'Unsupported lvalue: %r' % lvalue

    def read_from_target(self, target: AssignmentTarget, line: int) -> Value:
        if isinstance(target, AssignmentTargetRegister):
            return target.register
        if isinstance(target, AssignmentTargetIndex):
            reg = self.translate_special_method_call(target.base,
                                                     '__getitem__',
                                                     [target.index],
                                                     None,
                                                     line)
            if reg is not None:
                return reg
            assert False, target.base.type
        if isinstance(target, AssignmentTargetAttr):
            if isinstance(target.obj.type, RInstance):
                return self.add(GetAttr(target.obj, target.attr, line))
            else:
                return self.py_get_attr(target.obj, target.attr, line)

        assert False, 'Unsupported lvalue: %r' % target

    def assign_to_target(self,
                         target: AssignmentTarget,
                         rvalue_reg: Value,
                         line: int) -> Value:
        if isinstance(target, AssignmentTargetRegister):
            rvalue_reg = self.coerce(rvalue_reg, target.type, line)
            return self.add(Assign(target.register, rvalue_reg))
        elif isinstance(target, AssignmentTargetAttr):
            if isinstance(target.obj_type, RInstance):
                rvalue_reg = self.coerce(rvalue_reg, target.type, line)
                return self.add(SetAttr(target.obj, target.attr, rvalue_reg, line))
            else:
                key = self.load_static_unicode(target.attr)
                return self.add(PrimitiveOp([target.obj, key, rvalue_reg], py_setattr_op, line))
        elif isinstance(target, AssignmentTargetIndex):
            target_reg2 = self.translate_special_method_call(
                target.base,
                '__setitem__',
                [target.index, rvalue_reg],
                None,
                line)
            if target_reg2 is not None:
                return target_reg2

            assert False, target.base.type

        assert False, 'Unsupported assignment target'

    def assign(self,
               lvalue: Lvalue,
               rvalue: Expression) -> AssignmentTarget:
        target = self.get_assignment_target(lvalue)
        rvalue_reg = self.accept(rvalue)
        self.assign_to_target(target, rvalue_reg, rvalue.line)
        return target

    def visit_if_stmt(self, stmt: IfStmt) -> Value:
        # If statements are normalized
        assert len(stmt.expr) == 1

        branches = self.process_conditional(stmt.expr[0])
        if_body = self.new_block()
        self.set_branches(branches, True, if_body)
        stmt.body[0].accept(self)
        if_leave = self.add_leave()
        if stmt.else_body:
            else_body = self.new_block()
            self.set_branches(branches, False, else_body)
            stmt.else_body.accept(self)
            else_leave = self.add_leave()
            next = self.new_block()
            if else_leave:
                else_leave.label = next.label
        else:
            # No else block.
            next = self.new_block()
            self.set_branches(branches, False, next)
        if if_leave:
            if_leave.label = next.label
        return INVALID_VALUE

    def add_leave(self) -> Optional[Goto]:
        if not self.blocks[-1][-1].ops or not isinstance(self.blocks[-1][-1].ops[-1], Return):
            leave = Goto(INVALID_LABEL)
            self.add(leave)
            return leave
        return None

    def push_loop_stack(self) -> None:
        self.break_gotos.append([])
        self.continue_gotos.append([])

    def pop_loop_stack(self, continue_block: BasicBlock, break_block: BasicBlock) -> None:
        for continue_goto in self.continue_gotos.pop():
            continue_goto.label = continue_block.label

        for break_goto in self.break_gotos.pop():
            break_goto.label = break_block.label

    def visit_while_stmt(self, s: WhileStmt) -> Value:
        self.push_loop_stack()

        # Split block so that we get a handle to the top of the loop.
        goto = Goto(INVALID_LABEL)
        self.add(goto)
        top = self.new_block()
        goto.label = top.label
        branches = self.process_conditional(s.expr)

        body = self.new_block()
        # Bind "true" branches to the body block.
        self.set_branches(branches, True, body)
        s.body.accept(self)
        # Add branch to the top at the end of the body.
        self.add(Goto(top.label))
        next = self.new_block()
        # Bind "false" branches to the new block.
        self.set_branches(branches, False, next)

        self.pop_loop_stack(top, next)
        return INVALID_VALUE

    def visit_for_stmt(self, s: ForStmt) -> Value:
        if (isinstance(s.expr, CallExpr)
                and isinstance(s.expr.callee, RefExpr)
                and s.expr.callee.fullname == 'builtins.range'):
            self.push_loop_stack()

            # Special case for x in range(...)
            # TODO: Check argument counts and kinds; check the lvalue
            end = s.expr.args[0]
            end_reg = self.accept(end)

            # Initialize loop index to 0.
            assign_target = self.assign(s.index, IntExpr(0))
            assert isinstance(assign_target, AssignmentTargetRegister)
            index_reg = assign_target.register
            goto = Goto(INVALID_LABEL)
            self.add(goto)

            # Add loop condition check.
            top = self.new_block()
            goto.label = top.label
            comparison = self.binary_op(index_reg, end_reg, '<', s.line)
            branch = Branch(comparison, INVALID_LABEL, INVALID_LABEL, Branch.BOOL_EXPR)
            self.add(branch)
            branches = [branch]

            body = self.new_block()
            self.set_branches(branches, True, body)
            s.body.accept(self)

            end_goto = Goto(INVALID_LABEL)
            self.add(end_goto)
            end_block = self.new_block()
            end_goto.label = end_block.label

            # Increment index register.
            one_reg = self.add(LoadInt(1))
            self.add(Assign(index_reg, self.binary_op(index_reg, one_reg, '+', s.line)))

            # Go back to loop condition check.
            self.add(Goto(top.label))
            next = self.new_block()
            self.set_branches(branches, False, next)

            self.pop_loop_stack(end_block, next)
            return INVALID_VALUE

        elif is_list_rprimitive(self.node_type(s.expr)):
            self.push_loop_stack()

            expr_reg = self.accept(s.expr)

            index_reg = self.alloc_temp(int_rprimitive)
            self.add(Assign(index_reg, self.add(LoadInt(0))))

            one_reg = self.add(LoadInt(1))

            assert isinstance(s.index, NameExpr)
            assert isinstance(s.index.node, Var)
            lvalue_reg = self.environment.add_local(s.index.node, self.node_type(s.index))

            condition_block = self.goto_new_block()

            # For compatibility with python semantics we recalculate the length
            # at every iteration.
            len_reg = self.add(PrimitiveOp([expr_reg], list_len_op, s.line))

            comparison = self.binary_op(index_reg, len_reg, '<', s.line)
            branch = Branch(comparison, INVALID_LABEL, INVALID_LABEL, Branch.BOOL_EXPR)
            self.add(branch)
            branches = [branch]

            body_block = self.new_block()
            self.set_branches(branches, True, body_block)

            target_list_type = self.types[s.expr]
            assert isinstance(target_list_type, Instance)
            target_type = self.type_to_rtype(target_list_type.args[0])
            value_box = self.add(PrimitiveOp([expr_reg, index_reg], list_get_item_op, s.line))

            self.add(Assign(lvalue_reg, self.unbox_or_cast(value_box, target_type, s.line)))

            s.body.accept(self)

            end_block = self.goto_new_block()
            self.add(Assign(index_reg, self.binary_op(index_reg, one_reg, '+', s.line)))
            self.add(Goto(condition_block.label))

            next_block = self.new_block()
            self.set_branches(branches, False, next_block)

            self.pop_loop_stack(end_block, next_block)

            return INVALID_VALUE

        else:
            self.push_loop_stack()

            assert isinstance(s.index, NameExpr)
            assert isinstance(s.index.node, Var)
            lvalue_reg = self.environment.add_local(s.index.node, object_rprimitive)

            # Define registers to contain the expression, along with the iterator that will be used
            # for the for-loop.
            expr_reg = self.accept(s.expr)
            iter_reg = self.add(PrimitiveOp([expr_reg], iter_op, s.line))

            # Create a block for where the __next__ function will be called on the iterator and
            # checked to see if the value returned is NULL, which would signal either the end of
            # the Iterable being traversed or an exception being raised. Note that Branch.IS_ERROR
            # checks only for NULL (an exception does not necessarily have to be raised).
            next_block = self.goto_new_block()
            next_reg = self.add(PrimitiveOp([iter_reg], next_op, s.line))
            branch = Branch(next_reg, INVALID_LABEL, INVALID_LABEL, Branch.IS_ERROR)
            self.add(branch)
            branches = [branch]

            # Create a new block for the body of the loop. Set the previous branch to go here if
            # the conditional evaluates to false. Assign the value obtained from __next__ to the
            # lvalue so that it can be referenced by code in the body of the loop. At the end of
            # the body, goto the label that calls the iterator's __next__ function again.
            body_block = self.new_block()
            self.set_branches(branches, False, body_block)
            self.add(Assign(lvalue_reg, next_reg))
            s.body.accept(self)
            self.add(Goto(next_block.label))

            # Create a new block for when the loop is finished. Set the branch to go here if the
            # conditional evaluates to true. If an exception was raised during the loop, then
            # err_reg wil be set to True. If no_err_occurred_op returns False, then the exception
            # will be propagated using the ERR_FALSE flag.
            end_block = self.new_block()
            self.set_branches(branches, True, end_block)
            self.add(PrimitiveOp([], no_err_occurred_op, s.line))

            self.pop_loop_stack(next_block, end_block)

            return INVALID_VALUE

    def visit_break_stmt(self, node: BreakStmt) -> Value:
        self.break_gotos[-1].append(Goto(INVALID_LABEL))
        self.add(self.break_gotos[-1][-1])
        self.new_block()
        return INVALID_VALUE

    def visit_continue_stmt(self, node: ContinueStmt) -> Value:
        self.continue_gotos[-1].append(Goto(INVALID_LABEL))
        self.add(self.continue_gotos[-1][-1])
        self.new_block()
        return INVALID_VALUE

    def visit_unary_expr(self, expr: UnaryExpr) -> Value:
        ereg = self.accept(expr.expr)
        ops = unary_ops.get(expr.op, [])
        target = self.matching_primitive_op(ops, [ereg], expr.line)
        assert target, 'Unsupported unary operation: %s' % expr.op
        return target

    def visit_op_expr(self, expr: OpExpr) -> Value:
        return self.binary_op(self.accept(expr.left), self.accept(expr.right), expr.op, expr.line)

    def matching_primitive_op(self,
                              candidates: List[OpDescription],
                              args: List[Value],
                              line: int,
                              result_type: Optional[RType] = None) -> Optional[Value]:
        # Find the highest-priority primitive op that matches.
        matching = None  # type: Optional[OpDescription]
        for desc in candidates:
            if len(desc.arg_types) != len(args):
                continue
            if all(is_subtype(actual.type, formal)
                   for actual, formal in zip(args, desc.arg_types)):
                if matching:
                    assert matching.priority != desc.priority, 'Ambiguous:\n1) %s\n2) %s' % (
                        matching, desc)
                    if desc.priority > matching.priority:
                        matching = desc
                else:
                    matching = desc
        if matching:
            target = self.primitive_op(matching, args, line)
            if result_type and not is_same_type(target.type, result_type):
                if is_none_rprimitive(result_type):
                    # Special case None return. The actual result may actually be a bool
                    # and so we can't just coerce it.
                    target = self.add(PrimitiveOp([], none_op, line))
                else:
                    target = self.coerce(target, result_type, line)
            return target
        return None

    def binary_op(self,
                  lreg: Value,
                  rreg: Value,
                  expr_op: str,
                  line: int) -> Value:
        ops = binary_ops.get(expr_op, [])
        target = self.matching_primitive_op(ops, [lreg, rreg], line)
        assert target, 'Unsupported binary operation: %s' % expr_op
        return target

    def visit_index_expr(self, expr: IndexExpr) -> Value:
        base = self.accept(expr.base)

        if isinstance(base.type, RTuple):
            assert isinstance(expr.index, IntExpr)  # TODO
            return self.add(TupleGet(base, expr.index.value, expr.line))

        index_reg = self.accept(expr.index)
        target_reg = self.translate_special_method_call(
            base,
            '__getitem__',
            [index_reg],
            self.node_type(expr),
            expr.line)
        if target_reg is not None:
            return target_reg

        assert False, 'Unsupported indexing operation'

    def visit_int_expr(self, expr: IntExpr) -> Value:
        if expr.value > MAX_SHORT_INT:
            return self.load_static_int(expr.value)
        return self.add(LoadInt(expr.value))

    def visit_float_expr(self, expr: FloatExpr) -> Value:
        return self.load_static_float(expr.value)

    def is_native_name_expr(self, expr: NameExpr) -> bool:
        # TODO later we want to support cross-module native calls too
        assert expr.node, "RefExpr not resolved"
        if '.' in expr.node.fullname():
            module_name = '.'.join(expr.node.fullname().split('.')[:-1])
            return module_name in self.modules

        return True

    def is_native_module_name_expr(self, expr: NameExpr) -> bool:
        return self.is_native_name_expr(expr) and expr.kind == GDEF

    def visit_name_expr(self, expr: NameExpr) -> Value:
        assert expr.node, "RefExpr not resolved"
        fullname = expr.node.fullname()
        if fullname in name_ref_ops:
            # Use special access op for this particular name.
            desc = name_ref_ops[fullname]
            assert desc.result_type is not None
            return self.add(PrimitiveOp([], desc, expr.line))

        if self.is_global_name(expr.name):
            return self.load_global(expr)

        if not self.is_native_name_expr(expr):
            return self.load_static_module_attr(expr)

        # TODO: We assume that this is a Var or FuncDef node, which is very limited
        if isinstance(expr.node, Var):
            return self.environment.lookup(expr.node)
        if isinstance(expr.node, FuncDef):
            # If we have a function, then we can look it up in the global variables dictionary.
            return self.load_global(expr)

        assert False, 'node must be of either Var or FuncDef type'

    def is_global_name(self, name: str) -> bool:
        # TODO: this is pretty hokey
        for _, names in self.from_imports.items():
            for _, as_name in names:
                if name == as_name:
                    return True
        return False

    def is_module_member_expr(self, expr: MemberExpr) -> bool:
        return isinstance(expr.expr, RefExpr) and expr.expr.kind == MODULE_REF

    def visit_member_expr(self, expr: MemberExpr) -> Value:
        if self.is_module_member_expr(expr):
            return self.load_static_module_attr(expr)
        else:
            obj = self.accept(expr.expr)
            if isinstance(obj.type, RInstance):
                return self.add(GetAttr(obj, expr.name, expr.line))
            else:
                return self.py_get_attr(obj, expr.name, expr.line)

    def py_get_attr(self, obj: Value, attr: str, line: int) -> Value:
        key = self.load_static_unicode(attr)
        return self.add(PrimitiveOp([obj, key], py_getattr_op, line))

    def py_call(self, function: Value, args: List[Value],
                target_type: RType, line: int) -> Value:
        arg_boxes = [self.box(arg) for arg in args]  # type: List[Value]
        return self.add(PyCall(function, arg_boxes, line))

    def py_method_call(self,
                       obj: Value,
                       method: Value,
                       args: List[Value],
                       target_type: RType,
                       line: int) -> Value:
        arg_boxes = [self.box(arg) for arg in args]  # type: List[Value]
        return self.add(PyMethodCall(obj, method, arg_boxes))

    def coerce_native_call_args(self,
                                args: Sequence[Value],
                                arg_types: Sequence[RType],
                                line: int) -> List[Value]:
        coerced_arg_regs = []
        for reg, arg_type in zip(args, arg_types):
            coerced_arg_regs.append(self.coerce(reg, arg_type, line))
        return coerced_arg_regs

    def visit_call_expr(self, expr: CallExpr) -> Value:
        if isinstance(expr.analyzed, CastExpr):
            return self.translate_cast_expr(expr.analyzed)

        callee = expr.callee
        if isinstance(callee, IndexExpr) and isinstance(callee.analyzed, TypeApplication):
            callee = callee.analyzed.expr  # Unwrap type application

        if isinstance(callee, MemberExpr):
            # TODO: Could be call to module-level function
            return self.translate_method_call(expr, callee)
        else:
            return self.translate_call(expr, callee)

    def translate_call(self, expr: CallExpr, callee: Expression) -> Value:
        """Translate a non-method call."""
        assert isinstance(callee, NameExpr)  # TODO: Allow arbitrary callees

        # Gen the args
        fullname = callee.fullname
        args = [self.accept(arg) for arg in expr.args]

        if fullname == 'builtins.len' and len(expr.args) == 1 and expr.arg_kinds == [ARG_POS]:
            expr_rtype = args[0].type
            if isinstance(expr_rtype, RTuple):
                # len() of fixed-length tuple can be trivially determined statically.
                return self.add(LoadInt(len(expr_rtype.types)))

        # Handle data-driven special-cased primitive call ops.
        target_type = self.node_type(expr)
        if fullname is not None and expr.arg_kinds == [ARG_POS] * len(args):
            ops = func_ops.get(fullname, [])
            target = self.matching_primitive_op(ops, args, expr.line)
            if target:
                return target

        fn = callee.fullname
        # Try to generate a native call. Don't rely on the inferred callee
        # type, since it may have type variable substitutions that aren't
        # valid at runtime (due to type erasure). Instead pick the declared
        # signature of the native function as the true signature.
        signature = self.get_native_signature(callee)
        if signature and fn:
            # Native call
            arg_types = [self.type_to_rtype(arg_type) for arg_type in signature.arg_types]
            args = self.coerce_native_call_args(args, arg_types, expr.line)
            ret_type = self.type_to_rtype(signature.ret_type)
            return self.add(Call(ret_type, fn, args, expr.line))
        else:
            # Fall back to a Python call
            function = self.accept(callee)
            return self.py_call(function, args, target_type, expr.line)

    def get_native_signature(self, callee: NameExpr) -> Optional[CallableType]:
        """Get the signature of a native function, or return None if not available.

        This only works for normal functions, not methods.
        """
        signature = None
        if self.is_native_module_name_expr(callee):
            node = callee.node
            if isinstance(node, TypeInfo):
                node = node['__init__'].node
                if isinstance(node, FuncDef) and isinstance(node.type, CallableType):
                    signature = bind_self(node.type)
                    # "__init__" has None return, but the type object returns
                    # in instance.  Take the instance return type from the
                    # inferred callee type, which we can trust since it can't
                    # be erased from a type variable.
                    inferred_sig = self.types[callee]
                    assert isinstance(inferred_sig, CallableType)
                    signature = signature.copy_modified(ret_type=inferred_sig.ret_type)
            elif isinstance(node, FuncDef) and isinstance(node.type, CallableType):
                signature = node.type
        return signature

    def translate_method_call(self, expr: CallExpr, callee: MemberExpr) -> Value:
        if self.is_module_member_expr(callee):
            # Fall back to a PyCall for module calls
            function = self.accept(callee)
            args = [self.accept(arg) for arg in expr.args]
            return self.py_call(function, args, self.node_type(expr), expr.line)
        else:
            obj = self.accept(callee.expr)
            args = [self.accept(arg) for arg in expr.args]
            assert callee.expr in self.types
            receiver_rtype = self.node_type(callee.expr)

            # First try to do a special-cased method call
            target = self.translate_special_method_call(
                obj, callee.name, args, self.node_type(expr), expr.line)
            if target:
                return target

            # If the base type is one of ours, do a MethodCall
            if isinstance(receiver_rtype, RInstance):
                # Look up the declared signature of the method, since the
                # inferred signature can have type variable substitutions which
                # aren't valid at runtime due to type erasure.
                typ = self.types[callee.expr]
                assert isinstance(typ, Instance)
                method = typ.type.get(callee.name)
                if method and isinstance(method.node, FuncDef) and isinstance(method.node.type,
                                                                              CallableType):
                    sig = method.node.type
                    arg_types = [self.type_to_rtype(arg_type)
                                 for arg_type in sig.arg_types[1:]]
                    arg_regs = self.coerce_native_call_args(args, arg_types, expr.line)
                    target_type = self.type_to_rtype(sig.ret_type)
                    return self.add(MethodCall(target_type, obj, callee.name,
                                               arg_regs, expr.line))

            # Fall back to Python method call
            method_name = self.load_static_unicode(callee.name)
            return self.py_method_call(
                obj, method_name, args, self.node_type(expr), expr.line)

    def translate_cast_expr(self, expr: CastExpr) -> Value:
        src = self.accept(expr.expr)
        target_type = self.type_to_rtype(expr.type)
        return self.coerce(src, target_type, expr.line)

    def visit_conditional_expr(self, expr: ConditionalExpr) -> Value:
        branches = self.process_conditional(expr.cond)
        expr_type = self.node_type(expr)
        # Having actual Phi nodes would be really nice here!
        target = self.alloc_temp(expr_type)

        if_body = self.new_block()
        self.set_branches(branches, True, if_body)
        true_value = self.accept(expr.if_expr)
        true_value = self.coerce(true_value, expr_type, expr.line)
        self.add(Assign(target, true_value))
        if_goto_next = Goto(INVALID_LABEL)
        self.add(if_goto_next)

        else_body = self.new_block()
        self.set_branches(branches, False, else_body)
        false_value = self.accept(expr.else_expr)
        false_value = self.coerce(false_value, expr_type, expr.line)
        self.add(Assign(target, false_value))
        else_goto_next = Goto(INVALID_LABEL)
        self.add(else_goto_next)

        next = self.new_block()
        if_goto_next.label = next.label
        else_goto_next.label = next.label

        return target

    def translate_special_method_call(self,
                                      base_reg: Value,
                                      name: str,
                                      args: List[Value],
                                      result_type: Optional[RType],
                                      line: int) -> Optional[Value]:
        """Translate a method call which is handled nongenerically.

        These are special in the sense that we have code generated specifically for them.
        They tend to be method calls which have equivalents in C that are more direct
        than calling with the PyObject api.

        Return None if no translation found; otherwise return the target register.
        """
        ops = method_ops.get(name, [])
        return self.matching_primitive_op(ops, [base_reg] + args, line, result_type=result_type)

    def visit_list_expr(self, expr: ListExpr) -> Value:
        items = [self.accept(item) for item in expr.items]
        return self.primitive_op(new_list_op, items, expr.line)

    def visit_tuple_expr(self, expr: TupleExpr) -> Value:
        tuple_type = self.node_type(expr)
        assert isinstance(tuple_type, RTuple)

        items = []
        for item_expr, item_type in zip(expr.items, tuple_type.types):
            reg = self.accept(item_expr)
            items.append(self.coerce(reg, item_type, item_expr.line))
        return self.add(TupleSet(items, expr.line))

    def visit_dict_expr(self, expr: DictExpr) -> Value:
        assert not expr.items  # TODO
        return self.add(PrimitiveOp([], new_dict_op, expr.line))

    def visit_str_expr(self, expr: StrExpr) -> Value:
        return self.load_static_unicode(expr.value)

    # Conditional expressions

    def process_conditional(self, e: Node) -> List[Branch]:
        if isinstance(e, ComparisonExpr):
            return self.process_comparison(e)
        elif isinstance(e, OpExpr) and e.op in ['and', 'or']:
            if e.op == 'and':
                # Short circuit 'and' in a conditional context.
                lbranches = self.process_conditional(e.left)
                new = self.new_block()
                self.set_branches(lbranches, True, new)
                rbranches = self.process_conditional(e.right)
                return lbranches + rbranches
            else:
                # Short circuit 'or' in a conditional context.
                lbranches = self.process_conditional(e.left)
                new = self.new_block()
                self.set_branches(lbranches, False, new)
                rbranches = self.process_conditional(e.right)
                return lbranches + rbranches
        elif isinstance(e, UnaryExpr) and e.op == 'not':
            branches = self.process_conditional(e.expr)
            for b in branches:
                b.invert()
            return branches
        # Catch-all for arbitrary expressions.
        else:
            reg = self.accept(e)
            branch = Branch(reg, INVALID_LABEL, INVALID_LABEL, Branch.BOOL_EXPR)
            self.add(branch)
            return [branch]

    def process_comparison(self, e: ComparisonExpr) -> List[Branch]:
        # TODO: Verify operand types.
        assert len(e.operators) == 1, 'more than 1 operator not supported'
        op = e.operators[0]
        if op in ['is', 'is not']:
            # Special case 'is' checks.
            # TODO: check if right operand is None
            left = self.accept(e.operands[0])
            branch = Branch(left, INVALID_LABEL, INVALID_LABEL,
                            Branch.IS_NONE)
            if op == 'is not':
                branch.negated = True
        else:
            # General comparison -- evaluate both operands.
            left = self.accept(e.operands[0])
            right = self.accept(e.operands[1])
            # Generate a bool value and branch based on it.
            if op in ['in', 'not in']:
                target = self.binary_op(left, right, 'in', e.line)
            else:
                target = self.binary_op(left, right, op, e.line)
            target = self.coerce(target, bool_rprimitive, e.line)
            branch = Branch(target, INVALID_LABEL, INVALID_LABEL,
                            Branch.BOOL_EXPR)
            if op == 'not in':
                branch.negated = True
        self.add(branch)
        return [branch]

    def set_branches(self, branches: List[Branch], condition: bool,
                     target: BasicBlock) -> None:
        """Set branch targets for the given condition (True or False).

        If the target has already been set for a branch, skip the branch.
        """
        for b in branches:
            if condition:
                if b.true < 0:
                    b.true = target.label
            else:
                if b.false < 0:
                    b.false = target.label

    def visit_pass_stmt(self, o: PassStmt) -> Value:
        return INVALID_VALUE

    def visit_cast_expr(self, o: CastExpr) -> Value:
        assert False, "CastExpr handled in CallExpr"

    # Unimplemented constructs
    # TODO: some of these are actually things that should never show up,
    # so properly sort those out.
    def visit__promote_expr(self, o: PromoteExpr) -> Value:
        raise NotImplementedError

    def visit_await_expr(self, o: AwaitExpr) -> Value:
        raise NotImplementedError

    def visit_backquote_expr(self, o: BackquoteExpr) -> Value:
        raise NotImplementedError

    def visit_assert_stmt(self, o: AssertStmt) -> Value:
        raise NotImplementedError

    def visit_bytes_expr(self, o: BytesExpr) -> Value:
        raise NotImplementedError

    def visit_comparison_expr(self, o: ComparisonExpr) -> Value:
        raise NotImplementedError

    def visit_complex_expr(self, o: ComplexExpr) -> Value:
        raise NotImplementedError

    def visit_decorator(self, o: Decorator) -> Value:
        raise NotImplementedError

    def visit_del_stmt(self, o: DelStmt) -> Value:
        raise NotImplementedError

    def visit_dictionary_comprehension(self, o: DictionaryComprehension) -> Value:
        raise NotImplementedError

    def visit_ellipsis(self, o: EllipsisExpr) -> Value:
        raise NotImplementedError

    def visit_enum_call_expr(self, o: EnumCallExpr) -> Value:
        raise NotImplementedError

    def visit_exec_stmt(self, o: ExecStmt) -> Value:
        raise NotImplementedError

    def visit_generator_expr(self, o: GeneratorExpr) -> Value:
        raise NotImplementedError

    def visit_global_decl(self, o: GlobalDecl) -> Value:
        raise NotImplementedError

    def visit_lambda_expr(self, o: LambdaExpr) -> Value:
        raise NotImplementedError

    def visit_list_comprehension(self, o: ListComprehension) -> Value:
        raise NotImplementedError

    def visit_set_comprehension(self, o: SetComprehension) -> Value:
        raise NotImplementedError

    def visit_namedtuple_expr(self, o: NamedTupleExpr) -> Value:
        raise NotImplementedError

    def visit_newtype_expr(self, o: NewTypeExpr) -> Value:
        raise NotImplementedError

    def visit_nonlocal_decl(self, o: NonlocalDecl) -> Value:
        raise NotImplementedError

    def visit_overloaded_func_def(self, o: OverloadedFuncDef) -> Value:
        raise NotImplementedError

    def visit_print_stmt(self, o: PrintStmt) -> Value:
        raise NotImplementedError

    def visit_raise_stmt(self, o: RaiseStmt) -> Value:
        raise NotImplementedError

    def visit_reveal_expr(self, o: RevealExpr) -> Value:
        raise NotImplementedError

    def visit_set_expr(self, o: SetExpr) -> Value:
        raise NotImplementedError

    def visit_slice_expr(self, o: SliceExpr) -> Value:
        raise NotImplementedError

    def visit_star_expr(self, o: StarExpr) -> Value:
        raise NotImplementedError

    def visit_super_expr(self, o: SuperExpr) -> Value:
        raise NotImplementedError

    def visit_temp_node(self, o: TempNode) -> Value:
        raise NotImplementedError

    def visit_try_stmt(self, o: TryStmt) -> Value:
        raise NotImplementedError

    def visit_type_alias_expr(self, o: TypeAliasExpr) -> Value:
        raise NotImplementedError

    def visit_type_application(self, o: TypeApplication) -> Value:
        raise NotImplementedError

    def visit_type_var_expr(self, o: TypeVarExpr) -> Value:
        raise NotImplementedError

    def visit_typeddict_expr(self, o: TypedDictExpr) -> Value:
        raise NotImplementedError

    def visit_unicode_expr(self, o: UnicodeExpr) -> Value:
        raise NotImplementedError

    def visit_var(self, o: Var) -> Value:
        raise NotImplementedError

    def visit_with_stmt(self, o: WithStmt) -> Value:
        raise NotImplementedError

    def visit_yield_from_expr(self, o: YieldFromExpr) -> Value:
        raise NotImplementedError

    def visit_yield_expr(self, o: YieldExpr) -> Value:
        raise NotImplementedError

    # Helpers

    def enter(self) -> None:
        self.environment = Environment()
        self.environments.append(self.environment)
        self.blocks.append([])
        self.new_block()

    def new_block(self) -> BasicBlock:
        new = BasicBlock(Label(len(self.blocks[-1])))
        self.blocks[-1].append(new)
        return new

    def goto_new_block(self) -> BasicBlock:
        goto = Goto(INVALID_LABEL)
        self.add(goto)
        block = self.new_block()
        goto.label = block.label
        return block

    def leave(self) -> Tuple[List[BasicBlock], Environment]:
        blocks = self.blocks.pop()
        env = self.environments.pop()
        self.environment = self.environments[-1]
        return blocks, env

    def add(self, op: Op) -> Value:
        self.blocks[-1][-1].ops.append(op)
        if isinstance(op, RegisterOp):
            self.environment.add_op(op)
        return op

    def primitive_op(self, desc: OpDescription, args: List[Value], line: int) -> Value:
        assert desc.result_type is not None
        coerced = []
        for i, arg in enumerate(args):
            formal_type = self.op_arg_type(desc, i)
            arg = self.coerce(arg, formal_type, line)
            coerced.append(arg)
        target = self.add(PrimitiveOp(coerced, desc, line))
        return target

    def op_arg_type(self, desc: OpDescription, n: int) -> RType:
        if n >= len(desc.arg_types):
            assert desc.is_var_arg
            return desc.arg_types[-1]
        return desc.arg_types[n]

    def accept(self, node: Node) -> Value:
        res = node.accept(self)
        if isinstance(node, Expression):
            assert res != INVALID_VALUE
            res = self.coerce(res, self.node_type(node), node.line)
        return res

    def alloc_temp(self, type: RType) -> Register:
        return self.environment.add_temp(type)

    def type_to_rtype(self, typ: Type) -> RType:
        return self.mapper.type_to_rtype(typ)

    def node_type(self, node: Expression) -> RType:
        if isinstance(node, IntExpr):
            # TODO: Don't special case IntExpr
            return int_rprimitive
        mypy_type = self.types[node]
        return self.type_to_rtype(mypy_type)

    def box(self, src: Value) -> Value:
        if src.type.is_unboxed:
            return self.add(Box(src))
        else:
            return src

    def unbox_or_cast(self, src: Value, target_type: RType, line: int) -> Value:
        if target_type.is_unboxed:
            return self.add(Unbox(src, target_type, line))
        else:
            return self.add(Cast(src, target_type, line))

    def box_expr(self, expr: Expression) -> Value:
        return self.box(self.accept(expr))

    def load_global(self, expr: NameExpr) -> Value:
        """Loads a Python-level global.

        This takes a NameExpr and uses its name as a key to retrieve the corresponding PyObject *
        from the _globals dictionary in the C-generated code.
        """
        _globals = self.add(LoadStatic(object_rprimitive, '_globals'))
        reg = self.load_static_unicode(expr.name)
        return self.add(PrimitiveOp([_globals, reg], dict_get_item_op, expr.line))

    def load_static_int(self, value: int) -> Value:
        """Loads a static integer Python 'int' object into a register."""
        static_symbol = self.mapper.c_name_for_literal(value)
        return self.add(LoadStatic(int_rprimitive, static_symbol, ann=value))

    def load_static_float(self, value: float) -> Value:
        """Loads a static float value into a register."""
        static_symbol = self.mapper.c_name_for_literal(value)
        return self.add(LoadStatic(float_rprimitive, static_symbol, ann=value))

    def load_static_unicode(self, value: str) -> Value:
        """Loads a static unicode value into a register.

        This is useful for more than just unicode literals; for example, method calls
        also require a PyObject * form for the name of the method.
        """
        static_symbol = self.mapper.c_name_for_literal(value)
        return self.add(LoadStatic(str_rprimitive, static_symbol, ann=value))

    def load_static_module_attr(self, expr: RefExpr) -> Value:
        assert expr.node, "RefExpr not resolved"
        module = '.'.join(expr.node.fullname().split('.')[:-1])
        name = expr.node.fullname().split('.')[-1]
        left = self.add(LoadStatic(object_rprimitive, c_module_name(module)))
        return self.py_get_attr(left, name, expr.line)

    def coerce(self, src: Value, target_type: RType, line: int) -> Value:
        """Generate a coercion/cast from one type to other (only if needed).

        For example, int -> object boxes the source int; int -> int emits nothing;
        object -> int unboxes the object. All conversions preserve object value.

        Returns the register with the converted value (may be same as src).
        """
        if src.type.is_unboxed and not target_type.is_unboxed:
            return self.box(src)
        if ((src.type.is_unboxed and target_type.is_unboxed)
                and not is_same_type(src.type, target_type)):
            # To go from one unboxed type to another, we go through a boxed
            # in-between value, for simplicity.
            tmp = self.box(src)
            return self.unbox_or_cast(tmp, target_type, line)
        if ((not src.type.is_unboxed and target_type.is_unboxed)
                or not is_subtype(src.type, target_type)):
            return self.unbox_or_cast(src, target_type, line)
        return src<|MERGE_RESOLUTION|>--- conflicted
+++ resolved
@@ -47,12 +47,8 @@
     is_int_rprimitive, float_rprimitive, is_float_rprimitive, bool_rprimitive, list_rprimitive,
     is_list_rprimitive, dict_rprimitive, is_dict_rprimitive, str_rprimitive, is_tuple_rprimitive,
     tuple_rprimitive, none_rprimitive, is_none_rprimitive, object_rprimitive, PrimitiveOp,
-<<<<<<< HEAD
-    ERR_FALSE, OpDescription, RegisterOp, is_object_rprimitive, FuncSignature,
+    ERR_FALSE, OpDescription, RegisterOp, is_object_rprimitive, LiteralsMap, FuncSignature,
     VTableAttr, VTableMethod,
-=======
-    ERR_FALSE, OpDescription, RegisterOp, is_object_rprimitive, LiteralsMap,
->>>>>>> 467b024f
 )
 from mypyc.ops_primitive import binary_ops, unary_ops, func_ops, method_ops, name_ref_ops
 from mypyc.ops_list import list_len_op, list_get_item_op, list_set_item_op, new_list_op
@@ -193,14 +189,13 @@
             return self.type_to_rtype(typ.upper_bound)
         assert False, '%s unsupported' % type(typ)
 
-<<<<<<< HEAD
     def fdef_to_sig(self, fdef: FuncDef) -> FuncSignature:
         assert isinstance(fdef.type, CallableType)
         args = [RuntimeArg(arg.variable.name(), self.type_to_rtype(fdef.type.arg_types[i]))
                 for i, arg in enumerate(fdef.arguments)]
         ret = self.type_to_rtype(fdef.type.ret_type)
         return FuncSignature(args, ret)
-=======
+
     def c_name_for_literal(self, value: Union[int, float, str]) -> str:
         # Include type to distinguish between 1 and 1.0, and so on.
         key = (type(value), value)
@@ -214,7 +209,6 @@
                 prefix = '__int_'
             self.literals[key] = prefix + str(len(self.literals))
         return self.literals[key]
->>>>>>> 467b024f
 
 
 def prepare_class_def(cdef: ClassDef, mapper: Mapper) -> None:
