--- conflicted
+++ resolved
@@ -313,14 +313,9 @@
 
 class FuncInfo(object):
     """Contains information about functions as they are generated."""
-<<<<<<< HEAD
-    def __init__(self, fitem: FuncItem, name: str, namespace: str) -> None:
+    def __init__(self, fitem: FuncItem = INVALID_FUNC_DEF, name: str = '',
+                 namespace: str = '') -> None:
         self.fitem = fitem
-=======
-    def __init__(self, fdef: FuncDef = INVALID_FUNC_DEF, name: str = '',
-                 namespace: str = '') -> None:
-        self.fdef = fdef
->>>>>>> afd1184b
         self.name = name
         self.ns = namespace
         # Callable classes are ClassIR instances implementing the '__call__' method, used to
@@ -569,20 +564,6 @@
         If the given FuncItem is a nested function, then we generate a callable class representing
         the function and use that instead of the actual function. if the given FuncItem contains a
         nested function, then we generate an environment class so that inner nested functions can
-<<<<<<< HEAD
-        access the environment of the given FuncItem.
-        """
-        self.fn_info = FuncInfo(fitem, name, self.gen_func_ns())
-        self.fn_infos.append(self.fn_info)
-
-        # If there is more than one environment in the environment stack, then we are visiting a
-        # non-global function (the top-most environment is for the module top level).
-        self.fn_info.is_nested = fitem in self.nested_fitems
-        self.fn_info.contains_nested = fitem in self.encapsulating_fitems
-
-        self.enter(self.fn_info.name)
-
-=======
         access the environment of the given FuncDef.
 
         Consider the following nested function.
@@ -609,13 +590,12 @@
         | c_obj |   -------------------+
         +-------+
         """
-        self.enter(FuncInfo(fdef, fdef.name(), self.gen_func_ns()))
+        self.enter(FuncInfo(fitem, name, self.gen_func_ns()))
 
         # The top-most environment is for the module top level.
-        self.fn_info.is_nested = len(self.environments) > 3
-        self.fn_info.contains_nested = self.contains_func_def(fdef)
-
->>>>>>> afd1184b
+        self.fn_info.is_nested = fitem in self.nested_fitems
+        self.fn_info.contains_nested = fitem in self.encapsulating_fitems
+
         if self.fn_info.is_nested:
             self.setup_callable_class()
         if self.fn_info.contains_nested:
@@ -631,28 +611,15 @@
         fitem.body.accept(self)
         self.maybe_add_implicit_return()
 
-<<<<<<< HEAD
-        blocks, env, ret_type = self.leave()
-        fn_info = self.fn_infos.pop()
-        self.fn_info = self.fn_infos[-1]
-
-        if fn_info.is_nested:
-            func_ir = self.finalize_callable_class(blocks, sig, env)
-=======
         blocks, env, ret_type, fn_info = self.leave()
 
         if fn_info.is_nested:
             func = self.add_call_to_callable_class(blocks, sig, env, fn_info)
             self.instantiate_callable_class(fn_info)
->>>>>>> afd1184b
         else:
-            func_ir = FuncIR(fn_info.name, class_name, self.module_name, sig, blocks, env)
-
-<<<<<<< HEAD
-        return (func_ir, fn_info.callable_reg)
-=======
-        return func
->>>>>>> afd1184b
+            func = FuncIR(fn_info.name, class_name, self.module_name, sig, blocks, env)
+
+        return (func, fn_info.callable_reg)
 
     def maybe_add_implicit_return(self) -> None:
         if (is_none_rprimitive(self.ret_types[-1]) or
@@ -1947,29 +1914,7 @@
         """Generates a callable class representing a nested function and sets up the 'self'
         variable for that class.
 
-<<<<<<< HEAD
-        Calls the gen_callable_class function to generate the callable class, and then adds a
-        'self' variable to the environment, because nested functions become the '__call__' class
-        method of the generated callable class. Note that the generated class is not yet functional
-        because here we do not define the '__call__' method.
-
-        Returns a newly constructed ClassIR representing the callable class for the nested
-        function.
-        """
-        callable_class = self.gen_callable_class()
-        self_target = self.environment.add_local_reg(Var('self'),
-                                                     RInstance(callable_class),
-                                                     is_arg=True)
-        self.fn_info.self_reg = self.read_from_target(self_target, self.fn_info.fitem.line)
-        return callable_class
-
-    def gen_callable_class(self) -> ClassIR:
-        """Generates a callable class representing a nested function.
-
-        This takes a FuncDef and its associated namespace and returns a ClassIR to represent the
-=======
         This takes the most recently visited function and returns a ClassIR to represent that
->>>>>>> afd1184b
         function. Each callable class contains an environment attribute with points to another
         ClassIR representing the environment class where some of its variables can be accessed.
         Note that its '__call__' method is not yet implemented, and is implemented in the
@@ -1978,9 +1923,6 @@
         Returns a newly constructed ClassIR representing the callable class for the nested
         function.
         """
-<<<<<<< HEAD
-        name = '{}_{}_obj'.format(self.fn_info.name, self.fn_info.ns)
-=======
 
         # Check to see that the name has not already been taken. If so, rename the class. We allow
         # multiple uses of the same function name because this is valid in if-else blocks. Example:
@@ -1990,8 +1932,7 @@
         #     else:
         #         def foo():
         #             return False
-        name = '{}_{}_obj'.format(self.fn_info.fdef.name(), self.fn_info.ns)
->>>>>>> afd1184b
+        name = '{}_{}_obj'.format(self.fn_info.name, self.fn_info.ns)
         count = 0
         while name in self.callable_class_names:
             name += '_' + str(count)
@@ -2010,7 +1951,7 @@
         self_target = self.environment.add_local_reg(Var('self'),
                                                      RInstance(callable_class),
                                                      is_arg=True)
-        self.fn_info.self_reg = self.read_from_target(self_target, self.fn_info.fdef.line)
+        self.fn_info.self_reg = self.read_from_target(self_target, self.fn_info.fitem.line)
         return callable_class
 
     def add_call_to_callable_class(self,
@@ -2032,31 +1973,18 @@
 
     def instantiate_callable_class(self, fn_info: FuncInfo) -> Value:
         """Assigns a callable class to a register named after the given function definition."""
-<<<<<<< HEAD
-        fitem = self.fn_info.fitem
-
-        fullname = '{}.{}'.format(self.module_name, self.fn_info.callable_class.name)
-        func_reg = self.add(Call(RInstance(self.fn_info.callable_class), fullname, [],
-                                 fitem.line))
+        fitem = fn_info.fitem
+
+        fullname = '{}.{}'.format(self.module_name, fn_info.callable_class.name)
+        func_reg = self.add(Call(RInstance(fn_info.callable_class), fullname, [], fitem.line))
 
         # Set the callable class' environment attribute to point at the environment class
         # defined in the callable class' immediate outer scope.
-        self.add(SetAttr(func_reg, ENV_ATTR_NAME, self.fn_infos[-2].env_reg, fitem.line))
-
-        # If we have a lambda expression, then just return the register where it is stored.
+        self.add(SetAttr(func_reg, ENV_ATTR_NAME, self.fn_info.env_reg, fitem.line))
+
         if isinstance(fitem, LambdaExpr):
-            self.fn_info.callable_reg = func_reg
-            return self.fn_info.callable_reg
-=======
-        fdef = fn_info.fdef
-
-        fullname = '{}.{}'.format(self.module_name, fn_info.callable_class.name)
-        func_reg = self.add(Call(RInstance(fn_info.callable_class), fullname, [], fdef.line))
-
-        # Set the callable class' environment attribute to point at the environment class
-        # defined in the callable class' immediate outer scope.
-        self.add(SetAttr(func_reg, ENV_ATTR_NAME, self.fn_info.env_reg, fdef.line))
->>>>>>> afd1184b
+            fn_info.callable_reg = func_reg
+            return fn_info.callable_reg
 
         # If it is not a lambda expression, then it must be a function definition.
         assert isinstance(fitem, FuncDef)
@@ -2071,8 +1999,8 @@
             func_target = self.environment.add_local_reg(fitem, object_rprimitive)
 
         self.assign_to_target(func_target, func_reg, fitem.line)
-        self.fn_info.callable_reg = self.read_from_target(func_target, fitem.line)
-        return self.fn_info.callable_reg
+        fn_info.callable_reg = self.read_from_target(func_target, fitem.line)
+        return fn_info.callable_reg
 
     def setup_env_class(self) -> ClassIR:
         """Generates a class representing a function environment.
