--- conflicted
+++ resolved
@@ -342,18 +342,14 @@
         elif isinstance(target, AssignmentTargetIndex):
             item_reg = self.accept(rvalue)
             boxed_item_reg = self.box(item_reg, rvalue_type)
-<<<<<<< HEAD
-            self.add(PrimitiveOp(None, PrimitiveOp.LIST_SET,
-                                 [target.base_reg, target.index_reg, boxed_item_reg], rvalue.line))
-=======
             if isinstance(target.rtype, ListRType):
                 op = PrimitiveOp.LIST_SET
             elif isinstance(target.rtype, DictRType):
                 op = PrimitiveOp.DICT_SET
             else:
                 assert False, target.rtype
-            self.add(PrimitiveOp(None, op, target.base_reg, target.index_reg, boxed_item_reg))
->>>>>>> b5db0204
+            self.add(PrimitiveOp(None, op,
+                                 [target.base_reg, target.index_reg, boxed_item_reg], rvalue.line))
             return INVALID_REGISTER
 
         assert False, 'Unsupported assignment target'
@@ -622,21 +618,13 @@
                 op = PrimitiveOp.DICT_GET
             else:
                 op = PrimitiveOp.HOMOGENOUS_TUPLE_GET
-<<<<<<< HEAD
-
-            self.add(PrimitiveOp(tmp, op, [base_reg, index_reg], expr.line))
-            target = self.alloc_target(target_type)
-            return self.unbox_or_cast(tmp, target_type, expr.line, target)
-
-=======
             index_reg = self.accept(expr.index)
             if isinstance(base_rtype, DictRType):
                 index_reg = self.box(index_reg, index_type)
             tmp = self.alloc_temp(ObjectRType())
-            self.add(PrimitiveOp(tmp, op, base_reg, index_reg))
+            self.add(PrimitiveOp(tmp, op, [base_reg, index_reg], expr.line))
             target = self.alloc_target(target_type)
-            return self.unbox_or_cast(tmp, target_type, target)
->>>>>>> b5db0204
+            return self.unbox_or_cast(tmp, target_type, expr.line, target)
         elif isinstance(base_rtype, TupleRType):
             assert isinstance(expr.index, IntExpr)  # TODO
             target = self.alloc_target(target_type)
@@ -761,19 +749,14 @@
 
             # Either its a module call or translating to a special method call failed, so we have
             # to fallback to a PyCall
-<<<<<<< HEAD
-            function = self.accept(expr.callee)
-            return self.py_call(function, expr.args, self.node_type(expr), expr.line)
-=======
             if is_module_call:
                 function = self.accept(expr.callee)
-                return self.py_call(function, expr.args, self.node_type(expr))
+                return self.py_call(function, expr.args, self.node_type(expr), expr.line)
             else:
                 assert expr.callee.expr in self.types
                 obj = self.accept(expr.callee.expr)
                 method = self.load_static_unicode(expr.callee.name)
                 return self.py_method_call(obj, method, expr.args, self.node_type(expr))
->>>>>>> b5db0204
 
         assert isinstance(expr.callee, NameExpr)
         fn = expr.callee.name  # TODO: fullname
@@ -843,15 +826,11 @@
         if callee.name == 'append' and base_type.name == 'list':
             target = INVALID_REGISTER  # TODO: Do we sometimes need to allocate a register?
             arg = self.box_expr(expr.args[0])
-<<<<<<< HEAD
             self.add(PrimitiveOp(target, PrimitiveOp.LIST_APPEND, [base, arg], expr.line))
-=======
-            self.add(PrimitiveOp(None, PrimitiveOp.LIST_APPEND, base, arg))
         elif callee.name == 'update' and base_type.name == 'dict':
             target = INVALID_REGISTER
             other_list_reg = self.accept(expr.args[0])
-            self.add(PrimitiveOp(None, PrimitiveOp.DICT_UPDATE, base, other_list_reg))
->>>>>>> b5db0204
+            self.add(PrimitiveOp(None, PrimitiveOp.DICT_UPDATE, [base, other_list_reg], expr.line))
         else:
             return None
         return target
