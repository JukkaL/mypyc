"""Transform a mypy AST to the IR form (Intermediate Representation).

For example, consider a function like this:

   def f(x: int) -> int:
       return x * 2 + 1

It would be translated to something that conceptually looks like this:

   r0 = 2
   r1 = 1
   r2 = x * i0 :: int
   r3 = r2 + r1 :: int
   return r3
"""
from typing import (
    Callable, Dict, List, Tuple, Optional, Union, Sequence, Set, Any, NoReturn, cast, overload,
)
MYPY = False
if MYPY:
    from typing import ClassVar
from abc import abstractmethod
import sys
import traceback
import itertools

from mypy.build import Graph
from mypy.nodes import (
    Node, MypyFile, SymbolNode, Statement, FuncItem, FuncDef, ReturnStmt, AssignmentStmt, OpExpr,
    IntExpr, NameExpr, LDEF, Var, IfStmt, UnaryExpr, ComparisonExpr, WhileStmt, Argument, CallExpr,
    IndexExpr, Block, Expression, ListExpr, ExpressionStmt, MemberExpr, ForStmt, RefExpr, Lvalue,
    BreakStmt, ContinueStmt, ConditionalExpr, OperatorAssignmentStmt, TupleExpr, ClassDef,
    TypeInfo, Import, ImportFrom, ImportAll, DictExpr, StrExpr, CastExpr, TempNode,
    MODULE_REF, PassStmt, PromoteExpr, AwaitExpr, BackquoteExpr, AssertStmt, BytesExpr,
    ComplexExpr, Decorator, DelStmt, DictionaryComprehension, EllipsisExpr, EnumCallExpr, ExecStmt,
    FloatExpr, GeneratorExpr, GlobalDecl, LambdaExpr, ListComprehension, SetComprehension,
    NamedTupleExpr, NewTypeExpr, NonlocalDecl, OverloadedFuncDef, PrintStmt, RaiseStmt,
    RevealExpr, SetExpr, SliceExpr, StarExpr, SuperExpr, TryStmt, TypeAliasExpr, TypeApplication,
    TypeVarExpr, TypedDictExpr, UnicodeExpr, WithStmt, YieldFromExpr, YieldExpr, GDEF, ARG_POS,
    ARG_OPT, ARG_NAMED, ARG_STAR, ARG_STAR2, is_class_var
)
import mypy.nodes
import mypy.errors
from mypy.types import (
    Type, Instance, CallableType, NoneTyp, TupleType, UnionType, AnyType, TypeVarType, PartialType,
    TypeType, FunctionLike, Overloaded, TypeOfAny, UninhabitedType, UnboundType,
)
from mypy.visitor import ExpressionVisitor, StatementVisitor
from mypy.subtypes import is_named_instance
from mypy.checkexpr import map_actuals_to_formals

from mypyc.common import (
    ENV_ATTR_NAME, NEXT_LABEL_ATTR_NAME, TEMP_ATTR_NAME, LAMBDA_NAME,
    MAX_SHORT_INT, TOP_LEVEL_NAME, SELF_NAME, decorator_helper_name,
    FAST_ISINSTANCE_MAX_SUBCLASSES
)
from mypyc.prebuildvisitor import PreBuildVisitor
from mypyc.ops import (
    BasicBlock, AssignmentTarget, AssignmentTargetRegister, AssignmentTargetIndex,
    AssignmentTargetAttr, AssignmentTargetTuple, Environment, Op, LoadInt, RType, Value, Register,
    Return, FuncIR, Assign, Branch, Goto, RuntimeArg, Call, Box, Unbox, Cast, RTuple, Unreachable,
    TupleGet, TupleSet, ClassIR, RInstance, ModuleIR, GetAttr, SetAttr, LoadStatic, InitStatic,
    MethodCall, INVALID_FUNC_DEF, int_rprimitive, float_rprimitive, bool_rprimitive,
    list_rprimitive, is_list_rprimitive, dict_rprimitive, set_rprimitive, str_rprimitive,
    tuple_rprimitive, none_rprimitive, is_none_rprimitive, object_rprimitive, exc_rtuple,
    is_tuple_rprimitive,
    PrimitiveOp, ControlOp, LoadErrorValue, ERR_FALSE, OpDescription, RegisterOp,
    is_object_rprimitive, LiteralsMap, FuncSignature, VTableAttr, VTableMethod, VTableEntries,
    NAMESPACE_TYPE, RaiseStandardError, LoadErrorValue, NO_TRACEBACK_LINE_NO, FuncDecl,
    FUNC_NORMAL, FUNC_STATICMETHOD, FUNC_CLASSMETHOD,
    RUnion, is_optional_type, optional_value_type, is_short_int_rprimitive, all_concrete_classes
)
from mypyc.ops_primitive import binary_ops, unary_ops, func_ops, method_ops, name_ref_ops
from mypyc.ops_int import unsafe_short_add
from mypyc.ops_list import (
    list_append_op, list_extend_op, list_len_op, new_list_op,
)
from mypyc.ops_tuple import list_tuple_op
from mypyc.ops_dict import new_dict_op, dict_get_item_op, dict_set_item_op, dict_update_op
from mypyc.ops_set import new_set_op, set_add_op
from mypyc.ops_misc import (
    none_op, none_object_op, true_op, false_op, iter_op, next_op, next_raw_op,
    check_stop_op, send_op, yield_from_except_op,
    py_getattr_op, py_setattr_op, py_delattr_op,
    py_call_op, py_call_with_kwargs_op, py_method_call_op,
    fast_isinstance_op, bool_op, new_slice_op,
    type_op, pytype_from_template_op, import_op, get_module_dict_op,
    ellipsis_op, method_new_op, type_is_op,
)
from mypyc.ops_exc import (
    no_err_occurred_op, raise_exception_op, raise_exception_with_tb_op, reraise_exception_op,
    error_catch_op, restore_exc_info_op, exc_matches_op, get_exc_value_op,
    get_exc_info_op, keep_propagating_op,
)
from mypyc.genops_for import ForGenerator, ForRange, ForList, ForIterable, ForEnumerate, ForZip
from mypyc.rt_subtype import is_runtime_subtype
from mypyc.subtype import is_subtype
from mypyc.sametype import is_same_type, is_same_method_signature
from mypyc.crash import catch_errors

GenFunc = Callable[[], None]


class UnsupportedException(Exception):
    pass


class Errors:
    def __init__(self) -> None:
        self.num_errors = 0
        self.num_warnings = 0
        self._errors = mypy.errors.Errors()

    def error(self, msg: str, path: str, line: int) -> None:
        self._errors.report(line, None, msg, severity='error', file=path)
        self.num_errors += 1

    def warning(self, msg: str, path: str, line: int) -> None:
        self._errors.report(line, None, msg, severity='warning', file=path)
        self.num_warnings += 1

    def flush_errors(self) -> None:
        for error in self._errors.new_messages():
            print(error)


def build_ir(modules: List[MypyFile],
             graph: Graph,
             types: Dict[Expression, Type]) -> Tuple[LiteralsMap, List[Tuple[str, ModuleIR]], int]:
    result = []
    mapper = Mapper()
    errors = Errors()

    # Collect all classes defined in the compilation unit.
    classes = []
    for module in modules:
        module_classes = [node for node in module.defs if isinstance(node, ClassDef)]
        classes.extend([(module, cdef) for cdef in module_classes])

    # Collect all class mappings so that we can bind arbitrary class name
    # references even if there are import cycles.
    for module, cdef in classes:
        class_ir = ClassIR(cdef.name, module.fullname(), is_trait(cdef),
                           is_abstract=cdef.info.is_abstract)
        mapper.type_to_ir[cdef.info] = class_ir

    # Populate structural information in class IR.
    for module, cdef in classes:
        with catch_errors(module.path, cdef.line):
            prepare_class_def(module.path, module.fullname(), cdef, errors, mapper)

    # Collect all the functions also. We collect from the symbol table
    # so that we can easily pick out the right copy of a function that
    # is conditionally defined.
    for module in modules:
        for name, node in module.names.items():
            # We need to filter out functions that are imported or
            # aliases.  The best way to do this seems to be by
            # checking that the fullname matches.
            if (isinstance(node.node, (FuncDef, Decorator, OverloadedFuncDef))
                    and node.fullname == module.fullname() + '.' + name):
                prepare_func_def(module.fullname(), None, get_func_def(node.node), mapper)
            # TODO: what else?

    # Generate IR for all modules.
    module_names = [mod.fullname() for mod in modules]
    class_irs = []

    for module in modules:
        # First pass to determine free symbols.
        pbv = PreBuildVisitor()
        module.accept(pbv)

        # Second pass.
        builder = IRBuilder(types, graph, errors, mapper, module_names, pbv)
        builder.visit_mypy_file(module)
        module_ir = ModuleIR(
            builder.imports,
            builder.functions,
            builder.classes,
            builder.final_names
        )
        result.append((module.fullname(), module_ir))
        class_irs.extend(builder.classes)

    # Compute vtables.
    for cir in class_irs:
        compute_vtable(cir)

    errors.flush_errors()

    return mapper.literals, result, errors.num_errors


def is_trait(cdef: ClassDef) -> bool:
    return any(d.fullname == 'mypy_extensions.trait' for d in cdef.decorators
               if isinstance(d, NameExpr))


def get_func_def(op: Union[FuncDef, Decorator, OverloadedFuncDef]) -> FuncDef:
    if isinstance(op, OverloadedFuncDef):
        assert op.impl
        op = op.impl
    if isinstance(op, Decorator):
        op = op.func
    return op


def specialize_parent_vtable(cls: ClassIR, parent: ClassIR) -> VTableEntries:
    """Generate the part of a vtable corresponding to a parent class or trait"""
    updated = []
    for entry in parent.vtable_entries:
        if isinstance(entry, VTableMethod):
            method = entry.method
            child_method = None

            method_cls = cls.get_method_and_class(method.name)
            if method_cls:
                child_method, defining_cls = method_cls
                # TODO: emit a wrapper for __init__ that raises or something
                if (is_same_method_signature(method.sig, child_method.sig)
                        or method.name == '__init__'):
                    entry = VTableMethod(defining_cls, entry.name, child_method)
                else:
                    entry = VTableMethod(defining_cls, entry.name,
                                         defining_cls.glue_methods[(entry.cls, method.name)])
        else:
            # If it is an attribute from a trait, we need to find out
            # the real class it got mixed in at and point to that.
            if parent.is_trait:
                _, origin_cls = cls.attr_details(entry.name)
                entry = VTableAttr(origin_cls, entry.name, entry.is_setter)
        updated.append(entry)
    return updated


def compute_vtable(cls: ClassIR) -> None:
    """Compute the vtable structure for a class."""
    if cls.vtable is not None: return

    # Merge attributes from traits into the class
    for t in cls.mro[1:]:
        if not t.is_trait:
            continue
        for name, typ in t.attributes.items():
            if not cls.is_trait and not any(name in b.attributes for b in cls.base_mro):
                cls.attributes[name] = typ

    cls.vtable = {}
    if cls.base:
        compute_vtable(cls.base)
        assert cls.base.vtable is not None
        cls.vtable.update(cls.base.vtable)
        cls.vtable_entries = specialize_parent_vtable(cls, cls.base)

    # Include the vtable from the parent classes, but handle method overrides.
    entries = cls.vtable_entries

    # Traits need to have attributes in the vtable, since the
    # attributes can be at different places in different classes, but
    # regular classes can just directly get them.
    if cls.is_trait:
        # Traits also need to pull in vtable entries for non-trait
        # parent classes explicitly.
        for t in cls.mro:
            for attr in t.attributes:
                if attr in cls.vtable:
                    continue
                cls.vtable[attr] = len(entries)
                entries.append(VTableAttr(t, attr, is_setter=False))
                entries.append(VTableAttr(t, attr, is_setter=True))

    all_traits = [t for t in cls.mro if t.is_trait]

    for t in [cls] + cls.traits:
        for fn in itertools.chain(t.properties.values(), t.methods.values()):
            # TODO: don't generate a new entry when we overload without changing the type
            if fn == cls.get_method(fn.name):
                cls.vtable[fn.name] = len(entries)
                entries.append(VTableMethod(t, fn.name, fn))

    # Compute vtables for all of the traits that the class implements
    if not cls.is_trait:
        for trait in all_traits:
            compute_vtable(trait)
            cls.trait_vtables[trait] = specialize_parent_vtable(cls, trait)


class Mapper:
    """Keep track of mappings from mypy concepts to IR concepts.

    This state is shared across all modules in a compilation unit.
    """

    def __init__(self) -> None:
        self.type_to_ir = {}  # type: Dict[TypeInfo, ClassIR]
        self.func_to_decl = {}  # type: Dict[SymbolNode, FuncDecl]
        # Maps integer, float, and unicode literals to a static name
        self.literals = {}  # type: LiteralsMap

    def type_to_rtype(self, typ: Optional[Type]) -> RType:
        if typ is None:
            return object_rprimitive

        if isinstance(typ, Instance):
            if typ.type.fullname() == 'builtins.int':
                return int_rprimitive
            elif typ.type.fullname() == 'builtins.float':
                return float_rprimitive
            elif typ.type.fullname() == 'builtins.str':
                return str_rprimitive
            elif typ.type.fullname() == 'builtins.bool':
                return bool_rprimitive
            elif typ.type.fullname() == 'builtins.list':
                return list_rprimitive
            # Dict subclasses are at least somewhat common and we
            # specifically support them, so make sure that dict operations
            # get optimized on them.
            elif any(cls.fullname() == 'builtins.dict' for cls in typ.type.mro):
                return dict_rprimitive
            elif typ.type.fullname() == 'builtins.set':
                return set_rprimitive
            elif typ.type.fullname() == 'builtins.tuple':
                return tuple_rprimitive  # Varying-length tuple
            elif typ.type in self.type_to_ir:
                return RInstance(self.type_to_ir[typ.type])
            else:
                return object_rprimitive
        elif isinstance(typ, TupleType):
            # Use our unboxed tuples for raw tuples but fall back to
            # being boxed for NamedTuple.
            if typ.fallback.type.fullname() == 'builtins.tuple':
                return RTuple([self.type_to_rtype(t) for t in typ.items])
            else:
                return tuple_rprimitive
        elif isinstance(typ, CallableType):
            return object_rprimitive
        elif isinstance(typ, NoneTyp):
            return none_rprimitive
        elif isinstance(typ, UnionType):
            return RUnion([self.type_to_rtype(item)
                           for item in typ.items])
        elif isinstance(typ, AnyType):
            return object_rprimitive
        elif isinstance(typ, TypeType):
            return object_rprimitive
        elif isinstance(typ, TypeVarType):
            # Erase type variable to upper bound.
            # TODO: Erase to union if object has value restriction?
            return self.type_to_rtype(typ.upper_bound)
        elif isinstance(typ, PartialType):
            assert typ.var.type is not None
            return self.type_to_rtype(typ.var.type)
        elif isinstance(typ, Overloaded):
            return object_rprimitive
        elif isinstance(typ, (UninhabitedType, UnboundType)):
            # Sure, whatever!
            return object_rprimitive
        assert False, '%s unsupported' % type(typ)

    def fdef_to_sig(self, fdef: FuncDef) -> FuncSignature:
        assert isinstance(fdef.type, CallableType)
        args = [RuntimeArg(arg.variable.name(), self.type_to_rtype(fdef.type.arg_types[i]),
                arg.kind)
                for i, arg in enumerate(fdef.arguments)]
        ret = self.type_to_rtype(fdef.type.ret_type)
        # We force certain dunder methods to return objects to support letting them
        # return NotImplemented. It also avoids some pointless boxing and unboxing,
        # since tp_richcompare needs an object anyways.
        if fdef.name() in ('__eq__', '__ne__', '__lt__', '__gt__', '__le__', '__ge__'):
            ret = object_rprimitive
        return FuncSignature(args, ret)

    def literal_static_name(self, value: Union[int, float, complex, str, bytes]) -> str:
        # Include type to distinguish between 1 and 1.0, and so on.
        key = (type(value), value)
        if key not in self.literals:
            if isinstance(value, str):
                prefix = 'unicode_'
            else:
                prefix = type(value).__name__ + '_'
            self.literals[key] = prefix + str(len(self.literals))
        return self.literals[key]


def prepare_func_def(module_name: str, class_name: Optional[str],
                     fdef: FuncDef, mapper: Mapper) -> FuncDecl:
    kind = FUNC_STATICMETHOD if fdef.is_static else (
        FUNC_CLASSMETHOD if fdef.is_class else FUNC_NORMAL)
    decl = FuncDecl(fdef.name(), class_name, module_name, mapper.fdef_to_sig(fdef), kind)
    mapper.func_to_decl[fdef] = decl
    return decl


def prepare_method_def(ir: ClassIR, module_name: str, cdef: ClassDef, mapper: Mapper,
                       node: Union[FuncDef, Decorator]) -> None:
    if isinstance(node, FuncDef):
        ir.method_decls[node.name()] = prepare_func_def(module_name, cdef.name, node, mapper)
    elif isinstance(node, Decorator):
        # TODO: do something about abstract methods here. Currently, they are handled just like
        # normal methods.
        decl = prepare_func_def(module_name, cdef.name, node.func, mapper)
        if not node.decorators:
            ir.method_decls[node.name()] = decl
        if node.func.is_property:
            assert node.func.type
            ir.property_types[node.name()] = decl.sig.ret_type


def prepare_class_def(path: str, module_name: str, cdef: ClassDef,
                      errors: Errors, mapper: Mapper) -> None:
    # The metaclass chain for GenericMeta all works, but in general they don't
    if (cdef.info.metaclass_type and cdef.info.metaclass_type.type.fullname() not in (
            'abc.ABCMeta', 'typing.TypingMeta', 'typing.GenericMeta')):
        errors.error("Metaclasses are not supported", path, cdef.line)
    if any(not (isinstance(d, NameExpr) and d.fullname == 'mypy_extensions.trait')
           for d in cdef.decorators):
        errors.error("Class decorators are not supported", path, cdef.line)

    ir = mapper.type_to_ir[cdef.info]
    info = cdef.info
    for name, node in info.names.items():
        if isinstance(node.node, Var):
            assert node.node.type, "Class member missing type"
            if not node.node.is_classvar and name != '__slots__':
                ir.attributes[name] = mapper.type_to_rtype(node.node.type)
        elif isinstance(node.node, (FuncDef, Decorator)):
            prepare_method_def(ir, module_name, cdef, mapper, node.node)
        elif isinstance(node.node, OverloadedFuncDef):
            assert node.node.impl
            prepare_method_def(ir, module_name, cdef, mapper, node.node.impl)

    # Check for subclassing from builtin types
    for cls in info.mro:
        # Special case exceptions and dicts
        # XXX: How do we handle *other* things??
        if cls.fullname() == 'builtins.Exception':
            # don't do anything for Exception (we'll do something for BaseException)
            pass
        elif cls.fullname() == 'builtins.BaseException':
            ir.builtin_base = 'PyBaseExceptionObject'
        elif cls.fullname() == 'builtins.dict':
            ir.builtin_base = 'PyDictObject'
        elif cls.fullname() == 'builtins.object':
            pass
        elif cls.fullname().startswith('builtins.'):
            # Note that if we try to subclass a C extension class that
            # isn't in builtins, bad things will happen and we won't
            # catch it here! But this should catch a lot of the most
            # common pitfalls.
            errors.error("Inheriting from most builtin types is unimplemented", path, cdef.line)

    if ir.builtin_base:
        ir.attributes.clear()

    # Set up a constructor decl
    init_node = cdef.info['__init__'].node
    if not ir.is_trait and not ir.builtin_base and isinstance(init_node, FuncDef):
        init_sig = mapper.fdef_to_sig(init_node)
        ctor_sig = FuncSignature(init_sig.args[1:], RInstance(ir))
        ir.ctor = FuncDecl(cdef.name, None, module_name, ctor_sig)
        mapper.func_to_decl[cdef.info] = ir.ctor

    # Set up the parent class
    bases = [mapper.type_to_ir[base.type] for base in info.bases
             if base.type in mapper.type_to_ir]
    if not all(c.is_trait for c in bases[1:]):
        errors.error("Non-trait bases must appear first in parent list", path, cdef.line)
    ir.traits = [c for c in bases if c.is_trait]

    mro = []
    base_mro = []
    for cls in info.mro:
        if cls not in mapper.type_to_ir:
            if cls.fullname() != 'builtins.object':
                ir.inherits_python = True
            continue
        base_ir = mapper.type_to_ir[cls]
        if not base_ir.is_trait:
            base_mro.append(base_ir)
        mro.append(base_ir)

    # Generic and similar are python base classes
    if cdef.removed_base_type_exprs:
        ir.inherits_python = True

    base_idx = 1 if not ir.is_trait else 0
    if len(base_mro) > base_idx:
        ir.base = base_mro[base_idx]
    if not all(base_mro[i].base == base_mro[i + 1] for i in range(len(base_mro) - 1)):
        errors.error("Non-trait MRO must be linear", path, cdef.line)
    ir.mro = mro
    ir.base_mro = base_mro

    for base in bases:
        base.children.append(ir)

    # We need to know whether any children of a class have a __bool__
    # method in order to know whether we can assume it is always true.
    if ir.has_method('__bool__'):
        for base in ir.mro:
            base.has_bool = True


class FuncInfo(object):
    """Contains information about functions as they are generated."""
    def __init__(self,
                 fitem: FuncItem = INVALID_FUNC_DEF,
                 name: str = '',
                 class_name: Optional[str] = None,
                 namespace: str = '',
                 is_nested: bool = False,
                 contains_nested: bool = False,
                 is_decorated: bool = False) -> None:
        self.fitem = fitem
        self.name = name if not is_decorated else decorator_helper_name(name)
        self.class_name = class_name
        self.ns = namespace
        # Callable classes implement the '__call__' method, and are used to represent functions
        # that are nested inside of other functions.
        self._callable_class = None  # type: Optional[ImplicitClass]
        # Environment classes are ClassIR instances that contain attributes representing the
        # variables in the environment of the function they correspond to. Environment classes are
        # generated for functions that contain nested functions.
        self._env_class = None  # type: Optional[ClassIR]
        # Generator classes implement the '__next__' method, and are used to represent generators
        # returned by generator functions.
        self._generator_class = None  # type: Optional[GeneratorClass]
        # Environment class registers are the local registers associated with instances of an
        # environment class, used for getting and setting attributes. curr_env_reg is the register
        # associated with the current environment.
        self._curr_env_reg = None  # type: Optional[Value]
        # These are flags denoting whether a given function is nested, contains a nested function,
        # or is decorated.
        self.is_nested = is_nested
        self.contains_nested = contains_nested
        self.is_decorated = is_decorated

        # TODO: add field for ret_type: RType = none_rprimitive

    def namespaced_name(self) -> str:
        return '_'.join(x for x in [self.name, self.class_name, self.ns] if x)

    @property
    def is_generator(self) -> bool:
        return self.fitem.is_generator

    @property
    def callable_class(self) -> 'ImplicitClass':
        assert self._callable_class is not None
        return self._callable_class

    @callable_class.setter
    def callable_class(self, cls: 'ImplicitClass') -> None:
        self._callable_class = cls

    @property
    def env_class(self) -> ClassIR:
        assert self._env_class is not None
        return self._env_class

    @env_class.setter
    def env_class(self, ir: ClassIR) -> None:
        self._env_class = ir

    @property
    def generator_class(self) -> 'GeneratorClass':
        assert self._generator_class is not None
        return self._generator_class

    @generator_class.setter
    def generator_class(self, cls: 'GeneratorClass') -> None:
        self._generator_class = cls

    @property
    def curr_env_reg(self) -> Value:
        assert self._curr_env_reg is not None
        return self._curr_env_reg


class ImplicitClass(object):
    """Contains information regarding classes that are generated as a result of nested functions or
    generated functions, but not explicitly defined in the source code.
    """
    def __init__(self, ir: ClassIR) -> None:
        # The ClassIR instance associated with this class.
        self.ir = ir
        # The register associated with the 'self' instance for this generator class.
        self._self_reg = None  # type: Optional[Value]
        # Environment class registers are the local registers associated with instances of an
        # environment class, used for getting and setting attributes. curr_env_reg is the register
        # associated with the current environment. prev_env_reg is the self.__mypyc_env__ field
        # associated with the previous environment.
        self._curr_env_reg = None  # type: Optional[Value]
        self._prev_env_reg = None  # type: Optional[Value]

    @property
    def self_reg(self) -> Value:
        assert self._self_reg is not None
        return self._self_reg

    @self_reg.setter
    def self_reg(self, reg: Value) -> None:
        self._self_reg = reg

    @property
    def curr_env_reg(self) -> Value:
        assert self._curr_env_reg is not None
        return self._curr_env_reg

    @curr_env_reg.setter
    def curr_env_reg(self, reg: Value) -> None:
        self._curr_env_reg = reg

    @property
    def prev_env_reg(self) -> Value:
        assert self._prev_env_reg is not None
        return self._prev_env_reg

    @prev_env_reg.setter
    def prev_env_reg(self, reg: Value) -> None:
        self._prev_env_reg = reg


class GeneratorClass(ImplicitClass):
    def __init__(self, ir: ClassIR) -> None:
        super().__init__(ir)
        # This register holds the label number that the '__next__' function should go to the next
        # time it is called.
        self._next_label_reg = None  # type: Optional[Value]
        self._next_label_target = None  # type: Optional[AssignmentTarget]

        # These registers hold the error values for the generator object for the case that the
        # 'throw' function is called.
        self.exc_regs = None  # type: Optional[Tuple[Value, Value, Value]]

        # Holds the arg passed to send
        self.send_arg_reg = None  # type: Optional[Value]

        # The switch block is used to decide which instruction to go using the value held in the
        # next-label register.
        self.switch_block = BasicBlock()
        self.blocks = []  # type: List[BasicBlock]

    @property
    def next_label_reg(self) -> Value:
        assert self._next_label_reg is not None
        return self._next_label_reg

    @next_label_reg.setter
    def next_label_reg(self, reg: Value) -> None:
        self._next_label_reg = reg

    @property
    def next_label_target(self) -> AssignmentTarget:
        assert self._next_label_target is not None
        return self._next_label_target

    @next_label_target.setter
    def next_label_target(self, target: AssignmentTarget) -> None:
        self._next_label_target = target


class NonlocalControl:
    """Represents a stack frame of constructs that modify nonlocal control flow.

    The nonlocal control flow constructs are break, continue, and
    return, and their behavior is modified by a number of other
    constructs.  The most obvious is loop, which override where break
    and continue jump to, but also `except` (which needs to clear
    exc_info when left) and (eventually) finally blocks (which need to
    ensure that the finally block is always executed when leaving the
    try/except blocks).
    """
    @abstractmethod
    def gen_break(self, builder: 'IRBuilder', line: int) -> None: pass

    @abstractmethod
    def gen_continue(self, builder: 'IRBuilder', line: int) -> None: pass

    @abstractmethod
    def gen_return(self, builder: 'IRBuilder', value: Value, line: int) -> None: pass


class BaseNonlocalControl(NonlocalControl):
    def gen_break(self, builder: 'IRBuilder', line: int) -> None:
        assert False, "break outside of loop"

    def gen_continue(self, builder: 'IRBuilder', line: int) -> None:
        assert False, "continue outside of loop"

    def gen_return(self, builder: 'IRBuilder', value: Value, line: int) -> None:
        builder.add(Return(value))


class CleanupNonlocalControl(NonlocalControl):
    """Abstract nonlocal control that runs some cleanup code. """
    def __init__(self, outer: NonlocalControl) -> None:
        self.outer = outer

    @abstractmethod
    def gen_cleanup(self, builder: 'IRBuilder', line: int) -> None: ...

    def gen_break(self, builder: 'IRBuilder', line: int) -> None:
        self.gen_cleanup(builder, line)
        self.outer.gen_break(builder, line)

    def gen_continue(self, builder: 'IRBuilder', line: int) -> None:
        self.gen_cleanup(builder, line)
        self.outer.gen_continue(builder, line)

    def gen_return(self, builder: 'IRBuilder', value: Value, line: int) -> None:
        self.gen_cleanup(builder, line)
        self.outer.gen_return(builder, value, line)


class GeneratorNonlocalControl(BaseNonlocalControl):
    def gen_return(self, builder: 'IRBuilder', value: Value, line: int) -> None:
        # Assign an invalid next label number so that the next time __next__ is called, we jump to
        # the case in which StopIteration is raised.
        builder.assign(builder.fn_info.generator_class.next_label_target,
                       builder.add(LoadInt(-1)),
                       line)
        # Raise a StopIteration containing a field for the value that should be returned. Before
        # doing so, create a new block without an error handler set so that the implicitly thrown
        # StopIteration isn't caught by except blocks inside of the generator function.
        builder.error_handlers.append(None)
        builder.goto_new_block()
        builder.add(RaiseStandardError(RaiseStandardError.STOP_ITERATION, value,
                                       line))
        builder.add(Unreachable())
        builder.error_handlers.pop()


class IRBuilder(ExpressionVisitor[Value], StatementVisitor[None]):
    def __init__(self,
                 types: Dict[Expression, Type],
                 graph: Graph,
                 errors: Errors,
                 mapper: Mapper,
                 modules: List[str],
                 pbv: PreBuildVisitor) -> None:
        self.types = types
        self.graph = graph
        self.environment = Environment()
        self.environments = [self.environment]
        self.ret_types = []  # type: List[RType]
        self.blocks = []  # type: List[List[BasicBlock]]
        self.functions = []  # type: List[FuncIR]
        self.classes = []  # type: List[ClassIR]
        self.final_names = []  # type: List[Tuple[str, RType]]
        self.modules = set(modules)
        self.callable_class_names = set()  # type: Set[str]

        # These variables keep track of the number of lambdas, implicit indices, and implicit
        # iterators instantiated so we avoid name conflicts. The indices and iterators are
        # instantiated from for-loops.
        self.lambda_counter = 0
        self.temp_counter = 0

        # These variables are populated from the first-pass PreBuildVisitor.
        self.free_variables = pbv.free_variables
        self.encapsulating_fitems = pbv.encapsulating_funcs
        self.nested_fitems = pbv.nested_funcs
        self.fdefs_to_decorators = pbv.funcs_to_decorators

        # This list operates similarly to a function call stack for nested functions. Whenever a
        # function definition begins to be generated, a FuncInfo instance is added to the stack,
        # and information about that function (e.g. whether it is nested, its environment class to
        # be generated) is stored in that FuncInfo instance. When the function is done being
        # generated, its corresponding FuncInfo is popped off the stack.
        self.fn_info = FuncInfo(INVALID_FUNC_DEF, '', '')
        self.fn_infos = [self.fn_info]  # type: List[FuncInfo]

        # This list operates as a stack of constructs that modify the
        # behavior of nonlocal control flow constructs.
        self.nonlocal_control = []  # type: List[NonlocalControl]
        # Stack of except handler entry blocks
        self.error_handlers = [None]  # type: List[Optional[BasicBlock]]

        self.errors = errors
        self.mapper = mapper
        self.imports = []  # type: List[str]

    def visit_mypy_file(self, mypyfile: MypyFile) -> None:
        if mypyfile.fullname() in ('typing', 'abc'):
            # These module are special; their contents are currently all
            # built-in primitives.
            return

        self.module_path = mypyfile.path
        self.module_name = mypyfile.fullname()

        classes = [node for node in mypyfile.defs if isinstance(node, ClassDef)]

        # Collect all classes.
        for cls in classes:
            ir = self.mapper.type_to_ir[cls.info]
            self.classes.append(ir)

        self.enter(FuncInfo(name='<top level>'))

        # Make sure we have a builtins import
        self.gen_import('builtins', -1)

        # Generate ops.
        for node in mypyfile.defs:
            self.accept(node)
        self.maybe_add_implicit_return()

        # Generate special function representing module top level.
        blocks, env, ret_type, _ = self.leave()
        sig = FuncSignature([], none_rprimitive)
        func_ir = FuncIR(FuncDecl(TOP_LEVEL_NAME, None, self.module_name, sig), blocks, env)
        self.functions.append(func_ir)

    def visit_method(self, cdef: ClassDef, fdef: FuncDef) -> None:
        name = fdef.name()
        class_ir = self.mapper.type_to_ir[cdef.info]
        func_ir, _ = self.gen_func_item(fdef, name, self.mapper.fdef_to_sig(fdef), cdef.name)
        self.functions.append(func_ir)

        if self.is_decorated(fdef):
            # Obtain the the function name in order to construct the name of the helper function.
            _, _, name = fdef.fullname().rpartition('.')
            helper_name = decorator_helper_name(name)

            # Read the PyTypeObject representing the class, get the callable object representing
            # the non-decorated method, and decorate it.
            typ = self.load_native_type_object(cdef.fullname)
            orig_func = self.py_get_attr(typ, helper_name, fdef.line)
            decorated_func = self.load_decorated_func(fdef, orig_func)

            # Set the callable object representing the decorated method as an attribute of the
            # class.
            class_ir.attributes[name] = decorated_func.type
            self.primitive_op(py_setattr_op,
                              [typ, self.load_static_unicode(name), decorated_func], fdef.line)

        if fdef.is_property:
            class_ir.properties[name] = func_ir
        else:
            class_ir.methods[name] = func_ir

        # If this overrides a parent class method with a different type, we need
        # to generate a glue method to mediate between them.
        for cls in class_ir.mro[1:]:
            if (name in cls.method_decls and name != '__init__'
                    and not is_same_method_signature(class_ir.method_decls[name].sig,
                                                     cls.method_decls[name].sig)):
                if fdef.is_property:
                    f = self.gen_glue_property(cls.method_decls[name].sig, func_ir, class_ir,
                                               cls, fdef.line)
                else:
                    f = self.gen_glue_method(cls.method_decls[name].sig, func_ir, class_ir,
                                             cls, fdef.line)
                class_ir.glue_methods[(cls, name)] = f
                self.functions.append(f)

    def is_approximately_constant(self, e: Expression) -> bool:
        """Check whether we allow an expression to appear as a default value.

        We don't currently properly support storing the evaluated values for default
        arguments and default attribute values, so we restrict what expressions we allow.
        We allow literals of primitives types, None, and references to global variables
        whose names are in all caps (as an unsound and very hacky proxy for whether they
        are a constant).
        Additionally in a totally defensely hack we whitelist some other names.
        """
        # TODO: This is a hack, #336
        ALLOWED_NAMES = ('_dummy',)
        return (isinstance(e, (StrExpr, BytesExpr, IntExpr, FloatExpr))
                or (isinstance(e, UnaryExpr) and e.op == '-'
                    and isinstance(e.expr, (IntExpr, FloatExpr)))
                or (isinstance(e, TupleExpr)
                    and all(self.is_approximately_constant(e) for e in e.items))
                or (isinstance(e, RefExpr) and e.kind == GDEF
                    and (e.fullname in ('builtins.True', 'builtins.False', 'builtins.None')
                         or (e.node is not None and (e.node.name().upper() == e.node.name()
                                                     or e.node.name() in ALLOWED_NAMES)))))

    def generate_attr_defaults(self, cdef: ClassDef) -> None:
        """Generate an initialization method for default attr values (from class vars)"""
        cls = self.mapper.type_to_ir[cdef.info]
        if cls.builtin_base:
            return

        # Pull out all assignments in classes in the mro so we can initialize them
        # TODO: Support nested statements
        default_assignments = []
        for info in cdef.info.mro:
            if info not in self.mapper.type_to_ir:
                continue
            for stmt in info.defn.defs.body:
                if (isinstance(stmt, AssignmentStmt)
                        and isinstance(stmt.lvalues[0], NameExpr)
                        and not is_class_var(stmt.lvalues[0])
                        and not isinstance(stmt.rvalue, TempNode)):
                    if stmt.lvalues[0].name == '__slots__':
                        continue

                    default_assignments.append(stmt)

        if not default_assignments:
            return

        self.enter(FuncInfo())
        self.ret_types[-1] = bool_rprimitive

        rt_args = (RuntimeArg(SELF_NAME, RInstance(cls)),)
        self_var = self.read(self.add_self_to_env(cls), -1)

        for stmt in default_assignments:
            lvalue = stmt.lvalues[0]
            assert isinstance(lvalue, NameExpr)
            if not self.is_approximately_constant(stmt.rvalue):
                self.warning('Unsupported default attribute value', stmt.rvalue.line)

            # If the attribute is initialized to None and type isn't optional,
            # don't initialize it to anything.
            attr_type = cls.attr_type(lvalue.name)
            if isinstance(stmt.rvalue, RefExpr) and stmt.rvalue.fullname == 'builtins.None':
                if (not is_optional_type(attr_type) and not is_object_rprimitive(attr_type)
                        and not is_none_rprimitive(attr_type)):
                    continue

            val = self.coerce(self.accept(stmt.rvalue), attr_type, stmt.line)
            self.add(SetAttr(self_var, lvalue.name, val, -1))

        self.add(Return(self.primitive_op(true_op, [], -1)))

        blocks, env, ret_type, _ = self.leave()
        ir = FuncIR(
            FuncDecl('__mypyc_defaults_setup',
                     cls.name, self.module_name,
                     FuncSignature(rt_args, ret_type)),
            blocks, env)
        self.functions.append(ir)
        cls.methods[ir.name] = ir

    def visit_class_def(self, cdef: ClassDef) -> None:
        self.allocate_class(cdef)

        for stmt in cdef.defs.body:
            if isinstance(stmt, (FuncDef, Decorator, OverloadedFuncDef)):
                with self.catch_errors(stmt.line):
                    self.visit_method(cdef, get_func_def(stmt))
            elif isinstance(stmt, PassStmt):
                continue
            elif isinstance(stmt, AssignmentStmt):
                # Variable declaration with no body
                if isinstance(stmt.rvalue, TempNode):
                    continue

                if len(stmt.lvalues) != 1:
                    self.error("Multiple assignment in class bodies not supported", stmt.line)
                    continue
                lvalue = stmt.lvalues[0]
                if not isinstance(lvalue, NameExpr):
                    self.error("Only assignment to variables is supported in class bodies",
                               stmt.line)
                    continue
                # Only treat marked class variables as class variables.
                if not (is_class_var(lvalue) or stmt.is_final_def):
                    continue

                typ = self.load_native_type_object(cdef.fullname)
                value = self.accept(stmt.rvalue)
                self.primitive_op(
                    py_setattr_op, [typ, self.load_static_unicode(lvalue.name), value], stmt.line)
                if self.non_function_scope() and stmt.is_final_def:
                    self.init_final_static(lvalue, value, cdef.fullname)
            elif isinstance(stmt, ExpressionStmt) and isinstance(stmt.expr, StrExpr):
                # Docstring. Ignore
                pass
            else:
                self.error("Unsupported statement in class body", stmt.line)

        self.generate_attr_defaults(cdef)
        self.create_ne_from_eq(cdef)

    def allocate_class(self, cdef: ClassDef) -> None:
        # OK AND NOW THE FUN PART
        base_exprs = cdef.base_type_exprs + cdef.removed_base_type_exprs
        if base_exprs:
            bases = [self.accept(x) for x in base_exprs]
            tp_bases = self.box(self.add(TupleSet(bases, cdef.line)))
        else:
            tp_bases = self.add(LoadErrorValue(object_rprimitive, is_borrowed=True))
        modname = self.load_static_unicode(self.module_name)
        template = self.add(LoadStatic(object_rprimitive, cdef.name + "_template",
                                       self.module_name, NAMESPACE_TYPE))
        # Create the class
        tp = self.primitive_op(pytype_from_template_op,
                               [template, tp_bases, modname], cdef.line)
        # Immediately fix up the trait vtables, before doing anything with the class.
        self.add(Call(
            FuncDecl(cdef.name + '_trait_vtable_setup',
                     None, self.module_name,
                     FuncSignature([], bool_rprimitive)), [], -1))
        # Save the class
        self.add(InitStatic(tp, cdef.name, self.module_name, NAMESPACE_TYPE))

        # Add it to the dict
        self.primitive_op(dict_set_item_op,
                          [self.load_globals_dict(), self.load_static_unicode(cdef.name),
                           tp], cdef.line)

    # An unfortunate hack: for some stdlib modules, pull in modules
    # that the stubs reexport things from.
    import_maps = {
        'os': tuple(['os.path'] + ([] if sys.platform == 'win32' else ['posix'])),
        'os.path': ('os',),
        'weakref': ('_weakref',),
    }  # type: ClassVar[Dict[str, Sequence[str]]]

    def gen_import(self, id: str, line: int) -> None:
        if id in IRBuilder.import_maps:
            for dep in IRBuilder.import_maps[id]:
                self._gen_import(dep, line)

        self._gen_import(id, line)

    def _gen_import(self, id: str, line: int) -> None:
        self.imports.append(id)

        needs_import, out = BasicBlock(), BasicBlock()
        first_load = self.add(LoadStatic(object_rprimitive, 'module', id))
        comparison = self.binary_op(first_load, self.none_object(), 'is not', line)
        self.add_bool_branch(comparison, out, needs_import)

        self.activate_block(needs_import)
        value = self.primitive_op(import_op, [self.load_static_unicode(id)], line)
        self.add(InitStatic(value, 'module', id))
        self.goto_and_activate(out)

    def visit_import(self, node: Import) -> None:
        if node.is_mypy_only:
            return
        globals = self.load_globals_dict()
        for node_id, as_name in node.ids:
            self.gen_import(node_id, node.line)

            # Update the globals dict with the appropriate module:
            # * For 'import foo.bar as baz' we add 'foo.bar' with the name 'baz'
            # * For 'import foo.bar' we add 'foo' with the name 'foo'
            # Typically we then ignore these entries and access things directly
            # via the module static, but we will use the globals version for modules
            # that mypy couldn't find, since it doesn't analyze module references
            # from those properly.

            # Miscompiling imports inside of functions, like below in import from.
            if as_name:
                name = as_name
                base = node_id
            else:
                base = name = node_id.split('.')[0]

            # Python 3.7 has a nice 'PyImport_GetModule' function that we can't use :(
            mod_dict = self.primitive_op(get_module_dict_op, [], node.line)
            obj = self.primitive_op(dict_get_item_op,
                                    [mod_dict, self.load_static_unicode(base)], node.line)
            self.translate_special_method_call(
                globals, '__setitem__', [self.load_static_unicode(name), obj],
                result_type=None, line=node.line)

    def visit_import_from(self, node: ImportFrom) -> None:
        if node.is_mypy_only:
            return
        # TODO support these?
        if node.relative:
            self.error("Relative imports are unimplemented", node.line)
            return

        self.gen_import(node.id, node.line)
        module = self.add(LoadStatic(object_rprimitive, 'module', node.id))

        # Copy everything into our module's dict.
        # Note that we miscompile import from inside of functions here,
        # since that case *shouldn't* load it into the globals dict.
        # This probably doesn't matter much and the code runs basically right.
        globals = self.load_globals_dict()
        for name, maybe_as_name in node.names:
            # If one of the things we are importing is a module,
            # import it as a module also.
            fullname = node.id + '.' + name
            if fullname in self.graph or fullname in self.graph[self.module_name].suppressed:
                self.gen_import(fullname, node.line)

            as_name = maybe_as_name or name
            obj = self.py_get_attr(module, name, node.line)
            self.translate_special_method_call(
                globals, '__setitem__', [self.load_static_unicode(as_name), obj],
                result_type=None, line=node.line)

    def visit_import_all(self, node: ImportAll) -> None:
        if node.is_mypy_only:
            return
        self.gen_import(node.id, node.line)

    def gen_glue_method(self, sig: FuncSignature, target: FuncIR,
                        cls: ClassIR, base: ClassIR, line: int) -> FuncIR:
        """Generate glue methods that mediate between different method types in subclasses.

        For example, if we have:

        class A:
            def f(self, x: int) -> object: ...

        then it is totally permissable to have a subclass

        class B(A):
            def f(self, x: object) -> int: ...

        since '(object) -> int' is a subtype of '(int) -> object' by the usual
        contra/co-variant function subtyping rules.

        The trickiness here is that int and object have different
        runtime representations in mypyc, so A.f and B.f have
        different signatures at the native C level. To deal with this,
        we need to generate glue methods that mediate between the
        different versions by coercing the arguments and return
        values.
        """
        self.enter(FuncInfo())

        rt_args = (RuntimeArg(sig.args[0].name, RInstance(cls)),) + sig.args[1:]

        # TODO: could kw only arguments get shuffled?
        # The environment operates on Vars, so we make some up
        fake_vars = [(Var(arg.name), arg.type) for arg in rt_args]
        args_opt = [self.read(self.environment.add_local_reg(var, type, is_arg=True), line)
                    for var, type in fake_vars]  # type: List[Optional[Value]]
        args_opt += [None] * (len(target.sig.args) - len(args_opt))
        self.ret_types[-1] = sig.ret_type

        args = self.missing_args_to_error_values(args_opt, target.sig)
        args = self.coerce_native_call_args(args, target.sig, line)
        retval = self.add(MethodCall(args[0], target.name, args[1:], line))
        retval = self.coerce(retval, sig.ret_type, line)
        self.add(Return(retval))

        blocks, env, ret_type, _ = self.leave()
        return FuncIR(
            FuncDecl(target.name + '__' + base.name + '_glue',
                     cls.name, self.module_name,
                     FuncSignature(rt_args, ret_type)),
            blocks, env)

    def gen_glue_property(self, sig: FuncSignature, target: FuncIR, cls: ClassIR, base: ClassIR,
                          line: int) -> FuncIR:
        """Similarly to methods, properties of derived types can be covariantly subtyped. Thus,
        properties also require glue. However, this only requires the return type to change.
        Further, instead of a method call, an attribute get is performed."""
        self.enter(FuncInfo())

        rt_arg = RuntimeArg(SELF_NAME, RInstance(cls))
        arg = self.read(self.add_self_to_env(cls), line)
        self.ret_types[-1] = sig.ret_type

        retval = self.add(GetAttr(arg, target.name, line))
        retbox = self.coerce(retval, sig.ret_type, line)
        self.add(Return(retbox))

        blocks, env, return_type, _ = self.leave()
        return FuncIR(
            FuncDecl(target.name + '__' + base.name + '_glue',
                     cls.name, self.module_name, FuncSignature([rt_arg], return_type)),
            blocks, env)

    def assign_if_null(self, target: AssignmentTargetRegister,
                       get_val: Callable[[], Value], line: int) -> None:
        """Generate blocks for registers that NULL values."""
        error_block, body_block = BasicBlock(), BasicBlock()
        self.add(Branch(target.register, error_block, body_block, Branch.IS_ERROR))
        self.activate_block(error_block)
        self.add(Assign(target.register, self.coerce(get_val(), target.register.type, line)))
        self.goto(body_block)
        self.activate_block(body_block)

    def gen_glue_ne_method(self, cls: ClassIR, line: int) -> FuncIR:
        """Generate a __ne__ method from a __eq__ method. """
        self.enter(FuncInfo())

        rt_args = (RuntimeArg("self", RInstance(cls)), RuntimeArg("rhs", object_rprimitive))

        # The environment operates on Vars, so we make some up
        fake_vars = [(Var(arg.name), arg.type) for arg in rt_args]
        args = [self.read(self.environment.add_local_reg(var, type, is_arg=True), line)
                for var, type in fake_vars]  # type: List[Value]
        self.ret_types[-1] = bool_rprimitive

        retval = self.add(MethodCall(args[0], '__eq__', [args[1]], line))
        retval = self.unary_op(retval, 'not', line)
        self.add(Return(retval))

        blocks, env, ret_type, _ = self.leave()
        return FuncIR(
            FuncDecl('__ne__', cls.name, self.module_name,
                     FuncSignature(rt_args, ret_type)),
            blocks, env)

    def create_ne_from_eq(self, cdef: ClassDef) -> None:
        cls = self.mapper.type_to_ir[cdef.info]
        if cls.has_method('__eq__') and not cls.has_method('__ne__'):
            f = self.gen_glue_ne_method(cls, cdef.line)
            cls.method_decls['__ne__'] = f.decl
            cls.methods['__ne__'] = f
            self.functions.append(f)

    def gen_arg_default(self) -> None:
        """Generate blocks for arguments that have default values.

        If the passed value is an error value, then assign the default value to the argument.
        """
        fitem = self.fn_info.fitem
        for arg in fitem.arguments:
            if arg.initializer:
                if not self.is_approximately_constant(arg.initializer):
                    self.warning('Unsupported default argument value', arg.initializer.line)
                target = self.environment.lookup(arg.variable)
                assert isinstance(target, AssignmentTargetRegister)
                self.assign_if_null(target,
                                    lambda: self.accept(cast(Expression, arg.initializer)),
                                    arg.initializer.line)

    def gen_func_item(self,
                      fitem: FuncItem,
                      name: str,
                      sig: FuncSignature,
                      class_name: Optional[str] = None) -> Tuple[FuncIR, Optional[Value]]:
        # TODO: do something about abstract methods.

        """Generates and returns the FuncIR for a given FuncDef.

        If the given FuncItem is a nested function, then we generate a callable class representing
        the function and use that instead of the actual function. if the given FuncItem contains a
        nested function, then we generate an environment class so that inner nested functions can
        access the environment of the given FuncDef.

        Consider the following nested function.
        def a() -> None:
            def b() -> None:
                def c() -> None:
                    return None
                return None
            return None

        The classes generated would look something like the following.

                    has pointer to        +-------+
            +-------------------------->  | a_env |
            |                             +-------+
            |                                 ^
            |                                 | has pointer to
        +-------+     associated with     +-------+
        | b_obj |   ------------------->  | b_env |
        +-------+                         +-------+
                                              ^
                                              |
        +-------+         has pointer to      |
        | c_obj |   --------------------------+
        +-------+
        """
        if any(kind in (ARG_STAR, ARG_STAR2) for kind in fitem.arg_kinds):
            self.error('Accepting *args or **kwargs is unimplemented', fitem.line)

        if fitem.is_coroutine:
            self.error('async functions are unimplemented', fitem.line)

        func_reg = None  # type: Optional[Value]

        is_nested = fitem in self.nested_fitems
        contains_nested = fitem in self.encapsulating_fitems
        is_decorated = fitem in self.fdefs_to_decorators
        self.enter(FuncInfo(fitem, name, class_name, self.gen_func_ns(),
                            is_nested, contains_nested, is_decorated))

        if self.fn_info.is_nested:
            self.setup_callable_class()

        # Functions that contain nested functions need an environment class to store variables that
        # are free in their nested functions. Generator functions need an environment class to
        # store a variable denoting the next instruction to be executed when the __next__ function
        # is called, along with all the variables inside the function itself.
        if self.fn_info.contains_nested or self.fn_info.is_generator:
            self.setup_env_class()

        if self.fn_info.is_generator:
            # Do a first-pass and generate a function that just returns a generator object.
            self.gen_generator_func()
            blocks, env, ret_type, fn_info = self.leave()
            func_ir, func_reg = self.gen_func_ir(blocks, sig, env, fn_info, class_name)

            # Re-enter the FuncItem and visit the body of the function this time.
            self.enter(fn_info)
            self.setup_env_for_generator_class()
            self.load_outer_envs(self.fn_info.generator_class)
            if self.fn_info.is_nested and isinstance(fitem, FuncDef):
                self.setup_func_for_recursive_call(fitem, self.fn_info.generator_class)
            self.create_switch_for_generator_class()
            self.add_raise_exception_blocks_to_generator_class(fitem.line)
        else:
            self.load_env_registers()
            self.gen_arg_default()

        if self.fn_info.contains_nested and not self.fn_info.is_generator:
            self.finalize_env_class()

        self.ret_types[-1] = sig.ret_type

        self.accept(fitem.body)
        self.maybe_add_implicit_return()

        if self.fn_info.is_generator:
            self.populate_switch_for_generator_class()

        blocks, env, ret_type, fn_info = self.leave()

        if fn_info.is_generator:
            helper_fn_decl = self.add_helper_to_generator_class(blocks, sig, env, fn_info)
            self.add_next_to_generator_class(fn_info, helper_fn_decl, sig)
            self.add_send_to_generator_class(fn_info, helper_fn_decl, sig)
            self.add_iter_to_generator_class(fn_info)
            self.add_throw_to_generator_class(fn_info, helper_fn_decl, sig)
        else:
            func_ir, func_reg = self.gen_func_ir(blocks, sig, env, fn_info, class_name)

        return (func_ir, func_reg)

    def gen_func_ir(self,
                    blocks: List[BasicBlock],
                    sig: FuncSignature,
                    env: Environment,
                    fn_info: FuncInfo,
                    class_name: Optional[str]) -> Tuple[FuncIR, Optional[Value]]:
        """Generates the FuncIR for a function given the blocks, environment, and function info of
        a particular function and returns it. If the function is nested, also returns the register
        containing the instance of the corresponding callable class.
        """
        func_reg = None  # type: Optional[Value]
        if fn_info.is_nested:
            func_ir = self.add_call_to_callable_class(blocks, sig, env, fn_info)
            self.add_get_to_callable_class(fn_info)
            func_reg = self.instantiate_callable_class(fn_info)
        else:
            assert isinstance(fn_info.fitem, FuncDef)
            if fn_info.is_decorated:
                func_decl = FuncDecl(fn_info.name, class_name, self.module_name, sig)
                func_ir = FuncIR(func_decl, blocks, env)
            else:
                func_ir = FuncIR(self.mapper.func_to_decl[fn_info.fitem], blocks, env)
        return (func_ir, func_reg)

    def load_decorated_func(self, fdef: FuncDef, orig_func_reg: Value) -> Value:
        """
        Given a decorated FuncDef and the register containing an instance of the callable class
        representing that FuncDef, applies the corresponding decorator functions on that decorated
        FuncDef and returns a register containing an instance of the callable class representing
        the decorated function.
        """
        if not self.is_decorated(fdef):
            # If there are no decorators associated with the function, then just return the
            # original function.
            return orig_func_reg

        decorators = self.fdefs_to_decorators[fdef]
        func_reg = orig_func_reg
        for d in reversed(decorators):
            decorator = d.accept(self)
            assert isinstance(decorator, Value)
            func_reg = self.py_call(decorator, [func_reg], func_reg.line)
        return func_reg

    def maybe_add_implicit_return(self) -> None:
        if is_none_rprimitive(self.ret_types[-1]) or is_object_rprimitive(self.ret_types[-1]):
            self.add_implicit_return()
        else:
            self.add_implicit_unreachable()

    def visit_func_def(self, fdef: FuncDef) -> None:
        func_ir, func_reg = self.gen_func_item(fdef, fdef.name(), self.mapper.fdef_to_sig(fdef))

        # If the function that was visited was a nested function, then either look it up in our
        # current environment or define it if it was not already defined.
        if func_reg:
            self.assign(self.get_func_target(fdef), func_reg, fdef.line)
        self.functions.append(func_ir)

    def visit_overloaded_func_def(self, o: OverloadedFuncDef) -> None:
        assert o.impl
        self.accept(o.impl)

    def add_implicit_return(self) -> None:
        block = self.blocks[-1][-1]
        if not block.ops or not isinstance(block.ops[-1], ControlOp):
            retval = self.coerce(self.none(), self.ret_types[-1], -1)
            self.nonlocal_control[-1].gen_return(self, retval, self.fn_info.fitem.line)

    def add_implicit_unreachable(self) -> None:
        block = self.blocks[-1][-1]
        if not block.ops or not isinstance(block.ops[-1], ControlOp):
            self.add(Unreachable())

    def visit_block(self, block: Block) -> None:
        if not block.is_unreachable:
            for stmt in block.body:
                self.accept(stmt)
        # Raise a RuntimeError if we hit a non-empty unreachable block.
        # Don't complain about empty unreachable blocks, since mypy inserts
        # those after `if MYPY`.
        elif block.body:
            self.add(RaiseStandardError(RaiseStandardError.RUNTIME_ERROR,
                                        'Reached allegedly unreachable code!',
                                        block.line))
            self.add(Unreachable())

    def visit_expression_stmt(self, stmt: ExpressionStmt) -> None:
        self.accept(stmt.expr)

    def visit_return_stmt(self, stmt: ReturnStmt) -> None:
        if stmt.expr:
            retval = self.accept(stmt.expr)
        else:
            retval = self.none()
        retval = self.coerce(retval, self.ret_types[-1], stmt.line)
        self.nonlocal_control[-1].gen_return(self, retval, stmt.line)

    def disallow_class_assignments(self, lvalues: List[Lvalue], line: int) -> None:
        # Some best-effort attempts to disallow assigning to class
        # variables that aren't marked ClassVar, since we blatantly
        # miscompile the interaction between instance and class
        # variables.
        for lvalue in lvalues:
            if (isinstance(lvalue, MemberExpr)
                    and isinstance(lvalue.expr, RefExpr)
                    and isinstance(lvalue.expr.node, TypeInfo)):
                var = lvalue.expr.node[lvalue.name].node
                if isinstance(var, Var) and not var.is_classvar:
                    self.error(
                        "Only class variables defined as ClassVar can be assigned to",
                        line)

    def non_function_scope(self) -> bool:
        # Currently the stack always has at least two items: dummy and top-level.
        return len(self.fn_infos) <= 2

    def init_final_static(self, lvalue: Lvalue, rvalue_reg: Value,
                          class_name: Optional[str] = None) -> None:
        assert isinstance(lvalue, NameExpr)
        assert isinstance(lvalue.node, Var)
        if lvalue.node.final_value is None:
            if class_name is None:
                name = lvalue.fullname
            else:
                name = '{}.{}'.format(class_name, lvalue.name)
            assert name is not None, "Full name not set for variable"
            self.final_names.append((name, rvalue_reg.type))
            self.add(InitStatic(rvalue_reg, name, 'final'))

    def load_final_static(self, fullname: str, typ: RType, line: int,
                          error_name: Optional[str] = None) -> Value:
        if error_name is None:
            error_name = fullname
        ok_block, error_block = BasicBlock(), BasicBlock()
        value = self.add(LoadStatic(typ, fullname, 'final', line=line))
        self.add(Branch(value, error_block, ok_block, Branch.IS_ERROR, rare=True))
        self.activate_block(error_block)
        self.add(RaiseStandardError(RaiseStandardError.VALUE_ERROR,
                                    'value for final name "{}" was not set'.format(error_name),
                                    line))
        self.add(Unreachable())
        self.activate_block(ok_block)
        return value

    def load_final_literal_value(self, val: Union[int, str, bytes, float, bool],
                                 line: int) -> Value:
        """Load value of a final name or class-level attribute."""
        if isinstance(val, bool):
            if val:
                return self.primitive_op(true_op, [], line)
            else:
                return self.primitive_op(false_op, [], line)
        elif isinstance(val, int):
            # TODO: take care of negative integer initializers
            # (probably easier to fix this in mypy itself).
            if val > MAX_SHORT_INT:
                return self.load_static_int(val)
            return self.add(LoadInt(val))
        elif isinstance(val, float):
            return self.load_static_float(val)
        elif isinstance(val, str):
            return self.load_static_unicode(val)
        elif isinstance(val, bytes):
            return self.load_static_bytes(val)
        else:
            assert False, "Unsupported final literal value"

    def visit_assignment_stmt(self, stmt: AssignmentStmt) -> None:
        assert len(stmt.lvalues) >= 1
        self.disallow_class_assignments(stmt.lvalues, stmt.line)
        lvalue = stmt.lvalues[0]
        if stmt.type and isinstance(stmt.rvalue, TempNode):
            # This is actually a variable annotation without initializer. Don't generate
            # an assignment but we need to call get_assignment_target since it adds a
            # name binding as a side effect.
            self.get_assignment_target(lvalue)
            return

        line = stmt.rvalue.line
        rvalue_reg = self.accept(stmt.rvalue)
        if self.non_function_scope() and stmt.is_final_def:
            self.init_final_static(lvalue, rvalue_reg)
        for lvalue in stmt.lvalues:
            target = self.get_assignment_target(lvalue)
            self.assign(target, rvalue_reg, line)

    def visit_operator_assignment_stmt(self, stmt: OperatorAssignmentStmt) -> None:
        """Operator assignment statement such as x += 1"""
        self.disallow_class_assignments([stmt.lvalue], stmt.line)
        target = self.get_assignment_target(stmt.lvalue)
        target_value = self.read(target, stmt.line)
        rreg = self.accept(stmt.rvalue)
        # the Python parser strips the '=' from operator assignment statements, so re-add it
        op = stmt.op + '='
        res = self.binary_op(target_value, rreg, op, stmt.line)
        # usually operator assignments are done in-place
        # but when target doesn't support that we need to manually assign
        self.assign(target, res, res.line)

    def get_assignment_target(self, lvalue: Lvalue) -> AssignmentTarget:
        if isinstance(lvalue, NameExpr):
            # If we are visiting a decorator, then the SymbolNode we really want to be looking at
            # is the function that is decorated, not the entire Decorator node itself.
            symbol = lvalue.node
            if isinstance(symbol, Decorator):
                symbol = symbol.func
            assert isinstance(symbol, SymbolNode)  # TODO: Can this fail?
            if lvalue.kind == LDEF:
                if symbol not in self.environment.symtable:
                    # If the function contains a nested function and the symbol is a free symbol,
                    # or if the function is a generator function, then first define a new variable
                    # in the current function's environment class. Next, define a target that
                    # refers to the newly defined variable in that environment class. Add the
                    # target to the table containing class environment variables, as well as the
                    # current environment.
                    if self.fn_info.is_generator:
                        return self.add_var_to_env_class(symbol, self.node_type(lvalue),
                                                         self.fn_info.generator_class,
                                                         reassign=False)

                    if self.fn_info.contains_nested and self.is_free_variable(symbol):
                        return self.add_var_to_env_class(symbol, self.node_type(lvalue),
                                                         self.fn_info, reassign=False)

                    # Otherwise define a new local variable.
                    return self.environment.add_local_reg(symbol, self.node_type(lvalue))
                else:
                    # Assign to a previously defined variable.
                    return self.environment.lookup(symbol)
            elif lvalue.kind == GDEF:
                globals_dict = self.load_globals_dict()
                name = self.load_static_unicode(lvalue.name)
                return AssignmentTargetIndex(globals_dict, name)
            else:
                assert False, lvalue.kind
        elif isinstance(lvalue, IndexExpr):
            # Indexed assignment x[y] = e
            base = self.accept(lvalue.base)
            index = self.accept(lvalue.index)
            return AssignmentTargetIndex(base, index)
        elif isinstance(lvalue, MemberExpr):
            # Attribute assignment x.y = e
            obj = self.accept(lvalue.expr)
            return AssignmentTargetAttr(obj, lvalue.name)
        elif isinstance(lvalue, TupleExpr):
            # Multiple assignment a, ..., b = e
            lvalues = [self.get_assignment_target(item)
                       for item in lvalue.items]
            return AssignmentTargetTuple(lvalues)

        assert False, 'Unsupported lvalue: %r' % lvalue

    def read(self, target: Union[Value, AssignmentTarget], line: int = -1) -> Value:
        if isinstance(target, Value):
            return target
        if isinstance(target, AssignmentTargetRegister):
            return target.register
        if isinstance(target, AssignmentTargetIndex):
            reg = self.gen_method_call(
                target.base, '__getitem__', [target.index], target.type, line)
            if reg is not None:
                return reg
            assert False, target.base.type
        if isinstance(target, AssignmentTargetAttr):
            if isinstance(target.obj.type, RInstance):
                return self.add(GetAttr(target.obj, target.attr, line))
            else:
                return self.py_get_attr(target.obj, target.attr, line)

        assert False, 'Unsupported lvalue: %r' % target

    def assign(self, target: Union[Register, AssignmentTarget],
               rvalue_reg: Value, line: int) -> None:
        if isinstance(target, Register):
            self.add(Assign(target, rvalue_reg))
        elif isinstance(target, AssignmentTargetRegister):
            rvalue_reg = self.coerce(rvalue_reg, target.type, line)
            self.add(Assign(target.register, rvalue_reg))
        elif isinstance(target, AssignmentTargetAttr):
            if isinstance(target.obj_type, RInstance):
                rvalue_reg = self.coerce(rvalue_reg, target.type, line)
                self.add(SetAttr(target.obj, target.attr, rvalue_reg, line))
            else:
                key = self.load_static_unicode(target.attr)
                boxed_reg = self.box(rvalue_reg)
                self.add(PrimitiveOp([target.obj, key, boxed_reg], py_setattr_op, line))
        elif isinstance(target, AssignmentTargetIndex):
            target_reg2 = self.gen_method_call(
                target.base, '__setitem__', [target.index, rvalue_reg], None, line)
            assert target_reg2 is not None, target.base.type
        elif isinstance(target, AssignmentTargetTuple):
            if isinstance(rvalue_reg.type, RTuple):
                rtypes = rvalue_reg.type.types
                assert len(rtypes) == len(target.items)
                for i in range(len(rtypes)):
                    item_value = self.add(TupleGet(rvalue_reg, i, line))
                    self.assign(target.items[i], item_value, line)
            else:
                self.process_iterator_tuple_assignment(target, rvalue_reg, line)
        else:
            assert False, 'Unsupported assignment target'

    def process_iterator_tuple_assignment(self,
                                          target: AssignmentTargetTuple,
                                          rvalue_reg: Value,
                                          line: int) -> None:
        iterator = self.primitive_op(iter_op, [rvalue_reg], line)
        for litem in target.items:
            error_block, ok_block = BasicBlock(), BasicBlock()
            ritem = self.primitive_op(next_op, [iterator], line)
            self.add(Branch(ritem, error_block, ok_block, Branch.IS_ERROR))

            self.activate_block(error_block)
            self.add(RaiseStandardError(RaiseStandardError.VALUE_ERROR,
                                        'not enough values to unpack', line))
            self.add(Unreachable())

            self.activate_block(ok_block)
            self.assign(litem, ritem, line)
        extra = self.primitive_op(next_op, [iterator], line)
        error_block, ok_block = BasicBlock(), BasicBlock()
        self.add(Branch(extra, ok_block, error_block, Branch.IS_ERROR))

        self.activate_block(error_block)
        self.add(RaiseStandardError(RaiseStandardError.VALUE_ERROR,
                                    'too many values to unpack', line))
        self.add(Unreachable())

        self.activate_block(ok_block)

    def visit_if_stmt(self, stmt: IfStmt) -> None:
        if_body, next = BasicBlock(), BasicBlock()
        else_body = BasicBlock() if stmt.else_body else next

        # If statements are normalized
        assert len(stmt.expr) == 1

        self.process_conditional(stmt.expr[0], if_body, else_body)
        self.activate_block(if_body)
        self.accept(stmt.body[0])
        self.goto(next)
        if stmt.else_body:
            self.activate_block(else_body)
            self.accept(stmt.else_body)
            self.goto(next)
        self.activate_block(next)

    class LoopNonlocalControl(NonlocalControl):
        def __init__(self, outer: NonlocalControl,
                     continue_block: BasicBlock, break_block: BasicBlock) -> None:
            self.outer = outer
            self.continue_block = continue_block
            self.break_block = break_block

        def gen_break(self, builder: 'IRBuilder', line: int) -> None:
            builder.add(Goto(self.break_block))

        def gen_continue(self, builder: 'IRBuilder', line: int) -> None:
            builder.add(Goto(self.continue_block))

        def gen_return(self, builder: 'IRBuilder', value: Value, line: int) -> None:
            self.outer.gen_return(builder, value, line)

    def push_loop_stack(self, continue_block: BasicBlock, break_block: BasicBlock) -> None:
        self.nonlocal_control.append(
            IRBuilder.LoopNonlocalControl(self.nonlocal_control[-1], continue_block, break_block))

    def pop_loop_stack(self) -> None:
        self.nonlocal_control.pop()

    def visit_while_stmt(self, s: WhileStmt) -> None:
        body, next, top, else_block = BasicBlock(), BasicBlock(), BasicBlock(), BasicBlock()
        normal_loop_exit = else_block if s.else_body is not None else next

        self.push_loop_stack(top, next)

        # Split block so that we get a handle to the top of the loop.
        self.goto_and_activate(top)
        self.process_conditional(s.expr, body, normal_loop_exit)

        self.activate_block(body)
        self.accept(s.body)
        # Add branch to the top at the end of the body.
        self.goto(top)

        self.pop_loop_stack()

        if s.else_body is not None:
            self.activate_block(else_block)
            self.accept(s.else_body)
            self.goto(next)

        self.activate_block(next)

    def visit_for_stmt(self, s: ForStmt) -> None:
        def body() -> None:
            self.accept(s.body)

        def else_block() -> None:
            assert s.else_body is not None
            self.accept(s.else_body)

        self.for_loop_helper(s.index, s.expr, body,
                             else_block if s.else_body else None, s.line)

    def spill(self, value: Value) -> AssignmentTarget:
        """Moves a given Value instance into the generator class' environment class."""
        name = '{}{}'.format(TEMP_ATTR_NAME, self.temp_counter)
        self.temp_counter += 1
        target = self.add_var_to_env_class(Var(name), value.type, self.fn_info.generator_class)
        # Shouldn't be able to fail, so -1 for line
        self.assign(target, value, -1)
        return target

    def maybe_spill(self, value: Value) -> Union[Value, AssignmentTarget]:
        """
        Moves a given Value instance into the environment class for generator functions. For
        non-generator functions, leaves the Value instance as it is.

        Returns an AssignmentTarget associated with the Value for generator functions and the
        original Value itself for non-generator functions.
        """
        if self.fn_info.is_generator:
            return self.spill(value)
        return value

    def maybe_spill_assignable(self, value: Value) -> Union[Register, AssignmentTarget]:
        """
        Moves a given Value instance into the environment class for generator functions. For
        non-generator functions, allocate a temporary Register.

        Returns an AssignmentTarget associated with the Value for generator functions and an
        assignable Register for non-generator functions.
        """
        if self.fn_info.is_generator:
            return self.spill(value)

        if isinstance(value, Register):
            return value

        # Allocate a temporary register for the assignable value.
        reg = self.alloc_temp(value.type)
        self.assign(reg, value, -1)
        return reg

    def for_loop_helper(self, index: Lvalue, expr: Expression,
                        body_insts: GenFunc, else_insts: Optional[GenFunc],
                        line: int) -> None:
        """Generate IR for a loop.

        Args:
            index: the loop index Lvalue
            expr: the expression to iterate over
            body_insts: a function that generates the body of the loop
            else_insts: a function that generates the else block instructions
        """
        # Body of the loop
        body_block = BasicBlock()
        # Block that steps to the next item
        step_block = BasicBlock()
        # Block for the else clause, if we need it
        else_block = BasicBlock()
        # Block executed after the loop
        exit_block = BasicBlock()

        # Determine where we want to exit, if our condition check fails.
        normal_loop_exit = else_block if else_insts is not None else exit_block

        for_gen = self.make_for_loop_generator(index, expr, body_block, normal_loop_exit, line)

        self.push_loop_stack(step_block, exit_block)
        condition_block = self.goto_new_block()

        # Add loop condition check.
        for_gen.gen_condition()

        # Generate loop body.
        self.activate_block(body_block)
        for_gen.begin_body()
        body_insts()

        # We generate a separate step block (which might be empty).
        self.goto_and_activate(step_block)
        for_gen.gen_step()
        # Go back to loop condition.
        self.goto(condition_block)

        for_gen.add_cleanup(normal_loop_exit)
        self.pop_loop_stack()

        if else_insts is not None:
            self.activate_block(else_block)
            else_insts()
            self.goto(exit_block)

        self.activate_block(exit_block)

    def extract_int(self, e: Expression) -> Optional[int]:
        if isinstance(e, IntExpr):
            return e.value
        elif isinstance(e, UnaryExpr) and e.op == '-' and isinstance(e.expr, IntExpr):
            return -e.expr.value
        else:
            return None

    def make_for_loop_generator(self,
                                index: Lvalue,
                                expr: Expression,
                                body_block: BasicBlock,
                                loop_exit: BasicBlock,
                                line: int,
                                nested: bool = False) -> ForGenerator:
        """Return helper object for generating a for loop over an iterable.

        If "nested" is True, this is a nested iterator such as "e" in "enumerate(e)".
        """

        if is_list_rprimitive(self.node_type(expr)):
            # Special case "for x in <list>".
            expr_reg = self.accept(expr)
            target_list_type = self.types[expr]
            assert isinstance(target_list_type, Instance)
            target_type = self.type_to_rtype(target_list_type.args[0])

            for_list = ForList(self, index, body_block, loop_exit, line, nested)
            for_list.init(expr_reg, target_type, reverse=False)
            return for_list

        if (isinstance(expr, CallExpr)
                and isinstance(expr.callee, RefExpr)):
            if (expr.callee.fullname == 'builtins.range'
                    and (len(expr.args) <= 2
                         or (len(expr.args) == 3
                             and self.extract_int(expr.args[2]) is not None))
                    and set(expr.arg_kinds) == {ARG_POS}):
                # Special case "for x in range(...)".
                # We support the 3 arg form but only for int literals, since it doesn't
                # seem worth the hassle of supporting dynamically determining which
                # direction of comparison to do.
                if len(expr.args) == 1:
                    start_reg = self.add(LoadInt(0))
                    end_reg = self.accept(expr.args[0])
                else:
                    start_reg = self.accept(expr.args[0])
                    end_reg = self.accept(expr.args[1])
                if len(expr.args) == 3:
                    step = self.extract_int(expr.args[2])
                    assert step is not None
                    if step == 0:
                        self.error("range() step can't be zero", expr.args[2].line)
                else:
                    step = 1

                for_range = ForRange(self, index, body_block, loop_exit, line, nested)
                for_range.init(start_reg, end_reg, step)
                return for_range

            elif (expr.callee.fullname == 'builtins.enumerate'
                    and len(expr.args) == 1
                    and expr.arg_kinds == [ARG_POS]
                    and isinstance(index, TupleExpr)
                    and len(index.items) == 2):
                # Special case "for i, x in enumerate(y)".
                lvalue1 = index.items[0]
                lvalue2 = index.items[1]
                for_enumerate = ForEnumerate(self, index, body_block, loop_exit, line,
                                             nested)
                for_enumerate.init(lvalue1, lvalue2, expr.args[0])
                return for_enumerate

            elif (expr.callee.fullname == 'builtins.zip'
                    and len(expr.args) >= 2
                    and set(expr.arg_kinds) == {ARG_POS}
                    and isinstance(index, TupleExpr)
                    and len(index.items) == len(expr.args)):
                # Special case "for x, y in zip(a, b)".
                for_zip = ForZip(self, index, body_block, loop_exit, line, nested)
                for_zip.init(index.items, expr.args)
                return for_zip

            if (expr.callee.fullname == 'builtins.reversed'
                    and len(expr.args) == 1
                    and expr.arg_kinds == [ARG_POS]
                    and is_list_rprimitive(self.node_type(expr.args[0]))):
                # Special case "for x in reversed(<list>)".
                expr_reg = self.accept(expr.args[0])
                target_list_type = self.types[expr.args[0]]
                assert isinstance(target_list_type, Instance)
                target_type = self.type_to_rtype(target_list_type.args[0])

                for_list = ForList(self, index, body_block, loop_exit, line, nested)
                for_list.init(expr_reg, target_type, reverse=True)
                return for_list

        # Default to a generic for loop.
        expr_reg = self.accept(expr)
        for_obj = ForIterable(self, index, body_block, loop_exit, line, nested)
        for_obj.init(expr_reg)
        return for_obj

    def visit_break_stmt(self, node: BreakStmt) -> None:
        self.nonlocal_control[-1].gen_break(self, node.line)

    def visit_continue_stmt(self, node: ContinueStmt) -> None:
        self.nonlocal_control[-1].gen_continue(self, node.line)

    def visit_unary_expr(self, expr: UnaryExpr) -> Value:
        return self.unary_op(self.accept(expr.expr), expr.op, expr.line)

    def visit_op_expr(self, expr: OpExpr) -> Value:
        if expr.op in ('and', 'or'):
            return self.shortcircuit_expr(expr)
        return self.binary_op(self.accept(expr.left), self.accept(expr.right), expr.op, expr.line)

    def matching_primitive_op(self,
                              candidates: List[OpDescription],
                              args: List[Value],
                              line: int,
                              result_type: Optional[RType] = None) -> Optional[Value]:
        # Find the highest-priority primitive op that matches.
        matching = None  # type: Optional[OpDescription]
        for desc in candidates:
            if len(desc.arg_types) != len(args):
                continue
            if all(is_subtype(actual.type, formal)
                   for actual, formal in zip(args, desc.arg_types)):
                if matching:
                    assert matching.priority != desc.priority, 'Ambiguous:\n1) %s\n2) %s' % (
                        matching, desc)
                    if desc.priority > matching.priority:
                        matching = desc
                else:
                    matching = desc
        if matching:
            target = self.primitive_op(matching, args, line)
            if result_type and not is_runtime_subtype(target.type, result_type):
                if is_none_rprimitive(result_type):
                    # Special case None return. The actual result may actually be a bool
                    # and so we can't just coerce it.
                    target = self.none()
                else:
                    target = self.coerce(target, result_type, line)
            return target
        return None

    def binary_op(self,
                  lreg: Value,
                  rreg: Value,
                  expr_op: str,
                  line: int) -> Value:
        ops = binary_ops.get(expr_op, [])
        target = self.matching_primitive_op(ops, [lreg, rreg], line)
        assert target, 'Unsupported binary operation: %s' % expr_op
        return target

    def unary_op(self,
                 lreg: Value,
                 expr_op: str,
                 line: int) -> Value:
        ops = unary_ops.get(expr_op, [])
        target = self.matching_primitive_op(ops, [lreg], line)
        assert target, 'Unsupported unary operation: %s' % expr_op
        return target

    def visit_index_expr(self, expr: IndexExpr) -> Value:
        base = self.accept(expr.base)

        if isinstance(base.type, RTuple) and isinstance(expr.index, IntExpr):
            return self.add(TupleGet(base, expr.index.value, expr.line))

        index_reg = self.accept(expr.index)
        return self.gen_method_call(
            base, '__getitem__', [index_reg], self.node_type(expr), expr.line)

    def visit_int_expr(self, expr: IntExpr) -> Value:
        if expr.value > MAX_SHORT_INT:
            return self.load_static_int(expr.value)
        return self.add(LoadInt(expr.value))

    def visit_float_expr(self, expr: FloatExpr) -> Value:
        return self.load_static_float(expr.value)

    def visit_complex_expr(self, expr: ComplexExpr) -> Value:
        return self.load_static_complex(expr.value)

    def visit_bytes_expr(self, expr: BytesExpr) -> Value:
        value = bytes(expr.value, 'utf8').decode('unicode-escape').encode('raw-unicode-escape')
        return self.load_static_bytes(value)

    def is_native_ref_expr(self, expr: RefExpr) -> bool:
        if expr.node is None:
            return False
        if '.' in expr.node.fullname():
            return expr.node.fullname().rpartition('.')[0] in self.modules
        return True

    def is_native_module_ref_expr(self, expr: RefExpr) -> bool:
        return self.is_native_ref_expr(expr) and expr.kind == GDEF

    def is_synthetic_type(self, typ: TypeInfo) -> bool:
        """Is a type something other than just a class we've created?"""
        return typ.is_named_tuple or typ.is_newtype or typ.typeddict_type is not None

    def is_decorated(self, fdef: FuncDef) -> bool:
        return fdef in self.fdefs_to_decorators

    def is_free_variable(self, symbol: SymbolNode) -> bool:
        fitem = self.fn_info.fitem
        return fitem in self.free_variables and symbol in self.free_variables[fitem]

    def get_final_ref(self, expr: MemberExpr) -> Optional[Tuple[str, Var, bool]]:
        """Check if `expr` is a final attribute.

        This needs to be done differently for class and module attributes to
        correctly determine fully qualified name. Return a tuple that consists of
        the qualified name, the corresponding Var node, and a flag indicating whether
        the final name was defined in a compiled module. Return None if `expr` does not
        refer to a final attribute.
        """
        final_var = None
        if isinstance(expr.expr, RefExpr) and isinstance(expr.expr.node, TypeInfo):
            # a class attribute
            sym = expr.expr.node.get(expr.name)
            if sym and isinstance(sym.node, Var) and sym.node.is_final:
                final_var = sym.node
                fullname = '{}.{}'.format(sym.node.info.fullname(), final_var.name())
                native = expr.expr.node.module_name in self.modules
        elif self.is_module_member_expr(expr):
            # a module attribute
            if isinstance(expr.node, Var) and expr.node.is_final:
                final_var = expr.node
                fullname = expr.node.fullname()
                native = self.is_native_ref_expr(expr)
        if final_var is not None:
            return fullname, final_var, native
        return None

    def emit_load_final(self, final_var: Var, fullname: str,
                        name: str, native: bool, typ: Type, line: int) -> Optional[Value]:
        """Emit code for loading value of a final name (if possible).

        Args:
            final_var: Var corresponding to the final name
            fullname: its qualified name
            name: shorter name to show in errors
            native: whether the name was defined in a compiled module
            typ: its type
            line: line number where loading occurs
        """
        if final_var.final_value is not None:  # this is safe even for non-native names
            return self.load_final_literal_value(final_var.final_value, line)
        elif native:
            return self.load_final_static(fullname, self.mapper.type_to_rtype(typ),
                                          line, name)
        else:
            return None

    def visit_name_expr(self, expr: NameExpr) -> Value:
        assert expr.node, "RefExpr not resolved"
        fullname = expr.node.fullname()
        if fullname in name_ref_ops:
            # Use special access op for this particular name.
            desc = name_ref_ops[fullname]
            assert desc.result_type is not None
            return self.add(PrimitiveOp([], desc, expr.line))

        if isinstance(expr.node, Var) and expr.node.is_final:
            value = self.emit_load_final(expr.node, fullname, expr.name,
                                         self.is_native_ref_expr(expr), self.types[expr],
                                         expr.line)
            if value is not None:
                return value

        if isinstance(expr.node, MypyFile):
            return self.load_module(expr.node.fullname())

        # If the expression is locally defined, then read the result from the corresponding
        # assignment target and return it. Otherwise if the expression is a global, load it from
        # the globals dictionary.
        if expr.kind == LDEF:
            # TODO: Behavior currently only defined for Var and FuncDef node types.
            return self.read(self.get_assignment_target(expr), expr.line)

        return self.load_global(expr)

    def is_module_member_expr(self, expr: MemberExpr) -> bool:
        return isinstance(expr.expr, RefExpr) and expr.expr.kind == MODULE_REF

    def visit_member_expr(self, expr: MemberExpr) -> Value:
        # First check if this is maybe a final attribute.
        final = self.get_final_ref(expr)
        if final is not None:
            fullname, final_var, native = final
            value = self.emit_load_final(final_var, fullname, final_var.name(), native,
                                         self.types[expr], expr.line)
            if value is not None:
                return value

        if self.is_module_member_expr(expr):
            return self.load_module_attr(expr)
        else:
            obj = self.accept(expr.expr)
            return self.get_attr(obj, expr.name, self.node_type(expr), expr.line)

    def get_attr(self, obj: Value, attr: str, result_type: RType, line: int) -> Value:
        if isinstance(obj.type, RInstance) and obj.type.class_ir.has_attr(attr):
            return self.add(GetAttr(obj, attr, line))
        elif isinstance(obj.type, RUnion):
            return self.union_get_attr(obj, obj.type, attr, result_type, line)
        else:
            return self.py_get_attr(obj, attr, line)

    def union_get_attr(self,
                       obj: Value,
                       rtype: RUnion,
                       attr: str,
                       result_type: RType,
                       line: int) -> Value:
        def get_item_attr(value: Value) -> Value:
            return self.get_attr(value, attr, result_type, line)

        return self.decompose_union_helper(obj, rtype, result_type, get_item_attr, line)

    def decompose_union_helper(self,
                               obj: Value,
                               rtype: RUnion,
                               result_type: RType,
                               process_item: Callable[[Value], Value],
                               line: int) -> Value:
        """Generate isinstance() + specialized operations for union items.

        Say, for Union[A, B] generate ops resembling this (pseudocode):

            if isinstance(obj, A):
                result = <result of process_item(cast(A, obj)>
            else:
                result = <result of process_item(cast(B, obj)>

        Args:
            obj: value with a union type
            rtype: the union type
            result_type: result of the operation
            process_item: callback to generate op for a single union item (arg is coerced
                to union item type)
            line: line number
        """
        # TODO: Optimize cases where a single operation can handle multiple union items
        #     (say a method is implemented in a common base class)
        fast_items = []
        rest_items = []
        for item in rtype.items:
            if isinstance(item, RInstance):
                fast_items.append(item)
            else:
                # For everything but RInstance we fall back to C API
                rest_items.append(item)
        exit_block = BasicBlock()
        result = self.alloc_temp(result_type)
        for i, item in enumerate(fast_items):
            more_types = i < len(fast_items) - 1 or rest_items
            if more_types:
                # We are not at the final item so we need one more branch
                op = self.isinstance_native(obj, item.class_ir, line)
                true_block, false_block = BasicBlock(), BasicBlock()
                self.add_bool_branch(op, true_block, false_block)
                self.activate_block(true_block)
            coerced = self.coerce(obj, item, line)
            temp = process_item(coerced)
            temp2 = self.coerce(temp, result_type, line)
            self.add(Assign(result, temp2))
            self.goto(exit_block)
            if more_types:
                self.activate_block(false_block)
        if rest_items:
            # For everything else we use generic operation. Use force=True to drop the
            # union type.
            coerced = self.coerce(obj, object_rprimitive, line, force=True)
            temp = process_item(coerced)
            temp2 = self.coerce(temp, result_type, line)
            self.add(Assign(result, temp2))
            self.goto(exit_block)
        self.activate_block(exit_block)
        return result

    def isinstance_helper(self, obj: Value, class_irs: List[ClassIR], line: int) -> Value:
        """Fast path for isinstance() that checks against a list of native classes."""
        if not class_irs:
            return self.primitive_op(false_op, [], line)
        ret = self.isinstance_native(obj, class_irs[0], line)
        for class_ir in class_irs[1:]:
            def other() -> Value:
                return self.isinstance_native(obj, class_ir, line)
            ret = self.shortcircuit_helper('or', bool_rprimitive, lambda: ret, other, line)
        return ret

    def isinstance_native(self, obj: Value, class_ir: ClassIR, line: int) -> Value:
        """Fast isinstance() check for a native class.

        If there three or less concrete (non-trait) classes among the class and all
        its children, use even faster type comparison checks `type(obj) is typ`.
        """
        concrete = all_concrete_classes(class_ir)
        if len(concrete) > FAST_ISINSTANCE_MAX_SUBCLASSES + 1:
            return self.primitive_op(fast_isinstance_op,
                                     [obj, self.get_native_type(class_ir)],
                                     line)
        if not concrete:
            # There can't be any concrete instance that matches this.
            return self.primitive_op(false_op, [], line)
        type_obj = self.get_native_type(concrete[0])
        ret = self.primitive_op(type_is_op, [obj, type_obj], line)
        for c in concrete[1:]:
            def other() -> Value:
                return self.primitive_op(type_is_op, [obj, self.get_native_type(c)], line)
            ret = self.shortcircuit_helper('or', bool_rprimitive, lambda: ret, other, line)
        return ret

    def get_native_type(self, cls: ClassIR) -> Value:
        fullname = '%s.%s' % (cls.module_name, cls.name)
        return self.load_native_type_object(fullname)

    def py_get_attr(self, obj: Value, attr: str, line: int) -> Value:
        key = self.load_static_unicode(attr)
        return self.add(PrimitiveOp([obj, key], py_getattr_op, line))

    def py_call(self,
                function: Value,
                arg_values: List[Value],
                line: int,
                arg_kinds: Optional[List[int]] = None,
                arg_names: Optional[List[Optional[str]]] = None) -> Value:
        """Use py_call_op or py_call_with_kwargs_op for function call."""
        # If all arguments are positional, we can use py_call_op.
        if (arg_kinds is None) or all(kind == ARG_POS for kind in arg_kinds):
            return self.primitive_op(py_call_op, [function] + arg_values, line)

        # Otherwise fallback to py_call_with_kwargs_op.
        assert arg_names is not None

        pos_arg_values = []
        kw_arg_key_value_pairs = []
        star_arg_values = []
        star2_arg_values = []
        for value, kind, name in zip(arg_values, arg_kinds, arg_names):
            if kind == ARG_POS:
                pos_arg_values.append(value)
            elif kind == ARG_NAMED:
                assert name is not None
                key = self.load_static_unicode(name)
                kw_arg_key_value_pairs.append((key, value))
            elif kind == ARG_STAR:
                star_arg_values.append(value)
            elif kind == ARG_STAR2:
                star2_arg_values.append(value)
            else:
                assert False, ("Argument kind should not be possible:", kind)

        if len(star_arg_values) == 0:
            # We can directly construct a tuple if there are no star args.
            pos_args_tuple = self.add(TupleSet(pos_arg_values, line))
        else:
            # Otherwise we construct a list and call extend it with the star args, since tuples
            # don't have an extend method.
            pos_args_list = self.primitive_op(new_list_op, pos_arg_values, line)
            for star_arg_value in star_arg_values:
                self.primitive_op(list_extend_op, [pos_args_list, star_arg_value], line)
            pos_args_tuple = self.primitive_op(list_tuple_op, [pos_args_list], line)

        kw_args_dict = self.make_dict(kw_arg_key_value_pairs, line)
        # NOTE: mypy currently only supports a single ** arg, but python supports multiple.
        # This code supports multiple primarily to make the logic easier to follow.
        for star2_arg_value in star2_arg_values:
            self.primitive_op(dict_update_op, [kw_args_dict, star2_arg_value], line)

        return self.primitive_op(
            py_call_with_kwargs_op, [function, pos_args_tuple, kw_args_dict], line)

    def py_method_call(self,
                       obj: Value,
                       method_name: str,
                       arg_values: List[Value],
                       line: int,
                       arg_kinds: Optional[List[int]] = None,
                       arg_names: Optional[List[Optional[str]]] = None) -> Value:
        if (arg_kinds is None) or all(kind == ARG_POS for kind in arg_kinds):
            method_name_reg = self.load_static_unicode(method_name)
            return self.primitive_op(py_method_call_op, [obj, method_name_reg] + arg_values, line)
        else:
            method = self.py_get_attr(obj, method_name, line)
            return self.py_call(method, arg_values, line, arg_kinds=arg_kinds, arg_names=arg_names)

    def coerce_native_call_args(self,
                                args: Sequence[Value],
                                sig: FuncSignature,
                                line: int) -> List[Value]:
        coerced_arg_regs = []
        for reg, arg in zip(args, sig.args):
            coerced_arg_regs.append(self.coerce(reg, arg.type, line))
        return coerced_arg_regs

    def call(self, decl: FuncDecl, args: Sequence[Value],
             arg_kinds: List[int],
             arg_names: List[Optional[str]],
             line: int) -> Value:
        # Normalize keyword args to positionals.
        arg_values_with_nones = self.keyword_args_to_positional(
            args, arg_kinds, arg_names, decl.sig)
        # Put in errors for missing args
        args = self.missing_args_to_error_values(arg_values_with_nones, decl.sig)

        args = self.coerce_native_call_args(args, decl.sig, line)
        return self.add(Call(decl, args, line))

    def visit_call_expr(self, expr: CallExpr) -> Value:
        if isinstance(expr.analyzed, CastExpr):
            return self.translate_cast_expr(expr.analyzed)

        callee = expr.callee
        if isinstance(callee, IndexExpr) and isinstance(callee.analyzed, TypeApplication):
            callee = callee.analyzed.expr  # Unwrap type application

        if isinstance(callee, MemberExpr):
            return self.translate_method_call(expr, callee)
        elif isinstance(callee, SuperExpr):
            return self.translate_super_method_call(expr, callee)
        else:
            return self.translate_call(expr, callee)

    def translate_call(self, expr: CallExpr, callee: Expression) -> Value:
        # The common case of calls is refexprs
        if isinstance(callee, RefExpr):
            return self.translate_refexpr_call(expr, callee)

        function = self.accept(callee)
        args = [self.accept(arg) for arg in expr.args]
        return self.py_call(function, args, expr.line,
                            arg_kinds=expr.arg_kinds, arg_names=expr.arg_names)

    def any_all_helper(self,
                       gen: GeneratorExpr,
                       initial_value_op: OpDescription,
                       modify: Callable[[Value], Value],
                       new_value_op: OpDescription) -> Value:
        retval = self.alloc_temp(bool_rprimitive)
        self.assign(retval, self.primitive_op(initial_value_op, [], -1), -1)
        loop_params = list(zip(gen.indices, gen.sequences, gen.condlists))
        true_block, false_block, exit_block = BasicBlock(), BasicBlock(), BasicBlock()

        def gen_inner_stmts() -> None:
            comparison = modify(self.accept(gen.left_expr))
            self.add_bool_branch(comparison, true_block, false_block)
            self.activate_block(true_block)
            self.assign(retval, self.primitive_op(new_value_op, [], -1), -1)
            self.goto(exit_block)
            self.activate_block(false_block)

        self.comprehension_helper(loop_params, gen_inner_stmts, gen.line)
        self.goto_and_activate(exit_block)

        return retval

    def translate_refexpr_call(self, expr: CallExpr, callee: RefExpr) -> Value:
        """Translate a non-method call."""

        # TODO: Allow special cases to have default args or named args. Currently they don't since
        # they check that everything in arg_kinds is ARG_POS.

        # TODO: Generalize special cases

        # Special case builtins.any
        if (callee.fullname == 'builtins.any'
                and len(expr.args) == 1
                and expr.arg_kinds == [ARG_POS]
                and isinstance(expr.args[0], GeneratorExpr)):
            return self.any_all_helper(expr.args[0], false_op, lambda x: x, true_op)

        # Special case builtins.all
        if (callee.fullname == 'builtins.all'
                and len(expr.args) == 1
                and expr.arg_kinds == [ARG_POS]
                and isinstance(expr.args[0], GeneratorExpr)):
            return self.any_all_helper(expr.args[0],
                                       true_op,
                                       lambda x: self.unary_op(x, 'not', expr.line),
                                       false_op)

        # Special case builtins.isinstance
        if (callee.fullname == 'builtins.isinstance'
                and len(expr.args) == 2
                and expr.arg_kinds == [ARG_POS, ARG_POS]
                and isinstance(expr.args[1], (RefExpr, TupleExpr))):
            irs = self.flatten_classes(expr.args[1])
            if irs is not None:
                return self.isinstance_helper(self.accept(expr.args[0]), irs, expr.line)

        # Gen the argument values
        arg_values = [self.accept(arg) for arg in expr.args]

        # Special case builtins.len
        if (callee.fullname == 'builtins.len'
                and len(expr.args) == 1
                and expr.arg_kinds == [ARG_POS]):
            expr_rtype = arg_values[0].type
            if isinstance(expr_rtype, RTuple):
                # len() of fixed-length tuple can be trivially determined statically.
                return self.add(LoadInt(len(expr_rtype.types)))

        # Special case builtins.globals
        if (callee.fullname == 'builtins.globals'
                and len(expr.args) == 0):
            return self.load_globals_dict()

        # Handle data-driven special-cased primitive call ops.
        if callee.fullname is not None and expr.arg_kinds == [ARG_POS] * len(arg_values):
            ops = func_ops.get(callee.fullname, [])
            target = self.matching_primitive_op(ops, arg_values, expr.line, self.node_type(expr))
            if target:
                return target

        # Standard native call if signature and fullname are good and all arguments are positional
        # or named.
        if (callee.node is not None
                and callee.fullname is not None
                and callee.node in self.mapper.func_to_decl
                and all(kind in (ARG_POS, ARG_NAMED) for kind in expr.arg_kinds)):
            decl = self.mapper.func_to_decl[callee.node]

            return self.call(decl, arg_values, expr.arg_kinds, expr.arg_names, expr.line)

        # Fall back to a Python call
        function = self.accept(callee)
        return self.py_call(function, arg_values, expr.line,
                            arg_kinds=expr.arg_kinds, arg_names=expr.arg_names)

    def flatten_classes(self, arg: Union[RefExpr, TupleExpr]) -> Optional[List[ClassIR]]:
        """Flatten classes in isinstance(obj, (A, (B, C))).

        If at least one item is not a reference to a native class, return None.
        """
        if isinstance(arg, RefExpr):
            if isinstance(arg.node, TypeInfo) and self.is_native_module_ref_expr(arg):
                ir = self.mapper.type_to_ir.get(arg.node)
                if ir:
                    return [ir]
            return None
        else:
            res = []  # type: List[ClassIR]
            for item in arg.items:
                if isinstance(item, (RefExpr, TupleExpr)):
                    item_part = self.flatten_classes(item)
                    if item_part is None:
                        return None
                    res.extend(item_part)
                else:
                    return None
            return res

    def missing_args_to_error_values(self,
                                     args: List[Optional[Value]],
                                     sig: FuncSignature) -> List[Value]:
        """Generate LoadErrorValues for missing arguments.

        These get resolved to default values if they exist for the function in question. See
        gen_arg_default.
        """
        ret_args = []  # type: List[Value]
        for reg, arg in zip(args, sig.args):
            if reg is None:
                reg = self.add(LoadErrorValue(arg.type, is_borrowed=True))
            ret_args.append(reg)
        return ret_args

    def translate_method_call(self, expr: CallExpr, callee: MemberExpr) -> Value:
        """Generate IR for an arbitrary call of form e.m(...).

        This can also deal with calls to module-level functions.
        """
        if self.is_native_ref_expr(callee):
            # Call to module-level native function or such
            return self.translate_call(expr, callee)
        elif isinstance(callee.expr, RefExpr) and callee.expr.node in self.mapper.type_to_ir:
            # Call a method via the *class*
            assert isinstance(callee.expr.node, TypeInfo)
            ir = self.mapper.type_to_ir[callee.expr.node]
            decl = ir.method_decl(callee.name)
            args = []
            arg_kinds, arg_names = expr.arg_kinds[:], expr.arg_names[:]
            if decl.kind == FUNC_CLASSMETHOD:  # Add the class argument for class methods
                args.append(self.load_native_type_object(callee.expr.node.fullname()))
                arg_kinds.insert(0, ARG_POS)
                arg_names.insert(0, None)
            args += [self.accept(arg) for arg in expr.args]

            return self.call(decl, args, arg_kinds, arg_names, expr.line)

        elif self.is_module_member_expr(callee):
            # Fall back to a PyCall for non-native module calls
            function = self.accept(callee)
            args = [self.accept(arg) for arg in expr.args]
            return self.py_call(function, args, expr.line,
                                arg_kinds=expr.arg_kinds, arg_names=expr.arg_names)
        else:
            args = [self.accept(arg) for arg in expr.args]
            obj = self.accept(callee.expr)
            return self.gen_method_call(obj,
                                        callee.name,
                                        args,
                                        self.node_type(expr),
                                        expr.line,
                                        expr.arg_kinds,
                                        expr.arg_names)

    def translate_super_method_call(self, expr: CallExpr, callee: SuperExpr) -> Value:
        if callee.info is None or callee.call.args:
            return self.translate_call(expr, callee)
        ir = self.mapper.type_to_ir[callee.info]
        # Search for the method in the mro, skipping ourselves.
        for base in ir.mro[1:]:
            if callee.name in base.method_decls:
                break
        else:
            return self.translate_call(expr, callee)

        decl = base.method_decl(callee.name)
        arg_values = [self.accept(arg) for arg in expr.args]
        arg_kinds, arg_names = expr.arg_kinds[:], expr.arg_names[:]

        if decl.kind != FUNC_STATICMETHOD:
            vself = next(iter(self.environment.indexes))  # grab first argument
            if decl.kind == FUNC_CLASSMETHOD:
                vself = self.primitive_op(type_op, [vself], expr.line)
            arg_values.insert(0, vself)
            arg_kinds.insert(0, ARG_POS)
            arg_names.insert(0, None)

        return self.call(decl, arg_values, arg_kinds, arg_names, expr.line)

    def gen_method_call(self,
                        base: Value,
                        name: str,
                        arg_values: List[Value],
                        return_rtype: Optional[RType],
                        line: int,
                        arg_kinds: Optional[List[int]] = None,
                        arg_names: Optional[List[Optional[str]]] = None) -> Value:
        # If arg_kinds contains values other than arg_pos and arg_named, then fallback to
        # Python method call.
        if (arg_kinds is not None
                and not all(kind in (ARG_POS, ARG_NAMED) for kind in arg_kinds)):
            return self.py_method_call(base, name, arg_values, base.line, arg_kinds, arg_names)

        # If the base type is one of ours, do a MethodCall
        if isinstance(base.type, RInstance) and not base.type.class_ir.builtin_base:
            if base.type.class_ir.has_method(name):
                decl = base.type.class_ir.method_decl(name)
                if arg_kinds is None:
                    assert arg_names is None, "arg_kinds not present but arg_names is"
                    arg_kinds = [ARG_POS for _ in arg_values]
                    arg_names = [None for _ in arg_values]
                else:
                    assert arg_names is not None, "arg_kinds present but arg_names is not"

                # Normalize keyword args to positionals.
                assert decl.bound_sig
                arg_values_with_nones = self.keyword_args_to_positional(
                    arg_values, arg_kinds, arg_names, decl.bound_sig)
                arg_values = self.missing_args_to_error_values(arg_values_with_nones,
                                                               decl.bound_sig)
                arg_values = self.coerce_native_call_args(arg_values, decl.bound_sig, base.line)

                return self.add(MethodCall(base, name, arg_values, line))
        elif isinstance(base.type, RUnion):
            return self.union_method_call(base, base.type, name, arg_values, return_rtype, line,
                                          arg_kinds, arg_names)

        # Try to do a special-cased method call
        target = self.translate_special_method_call(base, name, arg_values, return_rtype, line)
        if target:
            return target

        # Fall back to Python method call
        return self.py_method_call(base, name, arg_values, base.line, arg_kinds, arg_names)

    def union_method_call(self,
                          base: Value,
                          obj_type: RUnion,
                          name: str,
                          arg_values: List[Value],
                          return_rtype: Optional[RType],
                          line: int,
                          arg_kinds: Optional[List[int]],
                          arg_names: Optional[List[Optional[str]]]) -> Value:
        # Union method call needs a return_rtype for the type of the output register.
        # If we don't have one, use object_rprimitive.
        return_rtype = return_rtype or object_rprimitive

        def call_union_item(value: Value) -> Value:
            return self.gen_method_call(value, name, arg_values, return_rtype, line,
                                        arg_kinds, arg_names)

        return self.decompose_union_helper(base, obj_type, return_rtype, call_union_item, line)

    def translate_cast_expr(self, expr: CastExpr) -> Value:
        src = self.accept(expr.expr)
        target_type = self.type_to_rtype(expr.type)
        return self.coerce(src, target_type, expr.line)

    def shortcircuit_helper(self, op: str,
                            expr_type: RType,
                            left: Callable[[], Value],
                            right: Callable[[], Value], line: int) -> Value:
        # Having actual Phi nodes would be really nice here!
        target = self.alloc_temp(expr_type)
        # left_body takes the value of the left side, right_body the right
        left_body, right_body, next = BasicBlock(), BasicBlock(), BasicBlock()
        # true_body is taken if the left is true, false_body if it is false.
        # For 'and' the value is the right side if the left is true, and for 'or'
        # it is the right side if the left is false.
        true_body, false_body = (
            (right_body, left_body) if op == 'and' else (left_body, right_body))

        left_value = left()
        self.add_bool_branch(left_value, true_body, false_body)

        self.activate_block(left_body)
        left_coerced = self.coerce(left_value, expr_type, line)
        self.add(Assign(target, left_coerced))
        self.goto(next)

        self.activate_block(right_body)
        right_value = right()
        right_coerced = self.coerce(right_value, expr_type, line)
        self.add(Assign(target, right_coerced))
        self.goto(next)

        self.activate_block(next)
        return target

    def shortcircuit_expr(self, expr: OpExpr) -> Value:
        return self.shortcircuit_helper(
            expr.op, self.node_type(expr),
            lambda: self.accept(expr.left),
            lambda: self.accept(expr.right),
            expr.line
        )

    def visit_conditional_expr(self, expr: ConditionalExpr) -> Value:
        if_body, else_body, next = BasicBlock(), BasicBlock(), BasicBlock()

        self.process_conditional(expr.cond, if_body, else_body)
        expr_type = self.node_type(expr)
        # Having actual Phi nodes would be really nice here!
        target = self.alloc_temp(expr_type)

        self.activate_block(if_body)
        true_value = self.accept(expr.if_expr)
        true_value = self.coerce(true_value, expr_type, expr.line)
        self.add(Assign(target, true_value))
        self.goto(next)

        self.activate_block(else_body)
        false_value = self.accept(expr.else_expr)
        false_value = self.coerce(false_value, expr_type, expr.line)
        self.add(Assign(target, false_value))
        self.goto(next)

        self.activate_block(next)

        return target

    def translate_special_method_call(self,
                                      base_reg: Value,
                                      name: str,
                                      args: List[Value],
                                      result_type: Optional[RType],
                                      line: int) -> Optional[Value]:
        """Translate a method call which is handled nongenerically.

        These are special in the sense that we have code generated specifically for them.
        They tend to be method calls which have equivalents in C that are more direct
        than calling with the PyObject api.

        Return None if no translation found; otherwise return the target register.
        """
        ops = method_ops.get(name, [])
        return self.matching_primitive_op(ops, [base_reg] + args, line, result_type=result_type)

    def visit_list_expr(self, expr: ListExpr) -> Value:
        items = [self.accept(item) for item in expr.items]
        return self.primitive_op(new_list_op, items, expr.line)

    def visit_tuple_expr(self, expr: TupleExpr) -> Value:
        tuple_type = self.node_type(expr)
        # When handling NamedTuple et. al we might not have proper type info,
        # so make some up if we need it.
        types = (tuple_type.types if isinstance(tuple_type, RTuple)
                 else [object_rprimitive] * len(expr.items))

        items = []
        for item_expr, item_type in zip(expr.items, types):
            reg = self.accept(item_expr)
            items.append(self.coerce(reg, item_type, item_expr.line))
        return self.add(TupleSet(items, expr.line))

    def visit_dict_expr(self, expr: DictExpr) -> Value:
        """First accepts all keys and values, then makes a dict out of them."""
        key_value_pairs = []
        for key_expr, value_expr in expr.items:
            if key_expr is None:
                self.bail("**args in dict expressions is unimplemented", expr.line)
            key = self.accept(key_expr)
            value = self.accept(value_expr)
            key_value_pairs.append((key, value))

        return self.make_dict(key_value_pairs, expr.line)

    def visit_set_expr(self, expr: SetExpr) -> Value:
        set_reg = self.primitive_op(new_set_op, [], expr.line)
        for key_expr in expr.items:
            key_reg = self.accept(key_expr)
            self.primitive_op(set_add_op, [set_reg, key_reg], expr.line)
        return set_reg

    def visit_str_expr(self, expr: StrExpr) -> Value:
        return self.load_static_unicode(expr.value)

    # Conditional expressions

    def process_conditional(self, e: Expression, true: BasicBlock, false: BasicBlock) -> None:
        if isinstance(e, OpExpr) and e.op in ['and', 'or']:
            if e.op == 'and':
                # Short circuit 'and' in a conditional context.
                new = BasicBlock()
                self.process_conditional(e.left, new, false)
                self.activate_block(new)
                self.process_conditional(e.right, true, false)
            else:
                # Short circuit 'or' in a conditional context.
                new = BasicBlock()
                self.process_conditional(e.left, true, new)
                self.activate_block(new)
                self.process_conditional(e.right, true, false)
        elif isinstance(e, UnaryExpr) and e.op == 'not':
            self.process_conditional(e.expr, false, true)
        # Catch-all for arbitrary expressions.
        else:
            reg = self.accept(e)
            self.add_bool_branch(reg, true, false)

    def visit_basic_comparison(self, op: str, left: Value, right: Value, line: int) -> Value:
        negate = False
        if op == 'is not':
            op, negate = 'is', True
        elif op == 'not in':
            op, negate = 'in', True

        target = self.binary_op(left, right, op, line)

        if negate:
            target = self.unary_op(target, 'not', line)
        return target

    def visit_comparison_expr(self, e: ComparisonExpr) -> Value:
        # TODO: Don't produce an expression when used in conditional context

        # All of the trickiness here is due to support for chained conditionals
        # (`e1 < e2 > e3`, etc). `e1 < e2 > e3` is approximately equivalent to
        # `e1 < e2 and e2 > e3` except that `e2` is only evaluated once.
        expr_type = self.node_type(e)

        # go(i, prev) generates code for `ei opi e{i+1} op{i+1} ... en`,
        # assuming that prev contains the value of `ei`.
        def go(i: int, prev: Value) -> Value:
            if i == len(e.operators) - 1:
                return self.visit_basic_comparison(
                    e.operators[i], prev, self.accept(e.operands[i + 1]), e.line)

            next = self.accept(e.operands[i + 1])
            return self.shortcircuit_helper(
                'and', expr_type,
                lambda: self.visit_basic_comparison(
                    e.operators[i], prev, next, e.line),
                lambda: go(i + 1, next),
                e.line)

        return go(0, self.accept(e.operands[0]))

    def add_bool_branch(self, value: Value, true: BasicBlock, false: BasicBlock) -> None:
        if is_runtime_subtype(value.type, int_rprimitive):
            zero = self.add(LoadInt(0))
            value = self.binary_op(value, zero, '!=', value.line)
        elif is_same_type(value.type, list_rprimitive):
            length = self.primitive_op(list_len_op, [value], value.line)
            zero = self.add(LoadInt(0))
            value = self.binary_op(length, zero, '!=', value.line)
        elif isinstance(value.type, RInstance) and value.type.class_ir.has_method('__bool__'):
            # Directly call the __bool__ method on classes that have it.
            value = self.gen_method_call(value, '__bool__', [], bool_rprimitive, value.line)
        else:
            value_type = optional_value_type(value.type)
            if value_type is not None:
                is_none = self.binary_op(value, self.none_object(), 'is not', value.line)
                branch = Branch(is_none, true, false, Branch.BOOL_EXPR)
                self.add(branch)
                if isinstance(value_type, RInstance) and not value_type.class_ir.has_bool:
                    # Optional[X] where X is always truthy
                    pass
                else:
                    # Optional[X] where X may be falsey and requires a check
                    branch.true = self.new_block()
                    # unbox_or_cast instead of coerce because we want the
                    # type to change even if it is a subtype.
                    remaining = self.unbox_or_cast(value, value_type, value.line)
                    self.add_bool_branch(remaining, true, false)
                return
            elif not is_same_type(value.type, bool_rprimitive):
                value = self.primitive_op(bool_op, [value], value.line)
        self.add(Branch(value, true, false, Branch.BOOL_EXPR))

    def visit_nonlocal_decl(self, o: NonlocalDecl) -> None:
        pass

    def visit_slice_expr(self, expr: SliceExpr) -> Value:
        def get_arg(arg: Optional[Expression]) -> Value:
            if arg is None:
                return self.none_object()
            else:
                return self.accept(arg)

        args = [get_arg(expr.begin_index),
                get_arg(expr.end_index),
                get_arg(expr.stride)]
        return self.primitive_op(new_slice_op, args, expr.line)

    def visit_raise_stmt(self, s: RaiseStmt) -> None:
        if s.expr is None:
            self.primitive_op(reraise_exception_op, [], NO_TRACEBACK_LINE_NO)
            self.add(Unreachable())
            return

        exc = self.accept(s.expr)
        self.primitive_op(raise_exception_op, [exc], s.line)
        self.add(Unreachable())

    class ExceptNonlocalControl(CleanupNonlocalControl):
        """Nonlocal control for except blocks.

        Just makes sure that sys.exc_info always gets restored when we leave.
        This is super annoying.
        """
        def __init__(self, outer: NonlocalControl, saved: Value) -> None:
            super().__init__(outer)
            self.saved = saved

        def gen_cleanup(self, builder: 'IRBuilder', line: int) -> None:
            builder.primitive_op(restore_exc_info_op, [self.saved], line)

    def visit_try_except(self,
                         body: GenFunc,
                         handlers: Sequence[
                             Tuple[Optional[Expression], Optional[Expression], GenFunc]],
                         else_body: Optional[GenFunc],
                         line: int) -> None:
        """Generalized try/except/else handling that takes functions to gen the bodies.

        The point of this is to also be able to support with."""
        assert handlers, "try needs except"

        except_entry, exit_block, cleanup_block = BasicBlock(), BasicBlock(), BasicBlock()
        double_except_block = BasicBlock()
        # If there is an else block, jump there after the try, otherwise just leave
        else_block = BasicBlock() if else_body else exit_block

        # Compile the try block with an error handler
        self.error_handlers.append(except_entry)
        self.goto_and_activate(BasicBlock())
        body()
        self.goto(else_block)
        self.error_handlers.pop()

        # The error handler catches the error and then checks it
        # against the except clauses. We compile the error handler
        # itself with an error handler so that it can properly restore
        # the *old* exc_info if an exception occurs.
        # The exception chaining will be done automatically when the
        # exception is raised, based on the exception in exc_info.
        self.error_handlers.append(double_except_block)
        self.activate_block(except_entry)
        old_exc = self.primitive_op(error_catch_op, [], line)
        # Compile the except blocks with the nonlocal control flow overridden to clear exc_info
        self.nonlocal_control.append(
            IRBuilder.ExceptNonlocalControl(self.nonlocal_control[-1], old_exc))

        # Process the bodies
        for type, var, handler_body in handlers:
            next_block = None
            if type:
                next_block, body_block = BasicBlock(), BasicBlock()
                matches = self.primitive_op(exc_matches_op, [self.accept(type)], type.line)
                self.add(Branch(matches, body_block, next_block, Branch.BOOL_EXPR))
                self.activate_block(body_block)
            if var:
                target = self.get_assignment_target(var)
                self.assign(target, self.primitive_op(get_exc_value_op, [], var.line), var.line)
            handler_body()
            self.goto(cleanup_block)
            if next_block:
                self.activate_block(next_block)

        # Reraise the exception if needed
        if next_block:
            self.primitive_op(reraise_exception_op, [], NO_TRACEBACK_LINE_NO)
            self.add(Unreachable())

        self.nonlocal_control.pop()
        self.error_handlers.pop()

        # Cleanup for if we leave except through normal control flow:
        # restore the saved exc_info information and continue propagating
        # the exception if it exists.
        self.activate_block(cleanup_block)
        self.primitive_op(restore_exc_info_op, [old_exc], line)
        self.goto(exit_block)

        # Cleanup for if we leave except through a raised exception:
        # restore the saved exc_info information and continue propagating
        # the exception.
        self.activate_block(double_except_block)
        self.primitive_op(restore_exc_info_op, [old_exc], line)
        self.primitive_op(keep_propagating_op, [], NO_TRACEBACK_LINE_NO)
        self.add(Unreachable())

        # If present, compile the else body in the obvious way
        if else_body:
            self.activate_block(else_block)
            else_body()
            self.goto(exit_block)

        self.activate_block(exit_block)

    def visit_try_except_stmt(self, t: TryStmt) -> None:
        def body() -> None:
            self.accept(t.body)

        # Work around scoping woes
        def make_handler(body: Block) -> GenFunc:
            return lambda: self.accept(body)

        handlers = [(type, var, make_handler(body)) for type, var, body in
                    zip(t.types, t.vars, t.handlers)]
        else_body = (lambda: self.accept(t.else_body)) if t.else_body else None
        self.visit_try_except(body, handlers, else_body, t.line)

    class TryFinallyNonlocalControl(NonlocalControl):
        def __init__(self, target: BasicBlock) -> None:
            self.target = target
            self.ret_reg = None  # type: Optional[Register]

        def gen_break(self, builder: 'IRBuilder', line: int) -> None:
            builder.error("break inside try/finally block is unimplemented", line)

        def gen_continue(self, builder: 'IRBuilder', line: int) -> None:
            builder.error("continue inside try/finally block is unimplemented", line)

        def gen_return(self, builder: 'IRBuilder', value: Value, line: int) -> None:
            if self.ret_reg is None:
                self.ret_reg = builder.alloc_temp(builder.ret_types[-1])

            builder.add(Assign(self.ret_reg, value))
            builder.add(Goto(self.target))

    class FinallyNonlocalControl(CleanupNonlocalControl):
        """Nonlocal control for finally blocks.

        Just makes sure that sys.exc_info always gets restored when we
        leave and the return register is decrefed if it isn't null.
        """
        def __init__(self, outer: NonlocalControl, ret_reg: Optional[Value], saved: Value) -> None:
            super().__init__(outer)
            self.ret_reg = ret_reg
            self.saved = saved

        def gen_cleanup(self, builder: 'IRBuilder', line: int) -> None:
            # Do an error branch on the return value register, which
            # may be undefined. This will allow it to be properly
            # decrefed if it is not null. This is kind of a hack.
            if self.ret_reg:
                target = BasicBlock()
                builder.add(Branch(self.ret_reg, target, target, Branch.IS_ERROR))
                builder.activate_block(target)

            # Restore the old exc_info
            target, cleanup = BasicBlock(), BasicBlock()
            builder.add(Branch(self.saved, target, cleanup, Branch.IS_ERROR))
            builder.activate_block(cleanup)
            builder.primitive_op(restore_exc_info_op, [self.saved], line)
            builder.goto_and_activate(target)

    def try_finally_try(self, err_handler: BasicBlock, return_entry: BasicBlock,
                        main_entry: BasicBlock, try_body: GenFunc) -> Optional[Register]:
        # Compile the try block with an error handler
        control = IRBuilder.TryFinallyNonlocalControl(return_entry)
        self.error_handlers.append(err_handler)

        self.nonlocal_control.append(control)
        self.goto_and_activate(BasicBlock())
        try_body()
        self.goto(main_entry)
        self.nonlocal_control.pop()
        self.error_handlers.pop()

        return control.ret_reg

    def try_finally_entry_blocks(self,
                                 err_handler: BasicBlock, return_entry: BasicBlock,
                                 main_entry: BasicBlock, finally_block: BasicBlock,
                                 ret_reg: Optional[Register]) -> Value:
        old_exc = self.alloc_temp(exc_rtuple)

        # Entry block for non-exceptional flow
        self.activate_block(main_entry)
        if ret_reg:
            self.add(Assign(ret_reg, self.add(LoadErrorValue(self.ret_types[-1]))))
        self.goto(return_entry)

        self.activate_block(return_entry)
        self.add(Assign(old_exc, self.add(LoadErrorValue(exc_rtuple))))
        self.goto(finally_block)

        # Entry block for errors
        self.activate_block(err_handler)
        if ret_reg:
            self.add(Assign(ret_reg, self.add(LoadErrorValue(self.ret_types[-1]))))
        self.add(Assign(old_exc, self.primitive_op(error_catch_op, [], -1)))
        self.goto(finally_block)

        return old_exc

    def try_finally_body(
            self, finally_block: BasicBlock, finally_body: GenFunc,
            ret_reg: Optional[Value], old_exc: Value) -> Tuple[BasicBlock, FinallyNonlocalControl]:
        cleanup_block = BasicBlock()
        # Compile the finally block with the nonlocal control flow overridden to restore exc_info
        self.error_handlers.append(cleanup_block)
        finally_control = IRBuilder.FinallyNonlocalControl(
            self.nonlocal_control[-1], ret_reg, old_exc)
        self.nonlocal_control.append(finally_control)
        self.activate_block(finally_block)
        finally_body()
        self.nonlocal_control.pop()

        return cleanup_block, finally_control

    def try_finally_resolve_control(self, cleanup_block: BasicBlock,
                                    finally_control: FinallyNonlocalControl,
                                    old_exc: Value, ret_reg: Optional[Value]) -> BasicBlock:
        """Resolve the control flow out of a finally block.

        This means returning if there was a return, propagating
        exceptions, break/continue (soon), or just continuing on.
        """
        reraise, rest = BasicBlock(), BasicBlock()
        self.add(Branch(old_exc, rest, reraise, Branch.IS_ERROR))

        # Reraise the exception if there was one
        self.activate_block(reraise)
        self.primitive_op(reraise_exception_op, [], NO_TRACEBACK_LINE_NO)
        self.add(Unreachable())
        self.error_handlers.pop()

        # If there was a return, keep returning
        if ret_reg:
            self.activate_block(rest)
            return_block, rest = BasicBlock(), BasicBlock()
            self.add(Branch(ret_reg, rest, return_block, Branch.IS_ERROR))

            self.activate_block(return_block)
            self.nonlocal_control[-1].gen_return(self, ret_reg, -1)

        # TODO: handle break/continue
        self.activate_block(rest)
        out_block = BasicBlock()
        self.goto(out_block)

        # If there was an exception, restore again
        self.activate_block(cleanup_block)
        finally_control.gen_cleanup(self, -1)
        self.primitive_op(keep_propagating_op, [], NO_TRACEBACK_LINE_NO)
        self.add(Unreachable())

        return out_block

    def visit_try_finally_stmt(self, try_body: GenFunc, finally_body: GenFunc) -> None:
        """Generalized try/finally handling that takes functions to gen the bodies.

        The point of this is to also be able to support with."""
        # Finally is a big pain, because there are so many ways that
        # exits can occur. We emit 10+ basic blocks for every finally!

        err_handler, main_entry, return_entry, finally_block = (
            BasicBlock(), BasicBlock(), BasicBlock(), BasicBlock())

        # Compile the body of the try
        ret_reg = self.try_finally_try(
            err_handler, return_entry, main_entry, try_body)

        # Set up the entry blocks for the finally statement
        old_exc = self.try_finally_entry_blocks(
            err_handler, return_entry, main_entry, finally_block, ret_reg)

        # Compile the body of the finally
        cleanup_block, finally_control = self.try_finally_body(
            finally_block, finally_body, ret_reg, old_exc)

        # Resolve the control flow out of the finally block
        out_block = self.try_finally_resolve_control(
            cleanup_block, finally_control, old_exc, ret_reg)

        self.activate_block(out_block)

    def visit_try_stmt(self, t: TryStmt) -> None:
        # Our compilation strategy for try/except/else/finally is to
        # treat try/except/else and try/finally as separate language
        # constructs that we compile separately. When we have a
        # try/except/else/finally, we treat the try/except/else as the
        # body of a try/finally block.
        if t.finally_body:
            def visit_try_body() -> None:
                if t.handlers:
                    self.visit_try_except_stmt(t)
                else:
                    self.accept(t.body)
            body = t.finally_body

            self.visit_try_finally_stmt(visit_try_body, lambda: self.accept(body))
        else:
            self.visit_try_except_stmt(t)

    def get_sys_exc_info(self) -> List[Value]:
        exc_info = self.primitive_op(get_exc_info_op, [], -1)
        return [self.add(TupleGet(exc_info, i, -1)) for i in range(3)]

    def visit_with(self, expr: Expression, target: Optional[Lvalue],
                   body: GenFunc, line: int) -> None:

        # This is basically a straight transcription of the Python code in PEP 343.
        # I don't actually understand why a bunch of it is the way it is.
        # We could probably optimize the case where the manager is compiled by us,
        # but that is not our common case at all, so.
        mgr_v = self.accept(expr)
        typ = self.primitive_op(type_op, [mgr_v], line)
        exit_ = self.maybe_spill(self.py_get_attr(typ, '__exit__', line))
        value = self.py_call(self.py_get_attr(typ, '__enter__', line), [mgr_v], line)
        mgr = self.maybe_spill(mgr_v)
        exc = self.maybe_spill_assignable(self.primitive_op(true_op, [], -1))

        def try_body() -> None:
            if target:
                self.assign(self.get_assignment_target(target), value, line)
            body()

        def except_body() -> None:
            self.assign(exc, self.primitive_op(false_op, [], -1), line)
            out_block, reraise_block = BasicBlock(), BasicBlock()
            self.add_bool_branch(self.py_call(self.read(exit_),
                                              [self.read(mgr)] + self.get_sys_exc_info(), line),
                                 out_block, reraise_block)
            self.activate_block(reraise_block)
            self.primitive_op(reraise_exception_op, [], NO_TRACEBACK_LINE_NO)
            self.add(Unreachable())
            self.activate_block(out_block)

        def finally_body() -> None:
            out_block, exit_block = BasicBlock(), BasicBlock()
            self.add(Branch(self.read(exc), exit_block, out_block, Branch.BOOL_EXPR))
            self.activate_block(exit_block)
            none = self.none_object()
            self.py_call(self.read(exit_), [self.read(mgr), none, none, none], line)
            self.goto_and_activate(out_block)

        self.visit_try_finally_stmt(
            lambda: self.visit_try_except(try_body, [(None, None, except_body)], None, line),
            finally_body)

    def visit_with_stmt(self, o: WithStmt) -> None:
        # Generate separate logic for each expr in it, left to right
        def generate(i: int) -> None:
            if i >= len(o.expr):
                self.accept(o.body)
            else:
                self.visit_with(o.expr[i], o.target[i], lambda: generate(i + 1), o.line)

        generate(0)

    def visit_lambda_expr(self, expr: LambdaExpr) -> Value:
        typ = self.types[expr]
        assert isinstance(typ, CallableType)

        runtime_args = []
        for arg, arg_type in zip(expr.arguments, typ.arg_types):
            arg.variable.type = arg_type
            runtime_args.append(RuntimeArg(arg.variable.name(), self.type_to_rtype(arg_type)))
        ret_type = self.type_to_rtype(typ.ret_type)

        fsig = FuncSignature(runtime_args, ret_type)

        fname = '{}{}'.format(LAMBDA_NAME, self.lambda_counter)
        func_ir, func_reg = self.gen_func_item(expr, fname, fsig)
        assert func_reg is not None

        self.functions.append(func_ir)
        return func_reg

    def visit_pass_stmt(self, o: PassStmt) -> None:
        pass

    def visit_global_decl(self, o: GlobalDecl) -> None:
        # Pure declaration -- no runtime effect
        pass

    def visit_assert_stmt(self, a: AssertStmt) -> None:
        cond = self.accept(a.expr)
        ok_block, error_block = BasicBlock(), BasicBlock()
        self.add_bool_branch(cond, ok_block, error_block)
        self.activate_block(error_block)
        if a.msg is None:
            # Special case (for simpler generated code)
            self.add(RaiseStandardError(RaiseStandardError.ASSERTION_ERROR, None, a.line))
        elif isinstance(a.msg, StrExpr):
            # Another special case
            self.add(RaiseStandardError(RaiseStandardError.ASSERTION_ERROR, a.msg.value,
                                        a.line))
        else:
            # The general case -- explicitly construct an exception instance
            message = self.accept(a.msg)
            exc_type = self.load_module_attr_by_fullname('builtins.AssertionError', a.line)
            exc = self.py_call(exc_type, [message], a.line)
            self.primitive_op(raise_exception_op, [exc], a.line)
        self.add(Unreachable())
        self.activate_block(ok_block)

    def visit_list_comprehension(self, o: ListComprehension) -> Value:
        gen = o.generator
        list_ops = self.primitive_op(new_list_op, [], o.line)
        loop_params = list(zip(gen.indices, gen.sequences, gen.condlists))

        def gen_inner_stmts() -> None:
            e = self.accept(gen.left_expr)
            self.primitive_op(list_append_op, [list_ops, e], o.line)

        self.comprehension_helper(loop_params, gen_inner_stmts, o.line)
        return list_ops

    def visit_set_comprehension(self, o: SetComprehension) -> Value:
        gen = o.generator
        set_ops = self.primitive_op(new_set_op, [], o.line)
        loop_params = list(zip(gen.indices, gen.sequences, gen.condlists))

        def gen_inner_stmts() -> None:
            e = self.accept(gen.left_expr)
            self.primitive_op(set_add_op, [set_ops, e], o.line)

        self.comprehension_helper(loop_params, gen_inner_stmts, o.line)
        return set_ops

    def visit_dictionary_comprehension(self, o: DictionaryComprehension) -> Value:
        d = self.primitive_op(new_dict_op, [], o.line)
        loop_params = list(zip(o.indices, o.sequences, o.condlists))

        def gen_inner_stmts() -> None:
            k = self.accept(o.key)
            v = self.accept(o.value)
            self.primitive_op(dict_set_item_op, [d, k, v], o.line)

        self.comprehension_helper(loop_params, gen_inner_stmts, o.line)
        return d

    def visit_generator_expr(self, o: GeneratorExpr) -> Value:
        self.warning('Treating generator comprehension as list', o.line)

        gen = o
        list_ops = self.primitive_op(new_list_op, [], o.line)
        loop_params = list(zip(gen.indices, gen.sequences, gen.condlists))

        def gen_inner_stmts() -> None:
            e = self.accept(gen.left_expr)
            self.primitive_op(list_append_op, [list_ops, e], o.line)

        self.comprehension_helper(loop_params, gen_inner_stmts, o.line)
        return self.primitive_op(iter_op, [list_ops], o.line)

    def comprehension_helper(self,
                             loop_params: List[Tuple[Lvalue, Expression, List[Expression]]],
                             gen_inner_stmts: Callable[[], None],
                             line: int) -> None:
        """Helper function for list comprehensions.

        "loop_params" is a list of (index, expr, [conditions]) tuples defining nested loops:
            - "index" is the Lvalue indexing that loop;
            - "expr" is the expression for the object to be iterated over;
            - "conditions" is a list of conditions, evaluated in order with short-circuiting,
                that must all be true for the loop body to be executed
        "gen_inner_stmts" is a function to generate the IR for the body of the innermost loop
        """
        def handle_loop(loop_params: List[Tuple[Lvalue, Expression, List[Expression]]]) -> None:
            """Generate IR for a loop.

            Given a list of (index, expression, [conditions]) tuples, generate IR
            for the nested loops the list defines.
            """
            index, expr, conds = loop_params[0]
            self.for_loop_helper(index, expr,
                                 lambda: loop_contents(conds, loop_params[1:]),
                                 None, line)

        def loop_contents(
                conds: List[Expression],
                remaining_loop_params: List[Tuple[Lvalue, Expression, List[Expression]]],
        ) -> None:
            """Generate the body of the loop.

            "conds" is a list of conditions to be evaluated (in order, with short circuiting)
                to gate the body of the loop.
            "remaining_loop_params" is the parameters for any further nested loops; if it's empty
                we'll instead evaluate the "gen_inner_stmts" function.
            """
            # Check conditions, in order, short circuiting them.
            for cond in conds:
                cond_val = self.accept(cond)
                cont_block, rest_block = BasicBlock(), BasicBlock()
                # If the condition is true we'll skip the continue.
                self.add_bool_branch(cond_val, rest_block, cont_block)
                self.activate_block(cont_block)
                self.nonlocal_control[-1].gen_continue(self, cond.line)
                self.goto_and_activate(rest_block)

            if remaining_loop_params:
                # There's another nested level, so the body of this loop is another loop.
                return handle_loop(remaining_loop_params)
            else:
                # We finally reached the actual body of the generator.
                # Generate the IR for the inner loop body.
                gen_inner_stmts()

        handle_loop(loop_params)

    def visit_decorator(self, dec: Decorator) -> None:
        func_ir, func_reg = self.gen_func_item(dec.func, dec.func.name(),
                                               self.mapper.fdef_to_sig(dec.func))

        if dec.func in self.nested_fitems:
            assert func_reg is not None
            decorated_func = self.load_decorated_func(dec.func, func_reg)
            self.assign(self.get_func_target(dec.func), decorated_func, dec.func.line)
            func_reg = decorated_func
        else:
            # Obtain the the function name in order to construct the name of the helper function.
            name = dec.func.fullname().split('.')[-1]
            helper_name = decorator_helper_name(name)

            # Load the callable object representing the non-decorated function, and decorate it.
            orig_func = self.load_global_str(helper_name, dec.line)
            decorated_func = self.load_decorated_func(dec.func, orig_func)

            # Set the callable object representing the decorated function as a global.
            self.primitive_op(dict_set_item_op,
                              [self.load_globals_dict(),
                               self.load_static_unicode(dec.func.name()), decorated_func],
                              decorated_func.line)

        self.functions.append(func_ir)

    def visit_del_stmt(self, o: DelStmt) -> None:
        if isinstance(o.expr, TupleExpr):
            for expr_item in o.expr.items:
                self.visit_del_item(expr_item)
        else:
            self.visit_del_item(o.expr)

    def visit_del_item(self, expr: Expression) -> None:
        if isinstance(expr, IndexExpr):
            base_reg = self.accept(expr.base)
            index_reg = self.accept(expr.index)
            self.translate_special_method_call(
                base_reg,
                '__delitem__',
                [index_reg],
                result_type=None,
                line=expr.line
            )
        elif isinstance(expr, MemberExpr):
            base_reg = self.accept(expr.expr)
            key = self.load_static_unicode(expr.name)
            self.add(PrimitiveOp([base_reg, key], py_delattr_op, expr.line))
        else:
            self.error("Unimplemented del operation", expr.line)

    def visit_super_expr(self, o: SuperExpr) -> Value:
        # self.warning('can not optimize super() expression', o.line)
        sup_val = self.load_module_attr_by_fullname('builtins.super', o.line)
        if o.call.args:
            args = [self.accept(arg) for arg in o.call.args]
        else:
            assert o.info is not None
            typ = self.load_native_type_object(o.info.fullname())
            vself = next(iter(self.environment.indexes))  # grab first argument
            args = [typ, vself]
        res = self.py_call(sup_val, args, o.line)
        return self.py_get_attr(res, o.name, o.line)

    def visit_yield_expr(self, expr: YieldExpr) -> Value:
        if expr.expr:
            retval = self.accept(expr.expr)
        else:
            retval = self.none()
        return self.emit_yield(retval, expr.line)

    def emit_yield(self, val: Value, line: int) -> Value:
        retval = self.coerce(val, self.ret_types[-1], line)

        cls = self.fn_info.generator_class
        # Create a new block for the instructions immediately following the yield expression, and
        # set the next label so that the next time '__next__' is called on the generator object,
        # the function continues at the new block.
        next_block = BasicBlock()
        next_label = len(cls.blocks)
        cls.blocks.append(next_block)
        self.assign(cls.next_label_target, self.add(LoadInt(next_label)), line)
        self.add(Return(retval))
        self.activate_block(next_block)

        self.add_raise_exception_blocks_to_generator_class(line)

        assert cls.send_arg_reg is not None
        return cls.send_arg_reg

    def visit_yield_from_expr(self, o: YieldFromExpr) -> Value:
        # This is basically an implementation of the code in PEP 380.

        # TODO: do we want to use the right types here?
        result = self.alloc_temp(object_rprimitive)
        to_yield_reg = self.alloc_temp(object_rprimitive)
        received_reg = self.alloc_temp(object_rprimitive)
        iter_reg = self.maybe_spill_assignable(
            self.primitive_op(iter_op, [self.accept(o.expr)], o.line))

        stop_block, main_block, done_block = BasicBlock(), BasicBlock(), BasicBlock()
        _y_init = self.primitive_op(next_raw_op, [self.read(iter_reg)], o.line)
        self.add(Branch(_y_init, stop_block, main_block, Branch.IS_ERROR))

        # Try extracting a return value from a StopIteration and return it.
        # If it wasn't, this rereaises the exception.
        self.activate_block(stop_block)
        self.assign(result, self.primitive_op(check_stop_op, [], o.line), o.line)
        self.goto(done_block)

        self.activate_block(main_block)
        self.assign(to_yield_reg, _y_init, o.line)

        # OK Now the main loop!
        loop_block = BasicBlock()
        self.goto_and_activate(loop_block)

        def try_body() -> None:
            self.assign(received_reg, self.emit_yield(self.read(to_yield_reg), o.line), o.line)

        def except_body() -> None:
            # The body of the except is all implemented in a C function to
            # reduce how much code we need to generate. It returns a value
            # indicating whether to break or yield (or raise an exception).
            res = self.primitive_op(yield_from_except_op, [self.read(iter_reg)], o.line)
            to_stop = self.add(TupleGet(res, 0, o.line))
            val = self.add(TupleGet(res, 1, o.line))

            ok, stop = BasicBlock(), BasicBlock()
            self.add(Branch(to_stop, stop, ok, Branch.BOOL_EXPR))

            # The exception got swallowed. Continue, yielding the returned value
            self.activate_block(ok)
            self.assign(to_yield_reg, val, o.line)
            self.nonlocal_control[-1].gen_continue(self, o.line)

            # The exception was a StopIteration. Stop iterating.
            self.activate_block(stop)
            self.assign(result, val, o.line)
            self.nonlocal_control[-1].gen_break(self, o.line)

        def else_body() -> None:
            # Do a next() or a .send(). It will return NULL on exception
            # but it won't automatically propagate.
            _y = self.primitive_op(send_op, [self.read(iter_reg), self.read(received_reg)], o.line)
            ok, stop = BasicBlock(), BasicBlock()
            self.add(Branch(_y, stop, ok, Branch.IS_ERROR))

            # Everything's fine. Yield it.
            self.activate_block(ok)
            self.assign(to_yield_reg, _y, o.line)
            self.nonlocal_control[-1].gen_continue(self, o.line)

            # Try extracting a return value from a StopIteration and return it.
            # If it wasn't, this rereaises the exception.
            self.activate_block(stop)
            self.assign(result, self.primitive_op(check_stop_op, [], o.line), o.line)
            self.nonlocal_control[-1].gen_break(self, o.line)

        self.push_loop_stack(loop_block, done_block)
        self.visit_try_except(try_body, [(None, None, except_body)], else_body, o.line)
        self.pop_loop_stack()

        self.goto_and_activate(done_block)
        return self.read(result)

    def visit_ellipsis(self, o: EllipsisExpr) -> Value:
        return self.primitive_op(ellipsis_op, [], o.line)

    # Unimplemented constructs
    def visit_await_expr(self, o: AwaitExpr) -> Value:
        self.bail("await is unimplemented", o.line)

<<<<<<< HEAD
    def visit_complex_expr(self, o: ComplexExpr) -> Value:
        self.bail("complex literals are unimplemented", o.line)
=======
    def visit_yield_from_expr(self, o: YieldFromExpr) -> Value:
        self.bail("yield from is unimplemented", o.line)
>>>>>>> 2dd25396

    def visit_star_expr(self, o: StarExpr) -> Value:
        self.bail("Star expressions (in non call contexts) are unimplemented", o.line)

    # Unimplemented constructs that shouldn't come up because they are py2 only
    def visit_backquote_expr(self, o: BackquoteExpr) -> Value:
        self.bail("Python 2 features are unsupported", o.line)

    def visit_exec_stmt(self, o: ExecStmt) -> None:
        self.bail("Python 2 features are unsupported", o.line)

    def visit_print_stmt(self, o: PrintStmt) -> None:
        self.bail("Python 2 features are unsupported", o.line)

    def visit_unicode_expr(self, o: UnicodeExpr) -> Value:
        self.bail("Python 2 features are unsupported", o.line)

    # Constructs that shouldn't ever show up
    def visit_enum_call_expr(self, o: EnumCallExpr) -> Value:
        assert False, "can't compile analysis-only expressions"

    def visit__promote_expr(self, o: PromoteExpr) -> Value:
        assert False, "can't compile analysis-only expressions"

    def visit_namedtuple_expr(self, o: NamedTupleExpr) -> Value:
        assert False, "can't compile analysis-only expressions"

    def visit_newtype_expr(self, o: NewTypeExpr) -> Value:
        assert False, "can't compile analysis-only expressions"

    def visit_temp_node(self, o: TempNode) -> Value:
        assert False, "can't compile analysis-only expressions"

    def visit_type_alias_expr(self, o: TypeAliasExpr) -> Value:
        assert False, "can't compile analysis-only expressions"

    def visit_type_application(self, o: TypeApplication) -> Value:
        assert False, "can't compile analysis-only expressions"

    def visit_type_var_expr(self, o: TypeVarExpr) -> Value:
        assert False, "can't compile analysis-only expressions"

    def visit_typeddict_expr(self, o: TypedDictExpr) -> Value:
        assert False, "can't compile analysis-only expressions"

    def visit_reveal_expr(self, o: RevealExpr) -> Value:
        assert False, "can't compile analysis-only expressions"

    def visit_var(self, o: Var) -> None:
        assert False, "can't compile Var; should have been handled already?"

    def visit_cast_expr(self, o: CastExpr) -> Value:
        assert False, "CastExpr should have been handled in CallExpr"

    # Helpers

    def enter(self, fn_info: FuncInfo) -> None:
        self.environment = Environment(fn_info.name)
        self.environments.append(self.environment)
        self.fn_info = fn_info
        self.fn_infos.append(self.fn_info)
        self.ret_types.append(none_rprimitive)
        self.error_handlers.append(None)
        if fn_info.is_generator:
            self.nonlocal_control.append(GeneratorNonlocalControl())
        else:
            self.nonlocal_control.append(BaseNonlocalControl())
        self.blocks.append([])
        self.new_block()

    def activate_block(self, block: BasicBlock) -> None:
        if self.blocks[-1]:
            assert isinstance(self.blocks[-1][-1].ops[-1], ControlOp)

        block.error_handler = self.error_handlers[-1]
        self.blocks[-1].append(block)

    def goto_and_activate(self, block: BasicBlock) -> None:
        self.goto(block)
        self.activate_block(block)

    def new_block(self) -> BasicBlock:
        block = BasicBlock()
        self.activate_block(block)
        return block

    def goto_new_block(self) -> BasicBlock:
        block = BasicBlock()
        self.goto_and_activate(block)
        return block

    def leave(self) -> Tuple[List[BasicBlock], Environment, RType, FuncInfo]:
        blocks = self.blocks.pop()
        env = self.environments.pop()
        ret_type = self.ret_types.pop()
        fn_info = self.fn_infos.pop()
        self.error_handlers.pop()
        self.nonlocal_control.pop()
        self.environment = self.environments[-1]
        self.fn_info = self.fn_infos[-1]
        return blocks, env, ret_type, fn_info

    def add(self, op: Op) -> Value:
        if self.blocks[-1][-1].ops:
            assert not isinstance(self.blocks[-1][-1].ops[-1], ControlOp), (
                "Can't add to finished block")

        self.blocks[-1][-1].ops.append(op)
        if isinstance(op, RegisterOp):
            self.environment.add_op(op)
        return op

    def goto(self, target: BasicBlock) -> None:
        if not self.blocks[-1][-1].ops or not isinstance(self.blocks[-1][-1].ops[-1], ControlOp):
            self.add(Goto(target))

    def primitive_op(self, desc: OpDescription, args: List[Value], line: int) -> Value:
        assert desc.result_type is not None
        coerced = []
        for i, arg in enumerate(args):
            formal_type = self.op_arg_type(desc, i)
            arg = self.coerce(arg, formal_type, line)
            coerced.append(arg)
        target = self.add(PrimitiveOp(coerced, desc, line))
        return target

    def op_arg_type(self, desc: OpDescription, n: int) -> RType:
        if n >= len(desc.arg_types):
            assert desc.is_var_arg
            return desc.arg_types[-1]
        return desc.arg_types[n]

    @overload
    def accept(self, node: Expression) -> Value: ...

    @overload
    def accept(self, node: Statement) -> None: ...

    def accept(self, node: Union[Statement, Expression]) -> Optional[Value]:
        with self.catch_errors(node.line):
            if isinstance(node, Expression):
                try:
                    res = node.accept(self)
                    res = self.coerce(res, self.node_type(node), node.line)
                # If we hit an error during compilation, we want to
                # keep trying, so we can produce more error
                # messages. Generate a temp of the right type to keep
                # from causing more downstream trouble.
                except UnsupportedException:
                    res = self.alloc_temp(self.node_type(node))
                return res
            else:
                try:
                    node.accept(self)
                except UnsupportedException:
                    pass
                return None

    def alloc_temp(self, type: RType) -> Register:
        return self.environment.add_temp(type)

    def type_to_rtype(self, typ: Optional[Type]) -> RType:
        return self.mapper.type_to_rtype(typ)

    def node_type(self, node: Expression) -> RType:
        if isinstance(node, IntExpr):
            # TODO: Don't special case IntExpr
            return int_rprimitive
        if node not in self.types:
            return object_rprimitive
        mypy_type = self.types[node]
        return self.type_to_rtype(mypy_type)

    def box(self, src: Value) -> Value:
        if src.type.is_unboxed:
            return self.add(Box(src))
        else:
            return src

    def unbox_or_cast(self, src: Value, target_type: RType, line: int) -> Value:
        if target_type.is_unboxed:
            return self.add(Unbox(src, target_type, line))
        else:
            return self.add(Cast(src, target_type, line))

    def box_expr(self, expr: Expression) -> Value:
        return self.box(self.accept(expr))

    def make_dict(self, key_value_pairs: List[Tuple[Value, Value]], line: int) -> Value:
        dict_reg = self.add(PrimitiveOp([], new_dict_op, line))
        for key, value in key_value_pairs:
            self.translate_special_method_call(
                dict_reg,
                '__setitem__',
                [key, value],
                result_type=None,
                line=line)
        return dict_reg

    def none(self) -> Value:
        return self.add(PrimitiveOp([], none_op, line=-1))

    def none_object(self) -> Value:
        return self.add(PrimitiveOp([], none_object_op, line=-1))

    def load_outer_env(self, base: Value, outer_env: Environment) -> Value:
        """Loads the environment class for a given base into a register.

        Additionally, iterates through all of the SymbolNode and AssignmentTarget instances of the
        environment at the given index's symtable, and adds those instances to the environment of
        the current environment. This is done so that the current environment can access outer
        environment variables without having to reload all of the environment registers.

        Returns the register where the environment class was loaded.
        """
        env = self.add(GetAttr(base, ENV_ATTR_NAME, self.fn_info.fitem.line))
        assert isinstance(env.type, RInstance), '{} must be of type RInstance'.format(env)

        for symbol, target in outer_env.symtable.items():
            env.type.class_ir.attributes[symbol.name()] = target.type
            symbol_target = AssignmentTargetAttr(env, symbol.name())
            self.environment.add_target(symbol, symbol_target)

        return env

    def load_outer_envs(self, base: ImplicitClass) -> None:
        index = len(self.environments) - 2

        # Load the first outer environment. This one is special because it gets saved in the
        # FuncInfo instance's prev_env_reg field.
        if index > 1:
            # outer_env = self.fn_infos[index].environment
            outer_env = self.environments[index]
            if isinstance(base, GeneratorClass):
                base.prev_env_reg = self.load_outer_env(base.curr_env_reg, outer_env)
            else:
                base.prev_env_reg = self.load_outer_env(base.self_reg, outer_env)
            env_reg = base.prev_env_reg
            index -= 1

        # Load the remaining outer environments into registers.
        while index > 1:
            # outer_env = self.fn_infos[index].environment
            outer_env = self.environments[index]
            env_reg = self.load_outer_env(env_reg, outer_env)
            index -= 1

    def load_env_registers(self) -> None:
        """Loads the registers for the current FuncItem being visited.

        Adds the arguments of the FuncItem to the environment. If the FuncItem is nested inside of
        another function, then this also loads all of the outer environments of the FuncItem into
        registers so that they can be used when accessing free variables.
        """
        self.add_args_to_env(local=True)

        fn_info = self.fn_info
        fitem = fn_info.fitem
        if fn_info.is_nested:
            self.load_outer_envs(fn_info.callable_class)
            # If this is a FuncDef, then make sure to load the FuncDef into its own environment
            # class so that the function can be called recursively.
            if isinstance(fitem, FuncDef):
                self.setup_func_for_recursive_call(fitem, fn_info.callable_class)

    def add_var_to_env_class(self,
                             var: SymbolNode,
                             rtype: RType,
                             base: Union[FuncInfo, ImplicitClass],
                             reassign: bool = False) -> AssignmentTarget:
        # First, define the variable name as an attribute of the environment class, and then
        # construct a target for that attribute.
        self.fn_info.env_class.attributes[var.name()] = rtype
        attr_target = AssignmentTargetAttr(base.curr_env_reg, var.name())

        if reassign:
            # Read the local definition of the variable, and set the corresponding attribute of
            # the environment class' variable to be that value.
            reg = self.read(self.environment.lookup(var), self.fn_info.fitem.line)
            self.add(SetAttr(base.curr_env_reg, var.name(), reg, self.fn_info.fitem.line))

        # Override the local definition of the variable to instead point at the variable in
        # the environment class.
        return self.environment.add_target(var, attr_target)

    def setup_func_for_recursive_call(self, fdef: FuncDef, base: ImplicitClass) -> None:
        """
        Adds the instance of the callable class representing the given FuncDef to a register in the
        environment so that the function can be called recursively. Note that this needs to be done
        only for nested functions.
        """
        assert fdef.type is not None

        # First, set the attribute of the environment class so that GetAttr can be called on it.
        prev_env = self.fn_infos[-2].env_class
        prev_env.attributes[fdef.name()] = self.type_to_rtype(fdef.type)

        if isinstance(base, GeneratorClass):
            # If we are dealing with a generator class, then we need to first get the register
            # holding the current environment class, and load the previous environment class from
            # there.
            prev_env_reg = self.add(GetAttr(base.curr_env_reg, ENV_ATTR_NAME, -1))
        else:
            prev_env_reg = base.prev_env_reg

        # Obtain the instance of the callable class representing the FuncDef, and add it to the
        # current environment.
        val = self.add(GetAttr(prev_env_reg, fdef.name(), -1))
        target = self.environment.add_local_reg(fdef, object_rprimitive)
        self.assign(target, val, -1)

    def setup_env_for_generator_class(self) -> None:
        """Populates the environment for a generator class."""
        fitem = self.fn_info.fitem
        cls = self.fn_info.generator_class
        self_target = self.add_self_to_env(cls.ir)

        # Add the type, value, and traceback variables to the environment.
        exc_type = self.environment.add_local(Var('type'), object_rprimitive, is_arg=True)
        exc_val = self.environment.add_local(Var('value'), object_rprimitive, is_arg=True)
        exc_tb = self.environment.add_local(Var('traceback'), object_rprimitive, is_arg=True)
        # TODO: Use the right type here instead of object?
        exc_arg = self.environment.add_local(Var('arg'), object_rprimitive, is_arg=True)

        cls.exc_regs = (exc_type, exc_val, exc_tb)
        cls.send_arg_reg = exc_arg

        cls.self_reg = self.read(self_target, fitem.line)
        cls.curr_env_reg = self.load_outer_env(cls.self_reg, self.environment)

        # Define a variable representing the label to go to the next time the '__next__' function
        # of the generator is called, and add it as an attribute to the environment class.
        cls.next_label_target = self.add_var_to_env_class(Var(NEXT_LABEL_ATTR_NAME),
                                                          int_rprimitive,
                                                          cls,
                                                          reassign=False)

        # Add arguments from the original generator function to the generator class' environment.
        self.add_args_to_env(local=False, base=cls, reassign=False)

        # Set the next label register for the generator class.
        cls.next_label_reg = self.read(cls.next_label_target, fitem.line)

    def add_args_to_env(self,
                        local: bool = True,
                        base: Optional[Union[FuncInfo, ImplicitClass]] = None,
                        reassign: bool = True) -> None:
        fn_info = self.fn_info
        if local:
            for arg in fn_info.fitem.arguments:
                rtype = self.type_to_rtype(arg.variable.type)
                self.environment.add_local_reg(arg.variable, rtype, is_arg=True)
        else:
            for arg in fn_info.fitem.arguments:
                if self.is_free_variable(arg.variable) or fn_info.is_generator:
                    rtype = self.type_to_rtype(arg.variable.type)
                    assert base is not None, 'base cannot be None for adding nonlocal args'
                    self.add_var_to_env_class(arg.variable, rtype, base, reassign=reassign)

    def gen_func_ns(self) -> str:
        """Generates a namespace for a nested function using its outer function names."""
        return '_'.join(info.name + ('' if not info.class_name else '_' + info.class_name)
                        for info in self.fn_infos
                        if info.name and info.name != '<top level>')

    def setup_callable_class(self) -> None:
        """Generates a callable class representing a nested function and sets up the 'self'
        variable for that class.

        This takes the most recently visited function and returns a ClassIR to represent that
        function. Each callable class contains an environment attribute with points to another
        ClassIR representing the environment class where some of its variables can be accessed.
        Note that its '__call__' method is not yet implemented, and is implemented in the
        add_call_to_callable_class function.

        Returns a newly constructed ClassIR representing the callable class for the nested
        function.
        """

        # Check to see that the name has not already been taken. If so, rename the class. We allow
        # multiple uses of the same function name because this is valid in if-else blocks. Example:
        #     if True:
        #         def foo():          ---->    foo_obj()
        #             return True
        #     else:
        #         def foo():          ---->    foo_obj_0()
        #             return False
        name = base_name = '{}_obj'.format(self.fn_info.namespaced_name())
        count = 0
        while name in self.callable_class_names:
            name = base_name + '_' + str(count)
            count += 1
        self.callable_class_names.add(name)

        # Define the actual callable class ClassIR, and set its environment to point at the
        # previously defined environment class.
        callable_class_ir = ClassIR(name, self.module_name, is_generated=True)
        callable_class_ir.attributes[ENV_ATTR_NAME] = RInstance(self.fn_infos[-2].env_class)
        callable_class_ir.mro = [callable_class_ir]
        self.fn_info.callable_class = ImplicitClass(callable_class_ir)
        self.classes.append(callable_class_ir)

        # Add a 'self' variable to the callable class' environment, and store that variable in a
        # register to be accessed later.
        self_target = self.add_self_to_env(callable_class_ir)
        self.fn_info.callable_class.self_reg = self.read(self_target, self.fn_info.fitem.line)

    def add_call_to_callable_class(self,
                                   blocks: List[BasicBlock],
                                   sig: FuncSignature,
                                   env: Environment,
                                   fn_info: FuncInfo) -> FuncIR:
        """Generates a '__call__' method for a callable class representing a nested function.

        This takes the blocks, signature, and environment associated with a function definition and
        uses those to build the '__call__' method of a given callable class, used to represent that
        function. Note that a 'self' parameter is added to its list of arguments, as the nested
        function becomes a class method.
        """
        sig = FuncSignature((RuntimeArg(SELF_NAME, object_rprimitive),) + sig.args, sig.ret_type)
        call_fn_decl = FuncDecl('__call__', fn_info.callable_class.ir.name, self.module_name, sig)
        call_fn_ir = FuncIR(call_fn_decl, blocks, env)
        fn_info.callable_class.ir.methods['__call__'] = call_fn_ir
        return call_fn_ir

    def add_get_to_callable_class(self, fn_info: FuncInfo) -> None:
        """Generates the '__get__' method for a callable class."""
        line = fn_info.fitem.line
        self.enter(fn_info)

        vself = self.read(self.environment.add_local_reg(Var(SELF_NAME), object_rprimitive, True))
        instance = self.environment.add_local_reg(Var('instance'), object_rprimitive, True)
        self.environment.add_local_reg(Var('owner'), object_rprimitive, True)

        # If accessed through the class, just return the callable
        # object. If accessed through an object, create a new bound
        # instance method object.
        instance_block, class_block = BasicBlock(), BasicBlock()
        comparison = self.binary_op(self.read(instance), self.none_object(), 'is', line)
        self.add_bool_branch(comparison, class_block, instance_block)

        self.activate_block(class_block)
        self.add(Return(vself))

        self.activate_block(instance_block)
        self.add(Return(self.primitive_op(method_new_op, [vself, self.read(instance)], line)))

        blocks, env, _, fn_info = self.leave()

        sig = FuncSignature((RuntimeArg(SELF_NAME, object_rprimitive),
                             RuntimeArg('instance', object_rprimitive),
                             RuntimeArg('owner', object_rprimitive)),
                            object_rprimitive)
        get_fn_decl = FuncDecl('__get__', fn_info.callable_class.ir.name, self.module_name, sig)
        get_fn_ir = FuncIR(get_fn_decl, blocks, env)
        fn_info.callable_class.ir.methods['__get__'] = get_fn_ir
        self.functions.append(get_fn_ir)

    def instantiate_callable_class(self, fn_info: FuncInfo) -> Value:
        """
        Assigns a callable class to a register named after the given function definition. Note
        that fn_info refers to the function being assigned, whereas self.fn_info refers to the
        function encapsulating the function being turned into a callable class.
        """
        fitem = fn_info.fitem

        func_reg = self.add(Call(fn_info.callable_class.ir.ctor, [], fitem.line))

        # Set the callable class' environment attribute to point at the environment class
        # defined in the callable class' immediate outer scope. Note that there are three possible
        # environment class registers we may use. If the encapsulating function is:
        # - a generator function, then the callable class is instantiated from the generator class'
        #   __next__' function, and hence the generator class' environment register is used.
        # - a nested function, then the callable class is instantiated from the current callable
        #   class' '__call__' function, and hence the callable class' environment register is used.
        # - neither, then we use the environment register of the original function.
        if self.fn_info.is_generator:
            curr_env_reg = self.fn_info.generator_class.curr_env_reg
        elif self.fn_info.is_nested:
            curr_env_reg = self.fn_info.callable_class.curr_env_reg
        else:
            curr_env_reg = self.fn_info.curr_env_reg
        self.add(SetAttr(func_reg, ENV_ATTR_NAME, curr_env_reg, fitem.line))
        return func_reg

    def setup_env_class(self) -> ClassIR:
        """Generates a class representing a function environment.

        Note that the variables in the function environment are not actually populated here. This
        is because when the environment class is generated, the function environment has not yet
        been visited. This behavior is allowed so that when the compiler visits nested functions,
        it can use the returned ClassIR instance to figure out free variables it needs to access.
        The remaining attributes of the environment class are populated when the environment
        registers are loaded.

        Returns a ClassIR representing an environment for a function containing a nested function.
        """
        env_class = ClassIR('{}_env'.format(self.fn_info.namespaced_name()),
                            self.module_name, is_generated=True)
        env_class.attributes[SELF_NAME] = RInstance(env_class)
        if self.fn_info.is_nested:
            # If the function is nested, its environment class must contain an environment
            # attribute pointing to its encapsulating functions' environment class.
            env_class.attributes[ENV_ATTR_NAME] = RInstance(self.fn_infos[-2].env_class)
        env_class.mro = [env_class]
        self.fn_info.env_class = env_class
        self.classes.append(env_class)
        return env_class

    def finalize_env_class(self) -> None:
        """Generates, instantiates, and sets up the environment of an environment class."""

        self.instantiate_env_class()

        # Iterate through the function arguments and replace local definitions (using registers)
        # that were previously added to the environment with references to the function's
        # environment class.
        if self.fn_info.is_nested:
            self.add_args_to_env(local=False, base=self.fn_info.callable_class)
        else:
            self.add_args_to_env(local=False, base=self.fn_info)

    def instantiate_env_class(self) -> Value:
        """Assigns an environment class to a register named after the given function definition."""
        curr_env_reg = self.add(Call(self.fn_info.env_class.ctor, [], self.fn_info.fitem.line))

        if self.fn_info.is_nested:
            self.fn_info.callable_class._curr_env_reg = curr_env_reg
            self.add(SetAttr(curr_env_reg,
                             ENV_ATTR_NAME,
                             self.fn_info.callable_class.prev_env_reg,
                             self.fn_info.fitem.line))
        else:
            self.fn_info._curr_env_reg = curr_env_reg

        return curr_env_reg

    def gen_generator_func(self) -> None:
        self.setup_generator_class()
        self.load_env_registers()
        self.gen_arg_default()
        self.finalize_env_class()
        self.add(Return(self.instantiate_generator_class()))

    def setup_generator_class(self) -> ClassIR:
        name = '{}_gen'.format(self.fn_info.namespaced_name())

        generator_class_ir = ClassIR(name, self.module_name, is_generated=True)
        generator_class_ir.attributes[ENV_ATTR_NAME] = RInstance(self.fn_info.env_class)
        generator_class_ir.mro = [generator_class_ir]

        self.classes.append(generator_class_ir)
        self.fn_info.generator_class = GeneratorClass(generator_class_ir)
        return generator_class_ir

    def add_helper_to_generator_class(self,
                                      blocks: List[BasicBlock],
                                      sig: FuncSignature,
                                      env: Environment,
                                      fn_info: FuncInfo) -> FuncDecl:
        """Generates a helper method for a generator class, called by '__next__' and 'throw'."""
        sig = FuncSignature((RuntimeArg(SELF_NAME, object_rprimitive),
                             RuntimeArg('type', object_rprimitive),
                             RuntimeArg('value', object_rprimitive),
                             RuntimeArg('traceback', object_rprimitive),
                             RuntimeArg('arg', object_rprimitive)
                             ), sig.ret_type)
        helper_fn_decl = FuncDecl('__mypyc_generator_helper__', fn_info.generator_class.ir.name,
                                  self.module_name, sig)
        helper_fn_ir = FuncIR(helper_fn_decl, blocks, env)
        fn_info.generator_class.ir.methods['__mypyc_generator_helper__'] = helper_fn_ir
        self.functions.append(helper_fn_ir)
        return helper_fn_decl

    def add_iter_to_generator_class(self, fn_info: FuncInfo) -> None:
        """Generates the '__iter__' method for a generator class."""
        self.enter(fn_info)
        self_target = self.add_self_to_env(fn_info.generator_class.ir)
        self.add(Return(self.read(self_target, fn_info.fitem.line)))
        blocks, env, _, fn_info = self.leave()

        # Next, add the actual function as a method of the generator class.
        sig = FuncSignature((RuntimeArg(SELF_NAME, object_rprimitive),), object_rprimitive)
        iter_fn_decl = FuncDecl('__iter__', fn_info.generator_class.ir.name, self.module_name, sig)
        iter_fn_ir = FuncIR(iter_fn_decl, blocks, env)
        fn_info.generator_class.ir.methods['__iter__'] = iter_fn_ir
        self.functions.append(iter_fn_ir)

    def add_next_to_generator_class(self,
                                    fn_info: FuncInfo,
                                    fn_decl: FuncDecl,
                                    sig: FuncSignature) -> None:
        """Generates the '__next__' method for a generator class."""
        self.enter(fn_info)
        self_reg = self.read(self.add_self_to_env(fn_info.generator_class.ir))
        none_reg = self.none_object()

        # Call the helper function with error flags set to Py_None, and return that result.
        result = self.add(Call(fn_decl, [self_reg, none_reg, none_reg, none_reg, none_reg],
                               fn_info.fitem.line))
        self.add(Return(result))
        blocks, env, _, fn_info = self.leave()

        sig = FuncSignature((RuntimeArg(SELF_NAME, object_rprimitive),), sig.ret_type)
        next_fn_decl = FuncDecl('__next__', fn_info.generator_class.ir.name, self.module_name, sig)
        next_fn_ir = FuncIR(next_fn_decl, blocks, env)
        fn_info.generator_class.ir.methods['__next__'] = next_fn_ir
        self.functions.append(next_fn_ir)

    def add_send_to_generator_class(self,
                                    fn_info: FuncInfo,
                                    fn_decl: FuncDecl,
                                    sig: FuncSignature) -> None:
        """Generates the 'send' method for a generator class."""
        # FIXME: this is basically the same as add_next...
        self.enter(fn_info)
        self_reg = self.read(self.add_self_to_env(fn_info.generator_class.ir))
        arg = self.environment.add_local_reg(Var('arg'), object_rprimitive, True)
        none_reg = self.none_object()

        # Call the helper function with error flags set to Py_None, and return that result.
        result = self.add(Call(fn_decl, [self_reg, none_reg, none_reg, none_reg, self.read(arg)],
                               fn_info.fitem.line))
        self.add(Return(result))
        blocks, env, _, fn_info = self.leave()

        sig = FuncSignature((RuntimeArg(SELF_NAME, object_rprimitive),
                             RuntimeArg('arg', object_rprimitive),), sig.ret_type)
        next_fn_decl = FuncDecl('send', fn_info.generator_class.ir.name, self.module_name, sig)
        next_fn_ir = FuncIR(next_fn_decl, blocks, env)
        fn_info.generator_class.ir.methods['send'] = next_fn_ir
        self.functions.append(next_fn_ir)

    def add_throw_to_generator_class(self,
                                     fn_info: FuncInfo,
                                     fn_decl: FuncDecl,
                                     sig: FuncSignature) -> None:
        """Generates the 'throw' method for a generator class."""
        self.enter(fn_info)
        self_reg = self.read(self.add_self_to_env(fn_info.generator_class.ir))

        # Add the type, value, and traceback variables to the environment.
        typ = self.environment.add_local_reg(Var('type'), object_rprimitive, True)
        val = self.environment.add_local_reg(Var('value'), object_rprimitive, True)
        tb = self.environment.add_local_reg(Var('traceback'), object_rprimitive, True)

        # Because the value and traceback arguments are optional and hence can be NULL if not
        # passed in, we have to assign them Py_None if they are not passed in.
        none_reg = self.none_object()
        self.assign_if_null(val, lambda: none_reg, self.fn_info.fitem.line)
        self.assign_if_null(tb, lambda: none_reg, self.fn_info.fitem.line)

        # Call the helper function using the arguments passed in, and return that result.
        result = self.add(Call(fn_decl,
                               [self_reg, self.read(typ), self.read(val), self.read(tb), none_reg],
                               fn_info.fitem.line))
        self.add(Return(result))
        blocks, env, _, fn_info = self.leave()

        # Create the FuncSignature for the throw function. NOte that the value and traceback fields
        # are optional, and are assigned to if they are not passed in inside the body of the throw
        # function.
        sig = FuncSignature((RuntimeArg(SELF_NAME, object_rprimitive),
                             RuntimeArg('type', object_rprimitive),
                             RuntimeArg('value', object_rprimitive, ARG_OPT),
                             RuntimeArg('traceback', object_rprimitive, ARG_OPT)),
                            sig.ret_type)

        throw_fn_decl = FuncDecl('throw', fn_info.generator_class.ir.name, self.module_name, sig)
        throw_fn_ir = FuncIR(throw_fn_decl, blocks, env)
        fn_info.generator_class.ir.methods['throw'] = throw_fn_ir
        self.functions.append(throw_fn_ir)

    def create_switch_for_generator_class(self) -> None:
        self.add(Goto(self.fn_info.generator_class.switch_block))
        self.fn_info.generator_class.blocks.append(self.new_block())

    def populate_switch_for_generator_class(self) -> None:
        cls = self.fn_info.generator_class
        line = self.fn_info.fitem.line

        self.activate_block(cls.switch_block)
        for label, true_block in enumerate(cls.blocks):
            false_block = BasicBlock()
            comparison = self.binary_op(cls.next_label_reg, self.add(LoadInt(label)), '==', line)
            self.add_bool_branch(comparison, true_block, false_block)
            self.activate_block(false_block)

        self.add(RaiseStandardError(RaiseStandardError.STOP_ITERATION, None, line))
        self.add(Unreachable())

    def instantiate_generator_class(self) -> Value:
        fitem = self.fn_info.fitem
        generator_reg = self.add(Call(self.fn_info.generator_class.ir.ctor, [], fitem.line))

        # Get the current environment register. If the current function is nested, then the
        # generator class gets instantiated from the callable class' '__call__' method, and hence
        # we use the callable class' environment register. Otherwise, we use the original
        # function's environment register.
        if self.fn_info.is_nested:
            curr_env_reg = self.fn_info.callable_class.curr_env_reg
        else:
            curr_env_reg = self.fn_info.curr_env_reg

        # Set the generator class' environment attribute to point at the environment class
        # defined in the current scope.
        self.add(SetAttr(generator_reg, ENV_ATTR_NAME, curr_env_reg, fitem.line))

        # Set the generator class' environment class' NEXT_LABEL_ATTR_NAME attribute to 0.
        zero_reg = self.add(LoadInt(0))
        self.add(SetAttr(curr_env_reg, NEXT_LABEL_ATTR_NAME, zero_reg, fitem.line))
        return generator_reg

    def add_raise_exception_blocks_to_generator_class(self, line: int) -> None:
        """
        Generates blocks to check if error flags are set while calling the helper method for
        generator functions, and raises an exception if those flags are set.
        """
        cls = self.fn_info.generator_class
        assert cls.exc_regs is not None
        exc_type, exc_val, exc_tb = cls.exc_regs

        # Check to see if an exception was raised.
        error_block = BasicBlock()
        ok_block = BasicBlock()
        comparison = self.binary_op(exc_type, self.none_object(), 'is not', line)
        self.add_bool_branch(comparison, error_block, ok_block)

        self.activate_block(error_block)
        self.primitive_op(raise_exception_with_tb_op, [exc_type, exc_val, exc_tb], line)
        self.add(Unreachable())
        self.goto_and_activate(ok_block)

    def add_self_to_env(self, cls: ClassIR) -> AssignmentTargetRegister:
        return self.environment.add_local_reg(Var(SELF_NAME),
                                              RInstance(cls),
                                              is_arg=True)

    def is_builtin_ref_expr(self, expr: RefExpr) -> bool:
        assert expr.node, "RefExpr not resolved"
        return '.' in expr.node.fullname() and expr.node.fullname().split('.')[0] == 'builtins'

    def load_global(self, expr: NameExpr) -> Value:
        """Loads a Python-level global.

        This takes a NameExpr and uses its name as a key to retrieve the corresponding PyObject *
        from the _globals dictionary in the C-generated code.
        """
        # If the global is from 'builtins', turn it into a module attr load instead
        if self.is_builtin_ref_expr(expr):
            return self.load_module_attr(expr)
        if (self.is_native_module_ref_expr(expr) and isinstance(expr.node, TypeInfo)
                and not self.is_synthetic_type(expr.node)):
            assert expr.fullname is not None
            return self.load_native_type_object(expr.fullname)
        return self.load_global_str(expr.name, expr.line)

    def load_global_str(self, name: str, line: int) -> Value:
        _globals = self.load_globals_dict()
        reg = self.load_static_unicode(name)
        return self.primitive_op(dict_get_item_op, [_globals, reg], line)

    def load_globals_dict(self) -> Value:
        return self.add(LoadStatic(dict_rprimitive, 'globals', self.module_name))

    def load_static_int(self, value: int) -> Value:
        """Loads a static integer Python 'int' object into a register."""
        static_symbol = self.mapper.literal_static_name(value)
        return self.add(LoadStatic(int_rprimitive, static_symbol, ann=value))

    def load_static_float(self, value: float) -> Value:
        """Loads a static float value into a register."""
        static_symbol = self.mapper.literal_static_name(value)
        return self.add(LoadStatic(float_rprimitive, static_symbol, ann=value))

    def load_static_bytes(self, value: bytes) -> Value:
        """Loads a static bytes value into a register."""
        static_symbol = self.mapper.literal_static_name(value)
        return self.add(LoadStatic(object_rprimitive, static_symbol, ann=value))

    def load_static_complex(self, value: complex) -> Value:
        """Loads a static complex value into a register."""
        static_symbol = self.mapper.literal_static_name(value)
        return self.add(LoadStatic(object_rprimitive, static_symbol, ann=value))

    def load_static_unicode(self, value: str) -> Value:
        """Loads a static unicode value into a register.

        This is useful for more than just unicode literals; for example, method calls
        also require a PyObject * form for the name of the method.
        """
        static_symbol = self.mapper.literal_static_name(value)
        return self.add(LoadStatic(str_rprimitive, static_symbol, ann=value))

    def load_module(self, name: str) -> Value:
        return self.add(LoadStatic(object_rprimitive, 'module', name))

    def load_module_attr(self, expr: RefExpr) -> Value:
        assert expr.node, "RefExpr not resolved"
        return self.load_module_attr_by_fullname(expr.node.fullname(), expr.line)

    def load_module_attr_by_fullname(self, fullname: str, line: int) -> Value:
        module, _, name = fullname.rpartition('.')
        left = self.load_module(module)
        return self.py_get_attr(left, name, line)

    def load_native_type_object(self, fullname: str) -> Value:
        module, name = fullname.rsplit('.', 1)
        return self.add(LoadStatic(object_rprimitive, name, module, NAMESPACE_TYPE))

    def coerce(self, src: Value, target_type: RType, line: int, force: bool = False) -> Value:
        """Generate a coercion/cast from one type to other (only if needed).

        For example, int -> object boxes the source int; int -> int emits nothing;
        object -> int unboxes the object. All conversions preserve object value.

        If force is true, always generate an op (even if it is just an assignment) so
        that the result will have exactly target_type as the type.

        Returns the register with the converted value (may be same as src).
        """
        if src.type.is_unboxed and not target_type.is_unboxed:
            return self.box(src)
        if ((src.type.is_unboxed and target_type.is_unboxed)
                and not is_runtime_subtype(src.type, target_type)):
            # To go from one unboxed type to another, we go through a boxed
            # in-between value, for simplicity.
            tmp = self.box(src)
            return self.unbox_or_cast(tmp, target_type, line)
        if ((not src.type.is_unboxed and target_type.is_unboxed)
                or not is_subtype(src.type, target_type)):
            return self.unbox_or_cast(src, target_type, line)
        elif force:
            tmp = self.alloc_temp(target_type)
            self.add(Assign(tmp, src))
            return tmp
        return src

    def keyword_args_to_positional(self,
                                   args: Sequence[Value],
                                   arg_kinds: List[int],
                                   arg_names: List[Optional[str]],
                                   sig: FuncSignature) -> List[Optional[Value]]:
        # NOTE: This doesn't support *args or **kwargs.
        sig_arg_kinds = [arg.kind for arg in sig.args]
        sig_arg_names = [arg.name for arg in sig.args]
        formal_to_actual = map_actuals_to_formals(arg_kinds,
                                                  arg_names,
                                                  sig_arg_kinds,
                                                  sig_arg_names,
                                                  lambda n: AnyType(TypeOfAny.special_form))
        assert all(len(lst) <= 1 for lst in formal_to_actual)
        return [None if len(lst) == 0 else args[lst[0]] for lst in formal_to_actual]

    def get_func_target(self, fdef: FuncDef) -> AssignmentTarget:
        """
        Given a FuncDef, return the target associated the instance of its callable class. If the
        function was not already defined somewhere, then define it and add it to the current
        environment.
        """
        if fdef.original_def:
            # Get the target associated with the previously defined FuncDef.
            return self.environment.lookup(fdef.original_def)

        # The return type is 'object' instead of an RInstance of the callable class because
        # differently defined functions with the same name and signature across conditional blocks
        # will generate different callable classes, so the callable class that gets instantiated
        # must be generic.
        if self.fn_info.is_generator:
            return self.add_var_to_env_class(fdef, object_rprimitive, self.fn_info.generator_class,
                                             reassign=False)

        # If the given FuncDef is nested (i.e. if the parent function contains nested functions),
        # then add the FuncDef to the parent function's environment class.
        if self.fn_info.contains_nested:
            if self.fn_info.is_nested:
                return self.add_var_to_env_class(fdef, object_rprimitive,
                                                 self.fn_info.callable_class, reassign=False)
            return self.add_var_to_env_class(fdef, object_rprimitive, self.fn_info, reassign=False)

        return self.environment.add_local_reg(fdef, object_rprimitive)

    # Lacks a good type because there wasn't a reasonable type in 3.5 :(
    def catch_errors(self, line: int) -> Any:
        return catch_errors(self.module_path, line)

    def warning(self, msg: str, line: int) -> None:
        self.errors.warning(msg, self.module_path, line)

    def error(self, msg: str, line: int) -> None:
        self.errors.error(msg, self.module_path, line)

    def bail(self, msg: str, line: int) -> NoReturn:
        """Reports an error and aborts compilation up until the last accept() call

        (accept() catches the UnsupportedException and keeps on
        processing. This allows errors to be non-blocking without always
        needing to write handling for them.
        """
        self.error(msg, line)
        raise UnsupportedException()<|MERGE_RESOLUTION|>--- conflicted
+++ resolved
@@ -3548,14 +3548,6 @@
     def visit_await_expr(self, o: AwaitExpr) -> Value:
         self.bail("await is unimplemented", o.line)
 
-<<<<<<< HEAD
-    def visit_complex_expr(self, o: ComplexExpr) -> Value:
-        self.bail("complex literals are unimplemented", o.line)
-=======
-    def visit_yield_from_expr(self, o: YieldFromExpr) -> Value:
-        self.bail("yield from is unimplemented", o.line)
->>>>>>> 2dd25396
-
     def visit_star_expr(self, o: StarExpr) -> Value:
         self.bail("Star expressions (in non call contexts) are unimplemented", o.line)
 
