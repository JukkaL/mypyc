"""Transform a mypy AST to the IR form (Intermediate Representation).

For example, consider a function like this:

   def f(x: int) -> int:
       return x * 2 + 1

It would be translated to something that conceptually looks like this:

   r0 = 2
   r1 = 1
   r2 = x * i0 :: int
   r3 = r2 + r1 :: int
   return r3
"""
from typing import Callable, Dict, List, Tuple, Optional, Union, Sequence, Set, Any, overload
from abc import abstractmethod
import sys
import traceback
import itertools

from mypy.nodes import (
    Node, MypyFile, SymbolNode, Statement, FuncItem, FuncDef, ReturnStmt, AssignmentStmt, OpExpr,
    IntExpr, NameExpr, LDEF, Var, IfStmt, UnaryExpr, ComparisonExpr, WhileStmt, Argument, CallExpr,
    IndexExpr, Block, Expression, ListExpr, ExpressionStmt, MemberExpr, ForStmt, RefExpr, Lvalue,
    BreakStmt, ContinueStmt, ConditionalExpr, OperatorAssignmentStmt, TupleExpr, ClassDef,
    TypeInfo, Import, ImportFrom, ImportAll, DictExpr, StrExpr, CastExpr, TempNode,
    MODULE_REF, PassStmt, PromoteExpr, AwaitExpr, BackquoteExpr, AssertStmt, BytesExpr,
    ComplexExpr, Decorator, DelStmt, DictionaryComprehension, EllipsisExpr, EnumCallExpr, ExecStmt,
    FloatExpr, GeneratorExpr, GlobalDecl, LambdaExpr, ListComprehension, SetComprehension,
    NamedTupleExpr, NewTypeExpr, NonlocalDecl, OverloadedFuncDef, PrintStmt, RaiseStmt,
    RevealExpr, SetExpr, SliceExpr, StarExpr, SuperExpr, TryStmt, TypeAliasExpr, TypeApplication,
    TypeVarExpr, TypedDictExpr, UnicodeExpr, WithStmt, YieldFromExpr, YieldExpr, GDEF, ARG_POS,
    ARG_NAMED, ARG_STAR, ARG_STAR2, is_class_var
)
import mypy.nodes
from mypy.types import (
    Type, Instance, CallableType, NoneTyp, TupleType, UnionType, AnyType, TypeVarType, PartialType,
    TypeType, FunctionLike, Overloaded, TypeOfAny
)
from mypy.visitor import ExpressionVisitor, StatementVisitor
from mypy.subtypes import is_named_instance
from mypy.checkexpr import map_actuals_to_formals

from mypyc.common import (
    ENV_ATTR_NAME, NEXT_LABEL_ATTR_NAME, TEMP_ATTR_NAME, LAMBDA_NAME,
    MAX_SHORT_INT, TOP_LEVEL_NAME
)
from mypyc.freevariables import FreeVariablesVisitor
from mypyc.ops import (
    BasicBlock, AssignmentTarget, AssignmentTargetRegister, AssignmentTargetIndex,
    AssignmentTargetAttr, AssignmentTargetTuple, Environment, Op, LoadInt, RType, Value, Register,
    Return, FuncIR, Assign, Branch, Goto, RuntimeArg, Call, Box, Unbox, Cast, RTuple, Unreachable,
<<<<<<< HEAD
    TupleGet, TupleSet, ClassIR, RInstance, ModuleIR, GetAttr, SetAttr, LoadStatic, InitStatic,
    MethodCall, INVALID_FUNC_DEF, int_rprimitive, float_rprimitive, bool_rprimitive,
    list_rprimitive, is_list_rprimitive, dict_rprimitive, set_rprimitive, str_rprimitive,
    tuple_rprimitive, none_rprimitive, is_none_rprimitive, object_rprimitive, exc_rtuple,
    PrimitiveOp, ControlOp, LoadErrorValue, ERR_FALSE, OpDescription, RegisterOp,
    is_object_rprimitive, LiteralsMap, FuncSignature, VTableAttr, VTableMethod, VTableEntries,
    NAMESPACE_TYPE, RaiseStandardError, LoadErrorValue, NO_TRACEBACK_LINE_NO, FuncDecl,
    FUNC_NORMAL, FUNC_STATICMETHOD, FUNC_CLASSMETHOD,
    RUnion, is_optional_type, optional_value_type
=======
    TupleGet, TupleSet, ClassIR, RInstance, ModuleIR, GetAttr, SetAttr, LoadStatic, MethodCall,
    INVALID_FUNC_DEF, int_rprimitive, float_rprimitive, bool_rprimitive, list_rprimitive,
    is_list_rprimitive, dict_rprimitive, set_rprimitive, str_rprimitive, tuple_rprimitive,
    none_rprimitive, is_none_rprimitive, object_rprimitive, exc_rtuple, PrimitiveOp, ControlOp,
    LoadErrorValue, ERR_FALSE, OpDescription, RegisterOp, is_object_rprimitive, LiteralsMap,
    FuncSignature, VTableAttr, VTableMethod, VTableEntries, NAMESPACE_TYPE, RaiseStandardError,
    LoadErrorValue, NO_TRACEBACK_LINE_NO, FuncDecl, FUNC_NORMAL, FUNC_STATICMETHOD,
    FUNC_CLASSMETHOD, RUnion, is_optional_type, optional_value_type
>>>>>>> 0a2efdea
)
from mypyc.ops_primitive import binary_ops, unary_ops, func_ops, method_ops, name_ref_ops
from mypyc.ops_list import (
    list_append_op, list_extend_op, list_len_op, list_get_item_op, list_set_item_op, new_list_op,
)
from mypyc.ops_tuple import list_tuple_op
from mypyc.ops_dict import new_dict_op, dict_get_item_op, dict_set_item_op, dict_update_op
from mypyc.ops_set import new_set_op, set_add_op
from mypyc.ops_misc import (
    none_op, true_op, false_op, iter_op, next_op, py_getattr_op, py_setattr_op, py_delattr_op,
    py_call_op, py_call_with_kwargs_op, py_method_call_op,
    fast_isinstance_op, bool_op, new_slice_op,
    type_op, pytype_from_template_op,
)
from mypyc.ops_exc import (
    no_err_occurred_op, raise_exception_op, reraise_exception_op,
    error_catch_op, restore_exc_info_op, exc_matches_op, get_exc_value_op,
    get_exc_info_op, keep_propagating_op,
)
from mypyc.subtype import is_subtype
from mypyc.sametype import is_same_type, is_same_method_signature
from mypyc.crash import catch_errors

GenFunc = Callable[[], None]


def build_ir(modules: List[MypyFile],
             types: Dict[Expression, Type]) -> List[Tuple[str, ModuleIR]]:
    result = []
    mapper = Mapper()

    # Collect all classes defined in the compilation unit.
    classes = []
    for module in modules:
        module_classes = [node for node in module.defs if isinstance(node, ClassDef)]
        classes.extend([(module, cdef) for cdef in module_classes])

    # Collect all class mappings so that we can bind arbitrary class name
    # references even if there are import cycles.
    for module, cdef in classes:
        class_ir = ClassIR(cdef.name, module.fullname(), is_trait(cdef))
        mapper.type_to_ir[cdef.info] = class_ir

    # Populate structural information in class IR.
    for module, cdef in classes:
        with catch_errors(module.path, cdef.line):
            prepare_class_def(module.fullname(), cdef, mapper)

    # Collect all the functions also
    for module in modules:
        for node in module.defs:
            if isinstance(node, FuncDef):  # TODO: what else??
                prepare_func_def(module.fullname(), None, node, mapper)

    # Generate IR for all modules.
    module_names = [mod.fullname() for mod in modules]
    class_irs = []

    for module in modules:
        # First pass to determine free symbols.
        fvv = FreeVariablesVisitor()
        module.accept(fvv)

        # Second pass.
        builder = IRBuilder(types, mapper, module_names, fvv)
        builder.visit_mypy_file(module)
        module_ir = ModuleIR(
            builder.imports,
            builder.from_imports,
            mapper.literals,
            builder.functions,
            builder.classes
        )
        result.append((module.fullname(), module_ir))
        class_irs.extend(builder.classes)

    # Compute vtables.
    for cir in class_irs:
        compute_vtable(cir)

    return result


def is_trait(cdef: ClassDef) -> bool:
    return any(d.fullname == 'mypy_extensions.trait' for d in cdef.decorators
               if isinstance(d, NameExpr))


def specialize_parent_vtable(cls: ClassIR, parent: ClassIR) -> VTableEntries:
    """Generate the part of a vtable corresponding to a parent class or trait"""
    updated = []
    for entry in parent.vtable_entries:
        if isinstance(entry, VTableMethod):
            method = entry.method
            child_method = None
            if method.name in cls.methods:
                child_method = cls.methods[method.name]
            elif method.name in cls.properties:
                child_method = cls.properties[method.name]
            if child_method is not None:
                # TODO: emit a wrapper for __init__ that raises or something
                if (is_same_method_signature(method.sig, child_method.sig)
                        or method.name == '__init__'):
                    entry = VTableMethod(cls, entry.name, child_method)
                else:
                    entry = VTableMethod(cls, entry.name,
                                         cls.glue_methods[(entry.cls, method.name)])
            elif parent.is_trait:
                assert cls.vtable is not None
                entry = cls.vtable_entries[cls.vtable[entry.name]]
        else:
            # If it is an attribute from a trait, we need to find out real class it got
            # mixed in at and point to that.
            if parent.is_trait:
                assert cls.vtable is not None
                entry = cls.vtable_entries[cls.vtable[entry.name] + int(entry.is_setter)]
        updated.append(entry)
    return updated


def compute_vtable(cls: ClassIR) -> None:
    """Compute the vtable structure for a class."""
    if cls.vtable is not None: return

    # Merge attributes from traits into the class
    for t in cls.mro[1:]:
        if not t.is_trait:
            continue
        for name, typ in t.attributes.items():
            if not cls.is_trait and not any(name in b.attributes for b in cls.base_mro):
                cls.attributes[name] = typ

    cls.vtable = {}
    if cls.base:
        compute_vtable(cls.base)
        assert cls.base.vtable is not None
        cls.vtable.update(cls.base.vtable)
        cls.vtable_entries = specialize_parent_vtable(cls, cls.base)

    # Include the vtable from the parent classes, but handle method overrides.
    entries = cls.vtable_entries

    for attr in cls.attributes:
        cls.vtable[attr] = len(entries)
        entries.append(VTableAttr(cls, attr, is_setter=False))
        entries.append(VTableAttr(cls, attr, is_setter=True))

    for t in [cls] + cls.traits:
        for fn in itertools.chain(t.properties.values(), t.methods.values()):
            # TODO: don't generate a new entry when we overload without changing the type
            if fn == cls.get_method(fn.name):
                cls.vtable[fn.name] = len(entries)
                entries.append(VTableMethod(t, fn.name, fn))

    # Compute vtables for all of the traits that the class implements
    all_traits = [t for t in cls.mro if t.is_trait]
    if not cls.is_trait:
        for trait in all_traits:
            compute_vtable(trait)
            cls.trait_vtables[trait] = specialize_parent_vtable(cls, trait)


class Mapper:
    """Keep track of mappings from mypy concepts to IR concepts.

    This state is shared across all modules in a compilation unit.
    """

    def __init__(self) -> None:
        self.type_to_ir = {}  # type: Dict[TypeInfo, ClassIR]
        self.func_to_decl = {}  # type: Dict[SymbolNode, FuncDecl]
        # Maps integer, float, and unicode literals to a static name
        self.literals = {}  # type: LiteralsMap

    def type_to_rtype(self, typ: Type) -> RType:
        if isinstance(typ, Instance):
            if typ.type.fullname() == 'builtins.int':
                return int_rprimitive
            elif typ.type.fullname() == 'builtins.float':
                return float_rprimitive
            elif typ.type.fullname() == 'builtins.str':
                return str_rprimitive
            elif typ.type.fullname() == 'builtins.bool':
                return bool_rprimitive
            elif typ.type.fullname() == 'builtins.list':
                return list_rprimitive
            elif typ.type.fullname() == 'builtins.dict':
                return dict_rprimitive
            elif typ.type.fullname() == 'builtins.set':
                return set_rprimitive
            elif typ.type.fullname() == 'builtins.tuple':
                return tuple_rprimitive  # Varying-length tuple
            elif typ.type in self.type_to_ir:
                return RInstance(self.type_to_ir[typ.type])
            else:
                return object_rprimitive
        elif isinstance(typ, TupleType):
            # Use our unboxed tuples for raw tuples but fall back to
            # being boxed for NamedTuple.
            if typ.fallback.type.fullname() == 'builtins.tuple':
                return RTuple([self.type_to_rtype(t) for t in typ.items])
            else:
                return tuple_rprimitive
        elif isinstance(typ, CallableType):
            return object_rprimitive
        elif isinstance(typ, NoneTyp):
            return none_rprimitive
        elif isinstance(typ, UnionType):
            return RUnion([self.type_to_rtype(item)
                           for item in typ.items])
        elif isinstance(typ, AnyType):
            return object_rprimitive
        elif isinstance(typ, TypeType):
            return object_rprimitive
        elif isinstance(typ, TypeVarType):
            # Erase type variable to upper bound.
            # TODO: Erase to object if object has value restriction -- or union (once supported)?
            assert not typ.values, 'TypeVar with value restriction not supported'
            return self.type_to_rtype(typ.upper_bound)
        elif isinstance(typ, PartialType):
            assert typ.var.type is not None
            return self.type_to_rtype(typ.var.type)
        elif isinstance(typ, Overloaded):
            return object_rprimitive
        assert False, '%s unsupported' % type(typ)

    def fdef_to_sig(self, fdef: FuncDef) -> FuncSignature:
        assert isinstance(fdef.type, CallableType)
        args = [RuntimeArg(arg.variable.name(), self.type_to_rtype(fdef.type.arg_types[i]),
                arg.kind)
                for i, arg in enumerate(fdef.arguments)]
        ret = self.type_to_rtype(fdef.type.ret_type)
        return FuncSignature(args, ret)

    def literal_static_name(self, value: Union[int, float, str, bytes]) -> str:
        # Include type to distinguish between 1 and 1.0, and so on.
        key = (type(value), value)
        if key not in self.literals:
            if isinstance(value, str):
                prefix = 'unicode_'
            elif isinstance(value, float):
                prefix = 'float_'
            elif isinstance(value, bytes):
                prefix = 'bytes_'
            else:
                assert isinstance(value, int)
                prefix = 'int_'
            self.literals[key] = prefix + str(len(self.literals))
        return self.literals[key]


def prepare_func_def(module_name: str, class_name: Optional[str],
                     fdef: FuncDef, mapper: Mapper) -> FuncDecl:
    kind = FUNC_STATICMETHOD if fdef.is_static else (
        FUNC_CLASSMETHOD if fdef.is_class else FUNC_NORMAL)
    decl = FuncDecl(fdef.name(), class_name, module_name, mapper.fdef_to_sig(fdef), kind)
    mapper.func_to_decl[fdef] = decl
    return decl


def prepare_class_def(module_name: str, cdef: ClassDef, mapper: Mapper) -> None:
    ir = mapper.type_to_ir[cdef.info]
    info = cdef.info
    for name, node in info.names.items():
        if isinstance(node.node, Var):
            assert node.node.type, "Class member missing type"
            if not node.node.is_classvar and name != '__slots__':
                ir.attributes[name] = mapper.type_to_rtype(node.node.type)
        elif isinstance(node.node, FuncDef):
            ir.method_decls[name] = prepare_func_def(module_name, cdef.name, node.node, mapper)
        elif isinstance(node.node, Decorator):
            # meaningful decorators (@property, @abstractmethod) are removed from this list by mypy
            assert node.node.decorators == []
            # TODO: do something about abstract methods here. Currently, they are handled just like
            # normal methods.
            decl = prepare_func_def(module_name, cdef.name, node.node.func, mapper)
            ir.method_decls[name] = decl
            if node.node.func.is_property:
                assert node.node.func.type
                ir.property_types[name] = decl.sig.ret_type

    # Set up a constructor decl
    init_node = cdef.info['__init__'].node
    if not ir.is_trait and isinstance(init_node, FuncDef):
        init_sig = mapper.fdef_to_sig(init_node)
        ctor_sig = FuncSignature(init_sig.args[1:], RInstance(ir))
        ir.ctor = FuncDecl(cdef.name, None, module_name, ctor_sig)
        mapper.func_to_decl[cdef.info] = ir.ctor

    # Set up the parent class
    bases = [mapper.type_to_ir[base.type] for base in info.bases
             if base.type in mapper.type_to_ir]
    assert all(c.is_trait for c in bases[1:]), "Non trait bases must be first"
    ir.traits = [c for c in bases if c.is_trait]

    mro = []
    base_mro = []
    for cls in info.mro:
        if cls not in mapper.type_to_ir:
            if cls.name != 'builtins.object':
                ir.inherits_python = True
            continue
        base_ir = mapper.type_to_ir[cls]
        if not base_ir.is_trait:
            base_mro.append(base_ir)
        mro.append(base_ir)

    base_idx = 1 if not ir.is_trait else 0
    if len(base_mro) > base_idx:
        ir.base = base_mro[base_idx]
    assert all(base_mro[i].base == base_mro[i + 1] for i in range(len(base_mro) - 1)), (
        "non-trait MRO must be linear")
    ir.mro = mro
    ir.base_mro = base_mro


class FuncInfo(object):
    """Contains information about functions as they are generated."""
    def __init__(self,
                 fitem: FuncItem = INVALID_FUNC_DEF,
                 name: str = '',
                 namespace: str = '',
                 is_nested: bool = False,
                 contains_nested: bool = False) -> None:
        self.fitem = fitem
        self.name = name
        self.ns = namespace
        # Callable classes implement the '__call__' method, and are used to represent functions
        # that are nested inside of other functions.
        self._callable_class = None  # type: Optional[ImplicitClass]
        # Environment classes are ClassIR instances that contain attributes representing the
        # variables in the environment of the function they correspond to. Environment classes are
        # generated for functions that contain nested functions.
        self._env_class = None  # type: Optional[ClassIR]
        # Generator classes implement the '__next__' method, and are used to represent generators
        # returned by generator functions.
        self._generator_class = None  # type: Optional[GeneratorClass]
        # Environment class registers are the local registers associated with instances of an
        # environment class, used for getting and setting attributes. curr_env_reg is the register
        # associated with the current environment.
        self._curr_env_reg = None  # type: Optional[Value]
        # These are flags denoting whether a given function is nested or contains a nested
        # function.
        self._is_nested = is_nested
        self._contains_nested = contains_nested

        # TODO: add field for ret_type: RType = none_rprimitive

    @property
    def is_generator(self) -> bool:
        return self.fitem.is_generator

    @property
    def is_nested(self) -> bool:
        return self._is_nested

    @property
    def contains_nested(self) -> bool:
        return self._contains_nested

    @property
    def callable_class(self) -> 'ImplicitClass':
        assert self._callable_class is not None
        return self._callable_class

    @callable_class.setter
    def callable_class(self, cls: 'ImplicitClass') -> None:
        self._callable_class = cls

    @property
    def env_class(self) -> ClassIR:
        assert self._env_class is not None
        return self._env_class

    @env_class.setter
    def env_class(self, ir: ClassIR) -> None:
        self._env_class = ir

    @property
    def generator_class(self) -> 'GeneratorClass':
        assert self._generator_class is not None
        return self._generator_class

    @generator_class.setter
    def generator_class(self, cls: 'GeneratorClass') -> None:
        self._generator_class = cls

    @property
    def curr_env_reg(self) -> Value:
        assert self._curr_env_reg is not None
        return self._curr_env_reg


class ImplicitClass(object):
    """Contains information regarding classes that are generated as a result of nested functions or
    generated functions, but not explicitly defined in the source code.
    """
    def __init__(self, ir: ClassIR) -> None:
        # The ClassIR instance associated with this class.
        self.ir = ir
        # The register associated with the 'self' instance for this generator class.
        self._self_reg = None  # type: Optional[Value]
        # Environment class registers are the local registers associated with instances of an
        # environment class, used for getting and setting attributes. curr_env_reg is the register
        # associated with the current environment. prev_env_reg is the self.__mypyc_env__ field
        # associated with the previous environment.
        self._curr_env_reg = None  # type: Optional[Value]
        self._prev_env_reg = None  # type: Optional[Value]

    @property
    def self_reg(self) -> Value:
        assert self._self_reg is not None
        return self._self_reg

    @self_reg.setter
    def self_reg(self, reg: Value) -> None:
        self._self_reg = reg

    @property
    def curr_env_reg(self) -> Value:
        assert self._curr_env_reg is not None
        return self._curr_env_reg

    @curr_env_reg.setter
    def curr_env_reg(self, reg: Value) -> None:
        self._curr_env_reg = reg

    @property
    def prev_env_reg(self) -> Value:
        assert self._prev_env_reg is not None
        return self._prev_env_reg

    @prev_env_reg.setter
    def prev_env_reg(self, reg: Value) -> None:
        self._prev_env_reg = reg


class GeneratorClass(ImplicitClass):
    def __init__(self, ir: ClassIR) -> None:
        super().__init__(ir)
        # This register holds the label number that the '__next__' function should go to the next
        # time it is called.
        self._next_label_reg = None  # type: Optional[Value]
        self._next_label_target = None  # type: Optional[AssignmentTarget]

        self.switch_block = BasicBlock()
        self.blocks = []  # type: List[BasicBlock]

    @property
    def next_label_reg(self) -> Value:
        assert self._next_label_reg is not None
        return self._next_label_reg

    @next_label_reg.setter
    def next_label_reg(self, reg: Value) -> None:
        self._next_label_reg = reg

    @property
    def next_label_target(self) -> AssignmentTarget:
        assert self._next_label_target is not None
        return self._next_label_target

    @next_label_target.setter
    def next_label_target(self, target: AssignmentTarget) -> None:
        self._next_label_target = target


class NonlocalControl:
    """Represents a stack frame of constructs that modify nonlocal control flow.

    The nonlocal control flow constructs are break, continue, and
    return, and their behavior is modified by a number of other
    constructs.  The most obvious is loop, which override where break
    and continue jump to, but also `except` (which needs to clear
    exc_info when left) and (eventually) finally blocks (which need to
    ensure that the finally block is always executed when leaving the
    try/except blocks).
    """
    @abstractmethod
    def gen_break(self, builder: 'IRBuilder') -> None: pass

    @abstractmethod
    def gen_continue(self, builder: 'IRBuilder') -> None: pass

    @abstractmethod
    def gen_return(self, builder: 'IRBuilder', value: Value) -> None: pass


class BaseNonlocalControl(NonlocalControl):
    def gen_break(self, builder: 'IRBuilder') -> None:
        assert False, "break outside of loop"

    def gen_continue(self, builder: 'IRBuilder') -> None:
        assert False, "continue outside of loop"

    def gen_return(self, builder: 'IRBuilder', value: Value) -> None:
        builder.add(Return(value))


class CleanupNonlocalControl(NonlocalControl):
    """Abstract nonlocal control that runs some cleanup code. """
    def __init__(self, outer: NonlocalControl) -> None:
        self.outer = outer

    @abstractmethod
    def gen_cleanup(self, builder: 'IRBuilder') -> None: ...

    def gen_break(self, builder: 'IRBuilder') -> None:
        self.gen_cleanup(builder)
        self.outer.gen_break(builder)

    def gen_continue(self, builder: 'IRBuilder') -> None:
        self.gen_cleanup(builder)
        self.outer.gen_continue(builder)

    def gen_return(self, builder: 'IRBuilder', value: Value) -> None:
        self.gen_cleanup(builder)
        self.outer.gen_return(builder, value)


class GeneratorNonlocalControl(BaseNonlocalControl):
    def gen_return(self, builder: 'IRBuilder', value: Value) -> None:
        # Assign an invalid next label number so that the next time __next__ is called, we jump to
        # the case in which StopIteration is raised.
        builder.assign(builder.fn_info.generator_class.next_label_target,
                       builder.add(LoadInt(-1)),
                       builder.fn_info.fitem.line)
        # Raise a StopIteration containing a field for the value that should be returned. Before
        # doing so, create a new block without an error handler set so that the implicitly thrown
        # StopIteration isn't caught by except blocks inside of the generator function.
        builder.error_handlers.append(None)
        builder.goto_new_block()
        builder.add(RaiseStandardError(RaiseStandardError.STOP_ITERATION, value,
                                       builder.fn_info.fitem.line))
        builder.add(Unreachable())
        builder.error_handlers.pop()


class IRBuilder(ExpressionVisitor[Value], StatementVisitor[None]):
    def __init__(self,
                 types: Dict[Expression, Type],
                 mapper: Mapper,
                 modules: List[str],
                 fvv: FreeVariablesVisitor) -> None:
        self.types = types
        self.environment = Environment()
        self.environments = [self.environment]
        self.ret_types = []  # type: List[RType]
        self.blocks = []  # type: List[List[BasicBlock]]
        self.functions = []  # type: List[FuncIR]
        self.classes = []  # type: List[ClassIR]
        self.modules = set(modules)
        self.callable_class_names = set()  # type: Set[str]

        # These variables keep track of the number of lambdas, implicit indices, and implicit
        # iterators instantiated so we avoid name conflicts. The indices and iterators are
        # instantiated from for-loops.
        self.lambda_counter = 0
        self.temp_counter = 0

        # These variables are populated from the first-pass FreeVariablesVisitor.
        self.free_variables = fvv.free_variables
        self.encapsulating_fitems = fvv.encapsulating_funcs
        self.nested_fitems = fvv.nested_funcs

        # This list operates similarly to a function call stack for nested functions. Whenever a
        # function definition begins to be generated, a FuncInfo instance is added to the stack,
        # and information about that function (e.g. whether it is nested, its environment class to
        # be generated) is stored in that FuncInfo instance. When the function is done being
        # generated, its corresponding FuncInfo is popped off the stack.
        self.fn_info = FuncInfo(INVALID_FUNC_DEF, '', '')
        self.fn_infos = [self.fn_info]  # type: List[FuncInfo]

        # This list operates as a stack of constructs that modify the
        # behavior of nonlocal control flow constructs.
        self.nonlocal_control = []  # type: List[NonlocalControl]
        # Stack of except handler entry blocks
        self.error_handlers = [None]  # type: List[Optional[BasicBlock]]

        self.mapper = mapper
        self.imports = []  # type: List[str]
        self.from_imports = {}  # type: Dict[str, List[Tuple[str, str]]]
        self.imports = []  # type: List[str]

    def visit_mypy_file(self, mypyfile: MypyFile) -> None:
        if mypyfile.fullname() in ('typing', 'abc'):
            # These module are special; their contents are currently all
            # built-in primitives.
            return

        self.module_path = mypyfile.path
        self.module_name = mypyfile.fullname()

        classes = [node for node in mypyfile.defs if isinstance(node, ClassDef)]

        # Collect all classes.
        for cls in classes:
            ir = self.mapper.type_to_ir[cls.info]
            self.classes.append(ir)

        self.enter(FuncInfo(name='<top level>'))

        # Generate ops.
        for node in mypyfile.defs:
            self.accept(node)
        self.maybe_add_implicit_return()

        # Generate special function representing module top level.
        blocks, env, ret_type, _ = self.leave()
        sig = FuncSignature([], none_rprimitive)
        func_ir = FuncIR(FuncDecl(TOP_LEVEL_NAME, None, self.module_name, sig), blocks, env)
        self.functions.append(func_ir)

    def visit_method(self, cdef: ClassDef, fdef: FuncDef) -> None:
        name = fdef.name()
        class_ir = self.mapper.type_to_ir[cdef.info]
        func_ir, _ = self.gen_func_item(fdef, fdef.name(), class_ir.method_sig(fdef.name()),
                                        cdef.name)
        self.functions.append(func_ir)
        if fdef.is_property:
            class_ir.properties[name] = func_ir
        else:
            class_ir.methods[name] = func_ir

        # If this overrides a parent class method with a different type, we need
        # to generate a glue method to mediate between them.
        for cls in class_ir.mro[1:]:
            if (name in cls.method_decls and name != '__init__'
                    and not is_same_method_signature(class_ir.method_decls[name].sig,
                                                     cls.method_decls[name].sig)):
                if fdef.is_property:
                    f = self.gen_glue_property(cls.method_decls[name].sig, func_ir, class_ir,
                                               cls, fdef.line)
                else:
                    f = self.gen_glue_method(cls.method_decls[name].sig, func_ir, class_ir,
                                             cls, fdef.line)
                class_ir.glue_methods[(cls, name)] = f
                self.functions.append(f)

    def is_approximately_constant(self, e: Expression) -> bool:
        """Check whether we allow an expression to appear as a default value.

        We don't currently properly support storing the evaluated values for default
        arguments and default attribute values, so we restrict what expressions we allow.
        We allow literals of primitives types, None, and references to global variables
        whose names are in all caps (as an unsound and very hacky proxy for whether they
        are a constant).
        Additionally in a totally defensely hack we whitelist some other names.
        """
        # TODO: This is a hack, #336
        ALLOWED_NAMES = ('_dummy',)
        return (isinstance(e, (StrExpr, BytesExpr, IntExpr, FloatExpr))
                or (isinstance(e, UnaryExpr) and e.op == '-'
                    and isinstance(e.expr, (IntExpr, FloatExpr)))
                or (isinstance(e, TupleExpr)
                    and all(self.is_approximately_constant(e) for e in e.items))
                or (isinstance(e, RefExpr) and e.kind == GDEF
                    and (e.fullname in ('builtins.True', 'builtins.False', 'builtins.None')
                         or (e.node is not None and (e.node.name().upper() == e.node.name()
                                                     or e.node.name() in ALLOWED_NAMES)))))

    def generate_attr_defaults(self, cdef: ClassDef) -> None:
        """Generate an initialization method for default attr values (from class vars)"""
        cls = self.mapper.type_to_ir[cdef.info]

        # Pull out all assignments in classes in the mro so we can initialize them
        # TODO: Support nested statements
        default_assignments = []
        for info in cdef.info.mro:
            if info not in self.mapper.type_to_ir:
                continue
            for stmt in info.defn.defs.body:
                if (isinstance(stmt, AssignmentStmt)
                        and isinstance(stmt.lvalues[0], NameExpr)
                        and not is_class_var(stmt.lvalues[0])
                        and not isinstance(stmt.rvalue, TempNode)):
                    if stmt.lvalues[0].name == '__slots__':
                        continue

                    default_assignments.append(stmt)

        if not default_assignments:
            return

        self.enter(FuncInfo())
        self.ret_types[-1] = bool_rprimitive

        rt_args = (RuntimeArg('self', RInstance(cls)),)
        self_var = self.read(self.environment.add_local_reg(Var('self'),
                                                            RInstance(cls),
                                                            is_arg=True), -1)

        for stmt in default_assignments:
            lvalue = stmt.lvalues[0]
            assert isinstance(lvalue, NameExpr)
            with self.catch_errors(stmt.line):
                assert self.is_approximately_constant(stmt.rvalue), (
                    "Unsupported default attribute value")

            # If the attribute is initialized to None and type isn't optional,
            # don't initialize it to anything.
            attr_type = cls.attr_type(lvalue.name)
            if isinstance(stmt.rvalue, RefExpr) and stmt.rvalue.fullname == 'builtins.None':
                if (not is_optional_type(attr_type) and not is_object_rprimitive(attr_type)
                        and not is_none_rprimitive(attr_type)):
                    continue

            val = self.coerce(self.accept(stmt.rvalue), attr_type, stmt.line)
            self.add(SetAttr(self_var, lvalue.name, val, -1))

        self.add(Return(self.primitive_op(true_op, [], -1)))

        blocks, env, ret_type, _ = self.leave()
        ir = FuncIR(
            FuncDecl('__mypyc_defaults_setup',
                     cls.name, self.module_name,
                     FuncSignature(rt_args, ret_type)),
            blocks, env)
        self.functions.append(ir)
        cls.methods[ir.name] = ir

    def visit_class_def(self, cdef: ClassDef) -> None:
        self.allocate_class(cdef)

        for stmt in cdef.defs.body:
            if isinstance(stmt, FuncDef):
                with self.catch_errors(stmt.line):
                    self.visit_method(cdef, stmt)
            elif isinstance(stmt, Decorator):
                with self.catch_errors(stmt.line):
                    self.visit_method(cdef, stmt.func)
            elif isinstance(stmt, PassStmt):
                continue
            elif isinstance(stmt, AssignmentStmt):
                # Variable declaration with no body
                if isinstance(stmt.rvalue, TempNode):
                    continue
                assert len(stmt.lvalues) == 1
                lvalue = stmt.lvalues[0]
                assert isinstance(lvalue, NameExpr)
                # Only treat marked class variables as class variables.
                if not is_class_var(lvalue):
                    continue

                typ = self.load_native_type_object(cdef.fullname)
                value = self.accept(stmt.rvalue)
                self.primitive_op(
                    py_setattr_op, [typ, self.load_static_unicode(lvalue.name), value], stmt.line)
            elif isinstance(stmt, ExpressionStmt) and isinstance(stmt.expr, StrExpr):
                # Docstring. Ignore
                pass
            else:
                with self.catch_errors(stmt.line):
                    assert False, "Unsupported statement in class body"

        self.generate_attr_defaults(cdef)

    def allocate_class(self, cdef: ClassDef) -> None:
        # OK AND NOW THE FUN PART
        base_exprs = cdef.base_type_exprs + cdef.removed_base_type_exprs
        if base_exprs:
            bases = [self.accept(x) for x in base_exprs]
            tp_bases = self.box(self.add(TupleSet(bases, cdef.line)))
        else:
            tp_bases = self.add(LoadErrorValue(object_rprimitive, is_borrowed=True))
        modname = self.load_static_unicode(self.module_name)
        template = self.add(LoadStatic(object_rprimitive, cdef.name + "_template",
                                       self.module_name, NAMESPACE_TYPE))
        # Create the class
        tp = self.primitive_op(pytype_from_template_op,
                               [template, tp_bases, modname], cdef.line)
        # Immediately fix up the trait vtables, before doing anything with the class.
        self.add(Call(
            FuncDecl(cdef.name + '__trait_vtable_setup',
                     None, self.module_name,
                     FuncSignature([], bool_rprimitive)), [], -1))
        # Save the class
        self.add(InitStatic(tp, cdef.name, self.module_name, NAMESPACE_TYPE))

        # Add it to the dict
        self.primitive_op(dict_set_item_op,
                          [self.load_globals_dict(), self.load_static_unicode(cdef.name),
                           tp], cdef.line)

    def visit_import(self, node: Import) -> None:
        if node.is_unreachable or node.is_mypy_only:
            return
        if not node.is_top_level:
            assert False, "non-toplevel imports not supported"

        for node_id, _ in node.ids:
            self.imports.append(node_id)

    def visit_import_from(self, node: ImportFrom) -> None:
        if node.is_unreachable or node.is_mypy_only:
            return

        # TODO support these?
        assert not node.relative

        if node.id not in self.from_imports:
            self.from_imports[node.id] = []

        for name, maybe_as_name in node.names:
            as_name = maybe_as_name or name
            self.from_imports[node.id].append((name, as_name))

    def visit_import_all(self, node: ImportAll) -> None:
        if node.is_unreachable or node.is_mypy_only:
            return
        if not node.is_top_level:
            assert False, "non-toplevel imports not supported"

        self.imports.append(node.id)

    def gen_glue_method(self, sig: FuncSignature, target: FuncIR,
                        cls: ClassIR, base: ClassIR, line: int) -> FuncIR:
        """Generate glue methods that mediate between different method types in subclasses.

        For example, if we have:

        class A:
            def f(self, x: int) -> object: ...

        then it is totally permissable to have a subclass

        class B(A):
            def f(self, x: object) -> int: ...

        since '(object) -> int' is a subtype of '(int) -> object' by the usual
        contra/co-variant function subtyping rules.

        The trickiness here is that int and object have different
        runtime representations in mypyc, so A.f and B.f have
        different signatures at the native C level. To deal with this,
        we need to generate glue methods that mediate between the
        different versions by coercing the arguments and return
        values.
        """
        self.enter(FuncInfo())

        rt_args = (RuntimeArg(sig.args[0].name, RInstance(cls)),) + sig.args[1:]

        # The environment operates on Vars, so we make some up
        fake_vars = [(Var(arg.name), arg.type) for arg in rt_args]
        args = [self.read(self.environment.add_local_reg(var, type, is_arg=True), line)
                for var, type in fake_vars]  # type: List[Value]
        self.ret_types[-1] = sig.ret_type

        args = self.coerce_native_call_args(args, target.sig, line)
        retval = self.add(MethodCall(args[0], target.name, args[1:], line))
        retval = self.coerce(retval, sig.ret_type, line)
        self.add(Return(retval))

        blocks, env, ret_type, _ = self.leave()
        return FuncIR(
            FuncDecl(target.name + '__' + base.name + '_glue',
                     cls.name, self.module_name,
                     FuncSignature(rt_args, ret_type)),
            blocks, env)

    def gen_glue_property(self, sig: FuncSignature, target: FuncIR, cls: ClassIR, base: ClassIR,
                          line: int) -> FuncIR:
        """Similarly to methods, properties of derived types can be covariantly subtyped. Thus,
        properties also require glue. However, this only requires the return type to change.
        Further, instead of a method call, an attribute get is performed."""
        self.enter(FuncInfo())

        rt_arg = RuntimeArg('self', RInstance(cls))
        arg = self.read(self.environment.add_local_reg(Var('self'), RInstance(cls), is_arg=True),
                        line)
        self.ret_types[-1] = sig.ret_type

        retval = self.add(GetAttr(arg, target.name, line))
        retbox = self.coerce(retval, sig.ret_type, line)
        self.add(Return(retbox))

        blocks, env, return_type, _ = self.leave()
        return FuncIR(
            FuncDecl(target.name + '__' + base.name + '_glue',
                     cls.name, self.module_name, FuncSignature([rt_arg], return_type)),
            blocks, env)

    def gen_arg_default(self) -> None:
        """Generate blocks for arguments that have default values.

        If the passed value is an error value, then assign the default value to the argument.
        """
        fitem = self.fn_info.fitem
        for arg in fitem.arguments:
            if arg.initializer:
                with self.catch_errors(arg.initializer.line):
                    assert self.is_approximately_constant(arg.initializer), (
                        "Unsupported default argument")
                target = self.environment.lookup(arg.variable)
                assert isinstance(target, AssignmentTargetRegister)
                error_block, body_block = BasicBlock(), BasicBlock()
                self.add(Branch(target.register, error_block, body_block, Branch.IS_ERROR))
                self.activate_block(error_block)
                reg = self.accept(arg.initializer)
                self.add(Assign(target.register,
                                self.coerce(reg, target.register.type, arg.initializer.line)))
                self.goto(body_block)
                self.activate_block(body_block)

    def gen_func_item(self, fitem: FuncItem, name: str, sig: FuncSignature,
                      class_name: Optional[str] = None) -> Tuple[FuncIR, Optional[Value]]:
        # TODO: do something about abstract methods.

        """Generates and returns the FuncIR for a given FuncDef.

        If the given FuncItem is a nested function, then we generate a callable class representing
        the function and use that instead of the actual function. if the given FuncItem contains a
        nested function, then we generate an environment class so that inner nested functions can
        access the environment of the given FuncDef.

        Consider the following nested function.
        def a() -> None:
            def b() -> None:
                def c() -> None:
                    return None
                return None
            return None

        The classes generated would look something like the following.

                    has pointer to        +-------+
            +-------------------------->  | a_env |
            |                             +-------+
            |                                 ^
            |                                 | has pointer to
        +-------+     associated with     +-------+
        | b_obj |   ------------------->  | b_env |
        +-------+                         +-------+
                                              ^
                                              |
        +-------+         has pointer to      |
        | c_obj |   --------------------------+
        +-------+
        """
        func_reg = None  # type: Optional[Value]

        is_nested = fitem in self.nested_fitems
        contains_nested = fitem in self.encapsulating_fitems
        self.enter(FuncInfo(fitem, name, self.gen_func_ns(), is_nested, contains_nested))

        if self.fn_info.is_nested:
            self.setup_callable_class()

        # Functions that contain nested functions need an environment class to store variables that
        # are free in their nested functions. Generator functions need an environment class to
        # store a variable denoting the next instruction to be executed when the __next__ function
        # is called, along with all the variables inside the function itself.
        if self.fn_info.contains_nested or self.fn_info.is_generator:
            self.setup_env_class()

        if self.fn_info.is_generator:
            # Do a first-pass and generate a function that just returns a generator object.
            self.gen_generator_func()
            blocks, env, ret_type, fn_info = self.leave()
            func_ir, func_reg = self.gen_func_ir(blocks, sig, env, fn_info, class_name)

            # Re-enter the FuncItem and visit the body of the function this time.
            self.enter(fn_info)
            self.setup_env_for_generator_class()
            self.load_outer_envs(self.fn_info.generator_class)
            self.create_switch_for_generator_class()
        else:
            self.load_env_registers()
            self.gen_arg_default()

        if self.fn_info.contains_nested and not self.fn_info.is_generator:
            self.finalize_env_class()

        self.ret_types[-1] = sig.ret_type

        self.accept(fitem.body)
        self.maybe_add_implicit_return()

        if self.fn_info.is_generator:
            self.populate_switch_for_generator_class()

        blocks, env, ret_type, fn_info = self.leave()

        if fn_info.is_generator:
            self.functions.append(self.add_next_to_generator_class(blocks, sig, env, fn_info))
            self.functions.append(self.add_iter_to_generator_class(fn_info))
        else:
            func_ir, func_reg = self.gen_func_ir(blocks, sig, env, fn_info, class_name)

        return (func_ir, func_reg)

    def gen_func_ir(self,
                    blocks: List[BasicBlock],
                    sig: FuncSignature,
                    env: Environment,
                    fn_info: FuncInfo,
                    class_name: Optional[str]) -> Tuple[FuncIR, Optional[Value]]:
        """Generates the FuncIR for a function given the blocks, environment, and function info of
        a particular function and returns it. If the function is nested, also returns the register
        containing the instance of the corresponding callable class.
        """
        func_reg = None  # type: Optional[Value]
        if fn_info.is_nested:
            func_ir = self.add_call_to_callable_class(blocks, sig, env, fn_info)
            func_reg = self.instantiate_callable_class(fn_info)
        else:
            assert isinstance(fn_info.fitem, FuncDef)
            func_ir = FuncIR(self.mapper.func_to_decl[fn_info.fitem], blocks, env)
        return (func_ir, func_reg)

    def maybe_add_implicit_return(self) -> None:
        if (is_none_rprimitive(self.ret_types[-1]) or
                is_object_rprimitive(self.ret_types[-1])):
            self.add_implicit_return()
        else:
            self.add_implicit_unreachable()

    def visit_func_def(self, fdef: FuncDef) -> None:
        func_ir, func_reg = self.gen_func_item(fdef, fdef.name(), self.mapper.fdef_to_sig(fdef))

        # If the function that was visited was a nested function, then either look it up in our
        # current environment or define it if it was not already defined.
        if func_reg:
            if fdef.original_def:
                # Get the target associated with the previously defined FuncDef.
                func_target = self.environment.lookup(fdef.original_def)
            else:
                # The return type is 'object' instead of an RInstance of the callable class because
                # differently defined functions with the same name and signature across conditional
                # blocks will generate different callable classes, so the callable class that gets
                # instantiated must be generic.
                if self.fn_info.is_generator:
                    func_target = self.add_var_to_env_class(fdef, object_rprimitive,
                                                            self.fn_info.generator_class,
                                                            reassign=False)
                else:
                    func_target = self.environment.add_local_reg(fdef, object_rprimitive)
            self.assign(func_target, func_reg, fdef.line)

        self.functions.append(func_ir)

    def add_implicit_return(self) -> None:
        block = self.blocks[-1][-1]
        if not block.ops or not isinstance(block.ops[-1], ControlOp):
            retval = self.none()
            self.nonlocal_control[-1].gen_return(self, retval)

    def add_implicit_unreachable(self) -> None:
        block = self.blocks[-1][-1]
        if not block.ops or not isinstance(block.ops[-1], ControlOp):
            self.add(Unreachable())

    def visit_block(self, block: Block) -> None:
        for stmt in block.body:
            self.accept(stmt)

    def visit_expression_stmt(self, stmt: ExpressionStmt) -> None:
        self.accept(stmt.expr)

    def visit_return_stmt(self, stmt: ReturnStmt) -> None:
        if stmt.expr:
            retval = self.accept(stmt.expr)
            retval = self.coerce(retval, self.ret_types[-1], stmt.line)
        else:
            retval = self.none()
        self.nonlocal_control[-1].gen_return(self, retval)

    def disallow_class_assignments(self, lvalues: List[Lvalue]) -> None:
        # Some best-effort attempts to disallow assigning to class
        # variables that aren't marked ClassVar, since we blatantly
        # miscompile the interaction between instance and class
        # variables.
        for lvalue in lvalues:
            if (isinstance(lvalue, MemberExpr)
                    and isinstance(lvalue.expr, RefExpr)
                    and isinstance(lvalue.expr.node, TypeInfo)):
                var = lvalue.expr.node[lvalue.name].node
                assert not isinstance(var, Var) or var.is_classvar, (
                    "mypyc only supports assignment to classvars defined as ClassVar")

    def visit_assignment_stmt(self, stmt: AssignmentStmt) -> None:
        assert len(stmt.lvalues) >= 1
        self.disallow_class_assignments(stmt.lvalues)
        lvalue = stmt.lvalues[0]
        if stmt.type and isinstance(stmt.rvalue, TempNode):
            # This is actually a variable annotation without initializer. Don't generate
            # an assignment but we need to call get_assignment_target since it adds a
            # name binding as a side effect.
            self.get_assignment_target(lvalue)
            return

        line = stmt.rvalue.line
        rvalue_reg = self.accept(stmt.rvalue)
        for lvalue in stmt.lvalues:
            target = self.get_assignment_target(lvalue)
            self.assign(target, rvalue_reg, line)

    def visit_operator_assignment_stmt(self, stmt: OperatorAssignmentStmt) -> None:
        """Operator assignment statement such as x += 1"""
        self.disallow_class_assignments([stmt.lvalue])
        target = self.get_assignment_target(stmt.lvalue)
        target_value = self.read(target, stmt.line)
        rreg = self.accept(stmt.rvalue)
        # the Python parser strips the '=' from operator assignment statements, so re-add it
        op = stmt.op + '='
        res = self.binary_op(target_value, rreg, op, stmt.line)
        # usually operator assignments are done in-place
        # but when target doesn't support that we need to manually assign
        self.assign(target, res, res.line)

    def get_assignment_target(self, lvalue: Lvalue) -> AssignmentTarget:
        if isinstance(lvalue, NameExpr):
            # Assign to local variable.
            assert isinstance(lvalue.node, SymbolNode)  # TODO: Can this fail?
            symbol = lvalue.node
            if lvalue.kind == LDEF:
                if symbol not in self.environment.symtable:
                    # If the function contains a nested function and the symbol is a free symbol,
                    # or if the function is a generator function, then first define a new variable
                    # in the current function's environment class. Next, define a target that
                    # refers to the newly defined variable in that environment class. Add the
                    # target to the table containing class environment variables, as well as the
                    # current environment.
                    if self.fn_info.is_generator:
                        return self.add_var_to_env_class(symbol, self.node_type(lvalue),
                                                         self.fn_info.generator_class,
                                                         reassign=False)

                    if self.fn_info.contains_nested and self.is_free_variable(symbol):
                        return self.add_var_to_env_class(symbol, self.node_type(lvalue),
                                                         self.fn_info, reassign=False)

                    # Otherwise define a new local variable.
                    return self.environment.add_local_reg(symbol, self.node_type(lvalue))
                else:
                    # Assign to a previously defined variable.
                    return self.environment.lookup(symbol)
            elif lvalue.kind == GDEF:
                globals_dict = self.load_globals_dict()
                name = self.load_static_unicode(lvalue.name)
                return AssignmentTargetIndex(globals_dict, name)
            else:
                assert False, lvalue.kind
        elif isinstance(lvalue, IndexExpr):
            # Indexed assignment x[y] = e
            base = self.accept(lvalue.base)
            index = self.accept(lvalue.index)
            return AssignmentTargetIndex(base, index)
        elif isinstance(lvalue, MemberExpr):
            # Attribute assignment x.y = e
            obj = self.accept(lvalue.expr)
            return AssignmentTargetAttr(obj, lvalue.name)
        elif isinstance(lvalue, TupleExpr):
            # Multiple assignment a, ..., b = e
            lvalues = [self.get_assignment_target(item)
                       for item in lvalue.items]
            return AssignmentTargetTuple(lvalues)

        assert False, 'Unsupported lvalue: %r' % lvalue

    def read(self, target: Union[Value, AssignmentTarget], line: int = -1) -> Value:
        if isinstance(target, Value):
            return target
        if isinstance(target, AssignmentTargetRegister):
            return target.register
        if isinstance(target, AssignmentTargetIndex):
            reg = self.translate_special_method_call(target.base,
                                                     '__getitem__',
                                                     [target.index],
                                                     None,
                                                     line)
            if reg is not None:
                return reg
            assert False, target.base.type
        if isinstance(target, AssignmentTargetAttr):
            if isinstance(target.obj.type, RInstance):
                return self.add(GetAttr(target.obj, target.attr, line))
            else:
                return self.py_get_attr(target.obj, target.attr, line)

        assert False, 'Unsupported lvalue: %r' % target

    def assign(self, target: Union[Register, AssignmentTarget],
               rvalue_reg: Value, line: int) -> None:
        if isinstance(target, Register):
            self.add(Assign(target, rvalue_reg))
        elif isinstance(target, AssignmentTargetRegister):
            rvalue_reg = self.coerce(rvalue_reg, target.type, line)
            self.add(Assign(target.register, rvalue_reg))
        elif isinstance(target, AssignmentTargetAttr):
            if isinstance(target.obj_type, RInstance):
                rvalue_reg = self.coerce(rvalue_reg, target.type, line)
                self.add(SetAttr(target.obj, target.attr, rvalue_reg, line))
            else:
                key = self.load_static_unicode(target.attr)
                boxed_reg = self.box(rvalue_reg)
                self.add(PrimitiveOp([target.obj, key, boxed_reg], py_setattr_op, line))
        elif isinstance(target, AssignmentTargetIndex):
            target_reg2 = self.translate_special_method_call(
                target.base,
                '__setitem__',
                [target.index, rvalue_reg],
                None,
                line)
            assert target_reg2 is not None, target.base.type
        elif isinstance(target, AssignmentTargetTuple):
            if isinstance(rvalue_reg.type, RTuple):
                rtypes = rvalue_reg.type.types
                assert len(rtypes) == len(target.items)
                for i in range(len(rtypes)):
                    item_value = self.add(TupleGet(rvalue_reg, i, line))
                    self.assign(target.items[i], item_value, line)
            else:
                self.process_iterator_tuple_assignment(target, rvalue_reg, line)
        else:
            assert False, 'Unsupported assignment target'

    def process_iterator_tuple_assignment(self,
                                          target: AssignmentTargetTuple,
                                          rvalue_reg: Value,
                                          line: int) -> None:
        iterator = self.primitive_op(iter_op, [rvalue_reg], line)
        for litem in target.items:
            error_block, ok_block = BasicBlock(), BasicBlock()
            ritem = self.primitive_op(next_op, [iterator], line)
            self.add(Branch(ritem, error_block, ok_block, Branch.IS_ERROR))

            self.activate_block(error_block)
            self.add(RaiseStandardError(RaiseStandardError.VALUE_ERROR,
                                        'not enough values to unpack', line))
            self.add(Unreachable())

            self.activate_block(ok_block)
            self.assign(litem, ritem, line)
        extra = self.primitive_op(next_op, [iterator], line)
        error_block, ok_block = BasicBlock(), BasicBlock()
        self.add(Branch(extra, ok_block, error_block, Branch.IS_ERROR))

        self.activate_block(error_block)
        self.add(RaiseStandardError(RaiseStandardError.VALUE_ERROR,
                                    'too many values to unpack', line))
        self.add(Unreachable())

        self.activate_block(ok_block)

    def visit_if_stmt(self, stmt: IfStmt) -> None:
        if_body, next = BasicBlock(), BasicBlock()
        else_body = BasicBlock() if stmt.else_body else next

        # If statements are normalized
        assert len(stmt.expr) == 1

        self.process_conditional(stmt.expr[0], if_body, else_body)
        self.activate_block(if_body)
        self.accept(stmt.body[0])
        self.goto(next)
        if stmt.else_body:
            self.activate_block(else_body)
            self.accept(stmt.else_body)
            self.goto(next)
        self.activate_block(next)

    class LoopNonlocalControl(NonlocalControl):
        def __init__(self, outer: NonlocalControl,
                     continue_block: BasicBlock, break_block: BasicBlock) -> None:
            self.outer = outer
            self.continue_block = continue_block
            self.break_block = break_block

        def gen_break(self, builder: 'IRBuilder') -> None:
            builder.add(Goto(self.break_block))

        def gen_continue(self, builder: 'IRBuilder') -> None:
            builder.add(Goto(self.continue_block))

        def gen_return(self, builder: 'IRBuilder', value: Value) -> None:
            self.outer.gen_return(builder, value)

    def push_loop_stack(self, continue_block: BasicBlock, break_block: BasicBlock) -> None:
        self.nonlocal_control.append(
            IRBuilder.LoopNonlocalControl(self.nonlocal_control[-1], continue_block, break_block))

    def pop_loop_stack(self) -> None:
        self.nonlocal_control.pop()

    def visit_while_stmt(self, s: WhileStmt) -> None:
        body, next, top, else_block = BasicBlock(), BasicBlock(), BasicBlock(), BasicBlock()
        normal_loop_exit = else_block if s.else_body is not None else next

        self.push_loop_stack(top, next)

        # Split block so that we get a handle to the top of the loop.
        self.goto_and_activate(top)
        self.process_conditional(s.expr, body, normal_loop_exit)

        self.activate_block(body)
        self.accept(s.body)
        # Add branch to the top at the end of the body.
        self.goto(top)

        self.pop_loop_stack()

        if s.else_body is not None:
            self.activate_block(else_block)
            self.accept(s.else_body)
            self.goto(next)

        self.activate_block(next)

    def visit_for_stmt(self, s: ForStmt) -> None:
        def body() -> None:
            self.accept(s.body)

        def else_block() -> None:
            assert s.else_body is not None
            self.accept(s.else_body)

        self.for_loop_helper(s.index, s.expr, body, else_block if s.else_body else None, s.line)

    def spill(self, value: Value) -> AssignmentTarget:
        """Moves a given Value instance into the generator class' environment class."""
        name = '{}{}'.format(TEMP_ATTR_NAME, self.temp_counter)
        self.temp_counter += 1
        target = self.add_var_to_env_class(Var(name), value.type, self.fn_info.generator_class)
        # Shouldn't be able to fail, so -1 for line
        self.assign(target, value, -1)
        return target

    def maybe_spill(self, value: Value) -> Union[Value, AssignmentTarget]:
        """
        Moves a given Value instance into the environment class for generator functions. For
        non-generator functions, leaves the Value instance as it is.

        Returns an AssignmentTarget associated with the Value for generator functions and the
        original Value itself for non-generator functions.
        """
        if self.fn_info.is_generator:
            return self.spill(value)
        return value

    def maybe_spill_assignable(self, value: Value) -> Union[Register, AssignmentTarget]:
        """
        Moves a given Value instance into the environment class for generator functions. For
        non-generator functions, allocate a temporary Register.

        Returns an AssignmentTarget associated with the Value for generator functions and an
        assignable Register for non-generator functions.
        """
        if self.fn_info.is_generator:
            return self.spill(value)

        if isinstance(value, Register):
            return value

        # Allocate a temporary register for the assignable value.
        reg = self.alloc_temp(value.type)
        self.assign(reg, value, -1)
        return reg

    def for_loop_helper(self, index: Lvalue, expr: Expression,
                        body_insts: GenFunc, else_insts: Optional[GenFunc], line: int) -> None:
        """Generate IR for a loop.

        "index" is the loop index Lvalue
        "expr" is the expression to iterate over
        "body_insts" is a function to generate the body of the loop.
        """
        body_block, exit_block, increment_block = BasicBlock(), BasicBlock(), BasicBlock()
        # Block for the else clause, if we need it.
        else_block = BasicBlock()

        # Determine where we want to exit, if our condition check fails.
        normal_loop_exit = else_block if else_insts is not None else exit_block

        if (isinstance(expr, CallExpr)
                and isinstance(expr.callee, RefExpr)
                and expr.callee.fullname == 'builtins.range'):

            condition_block = BasicBlock()
            self.push_loop_stack(increment_block, exit_block)

            # Special case for x in range(...)
            # TODO: Check argument counts and kinds; check the lvalue
            end = expr.args[0]
            end_reg = self.accept(end)
            end_target = self.maybe_spill(end_reg)

            # Initialize loop index to 0. Assert that the index target is assignable.
            index_target = self.get_assignment_target(
                index)  # type: Union[Register, AssignmentTarget]
            self.assign(index_target, self.add(LoadInt(0)), line)
            self.goto(condition_block)

            # Add loop condition check.
            self.activate_block(condition_block)
            comparison = self.binary_op(self.read(index_target, line),
                                        self.read(end_target, line), '<', line)
            self.add_bool_branch(comparison, body_block, normal_loop_exit)

            self.activate_block(body_block)
            body_insts()

            self.goto_and_activate(increment_block)

            # Increment index register.
            self.assign(index_target, self.binary_op(self.read(index_target, line),
                                                     self.add(LoadInt(1)), '+', line), line)

            # Go back to loop condition check.
            self.goto(condition_block)

            self.pop_loop_stack()

        elif is_list_rprimitive(self.node_type(expr)):
            self.push_loop_stack(increment_block, exit_block)

            # Define targets to contain the expression, along with the index that will be used
            # for the for-loop. If we are inside of a generator function, spill these into the
            # environment class.
            expr_reg = self.accept(expr)
            index_reg = self.add(LoadInt(0))
            expr_target = self.maybe_spill(expr_reg)
            index_target = self.maybe_spill_assignable(index_reg)

            condition_block = self.goto_new_block()

            # For compatibility with python semantics we recalculate the length
            # at every iteration.
            len_reg = self.add(PrimitiveOp([self.read(expr_target, line)], list_len_op, line))
            comparison = self.binary_op(self.read(index_target, line), len_reg, '<', line)
            self.add_bool_branch(comparison, body_block, normal_loop_exit)

            self.activate_block(body_block)
            target_list_type = self.types[expr]
            assert isinstance(target_list_type, Instance)
            target_type = self.type_to_rtype(target_list_type.args[0])

            value_box = self.add(PrimitiveOp([self.read(expr_target, line),
                                              self.read(index_target, line)],
                                             list_get_item_op, line))

            self.assign(self.get_assignment_target(index),
                        self.unbox_or_cast(value_box, target_type, line), line)

            body_insts()

            self.goto_and_activate(increment_block)
            self.assign(index_target, self.binary_op(self.read(index_target, line),
                                                     self.add(LoadInt(1)), '+', line), line)
            self.goto(condition_block)

            self.pop_loop_stack()

        else:
            error_check_block = BasicBlock()

            self.push_loop_stack(increment_block, exit_block)

            # Define targets to contain the expression, along with the iterator that will be used
            # for the for-loop. If we are inside of a generator function, spill these into the
            # environment class.
            expr_reg = self.accept(expr)
            iter_reg = self.add(PrimitiveOp([expr_reg], iter_op, line))
            expr_target = self.maybe_spill(expr_reg)
            iter_target = self.maybe_spill(iter_reg)

            # Create a block for where the __next__ function will be called on the iterator and
            # checked to see if the value returned is NULL, which would signal either the end of
            # the Iterable being traversed or an exception being raised. Note that Branch.IS_ERROR
            # checks only for NULL (an exception does not necessarily have to be raised).
            self.goto_and_activate(increment_block)
            next_reg = self.add(PrimitiveOp([self.read(iter_target, line)], next_op, line))
            self.add(Branch(next_reg, error_check_block, body_block, Branch.IS_ERROR))

            # Create a new block for the body of the loop. Set the previous branch to go here if
            # the conditional evaluates to false. Assign the value obtained from __next__ to the
            # lvalue so that it can be referenced by code in the body of the loop. At the end of
            # the body, goto the label that calls the iterator's __next__ function again.
            self.activate_block(body_block)
            self.assign(self.get_assignment_target(index), next_reg, line)
            body_insts()
            self.goto(increment_block)

            # Create a new block for when the loop is finished. Set the branch to go here if the
            # conditional evaluates to true. If an exception was raised during the loop, then
            # err_reg wil be set to True. If no_err_occurred_op returns False, then the exception
            # will be propagated using the ERR_FALSE flag.
            self.activate_block(error_check_block)
            self.add(PrimitiveOp([], no_err_occurred_op, line))
            self.goto(normal_loop_exit)

            self.pop_loop_stack()

        if else_insts is not None:
            self.activate_block(else_block)
            else_insts()
            self.goto(exit_block)
        self.activate_block(exit_block)

    def visit_break_stmt(self, node: BreakStmt) -> None:
        self.nonlocal_control[-1].gen_break(self)

    def visit_continue_stmt(self, node: ContinueStmt) -> None:
        self.nonlocal_control[-1].gen_continue(self)

    def visit_unary_expr(self, expr: UnaryExpr) -> Value:
        return self.unary_op(self.accept(expr.expr), expr.op, expr.line)

    def visit_op_expr(self, expr: OpExpr) -> Value:
        if expr.op in ('and', 'or'):
            return self.shortcircuit_expr(expr)
        return self.binary_op(self.accept(expr.left), self.accept(expr.right), expr.op, expr.line)

    def matching_primitive_op(self,
                              candidates: List[OpDescription],
                              args: List[Value],
                              line: int,
                              result_type: Optional[RType] = None) -> Optional[Value]:
        # Find the highest-priority primitive op that matches.
        matching = None  # type: Optional[OpDescription]
        for desc in candidates:
            if len(desc.arg_types) != len(args):
                continue
            if all(is_subtype(actual.type, formal)
                   for actual, formal in zip(args, desc.arg_types)):
                if matching:
                    assert matching.priority != desc.priority, 'Ambiguous:\n1) %s\n2) %s' % (
                        matching, desc)
                    if desc.priority > matching.priority:
                        matching = desc
                else:
                    matching = desc
        if matching:
            target = self.primitive_op(matching, args, line)
            if result_type and not is_same_type(target.type, result_type):
                if is_none_rprimitive(result_type):
                    # Special case None return. The actual result may actually be a bool
                    # and so we can't just coerce it.
                    target = self.none()
                else:
                    target = self.coerce(target, result_type, line)
            return target
        return None

    def binary_op(self,
                  lreg: Value,
                  rreg: Value,
                  expr_op: str,
                  line: int) -> Value:
        ops = binary_ops.get(expr_op, [])
        target = self.matching_primitive_op(ops, [lreg, rreg], line)
        assert target, 'Unsupported binary operation: %s' % expr_op
        return target

    def unary_op(self,
                 lreg: Value,
                 expr_op: str,
                 line: int) -> Value:
        ops = unary_ops.get(expr_op, [])
        target = self.matching_primitive_op(ops, [lreg], line)
        assert target, 'Unsupported unary operation: %s' % expr_op
        return target

    def visit_index_expr(self, expr: IndexExpr) -> Value:
        base = self.accept(expr.base)

        if isinstance(base.type, RTuple):
            assert isinstance(expr.index, IntExpr)  # TODO
            return self.add(TupleGet(base, expr.index.value, expr.line))

        index_reg = self.accept(expr.index)
        return self.gen_method_call(
            base, '__getitem__', [index_reg], self.node_type(expr), expr.line)

    def visit_int_expr(self, expr: IntExpr) -> Value:
        if expr.value > MAX_SHORT_INT:
            return self.load_static_int(expr.value)
        return self.add(LoadInt(expr.value))

    def visit_float_expr(self, expr: FloatExpr) -> Value:
        return self.load_static_float(expr.value)

    def visit_bytes_expr(self, expr: BytesExpr) -> Value:
        value = bytes(expr.value, 'utf8').decode('unicode-escape').encode('raw-unicode-escape')
        return self.load_static_bytes(value)

    def is_native_ref_expr(self, expr: RefExpr) -> bool:
        if expr.node is None:
            return False
        if '.' in expr.node.fullname():
            module_name = '.'.join(expr.node.fullname().split('.')[:-1])
            return module_name in self.modules
        return True

    def is_native_module_ref_expr(self, expr: RefExpr) -> bool:
        return self.is_native_ref_expr(expr) and expr.kind == GDEF

    def is_synthetic_type(self, typ: TypeInfo) -> bool:
        """Is a type something other than just a class we've created?"""
        return typ.is_named_tuple or typ.is_newtype or typ.typeddict_type is not None

    def is_free_variable(self, symbol: SymbolNode) -> bool:
        fitem = self.fn_info.fitem
        return fitem in self.free_variables and symbol in self.free_variables[fitem]

    def visit_name_expr(self, expr: NameExpr) -> Value:
        assert expr.node, "RefExpr not resolved"
        fullname = expr.node.fullname()
        if fullname in name_ref_ops:
            # Use special access op for this particular name.
            desc = name_ref_ops[fullname]
            assert desc.result_type is not None
            return self.add(PrimitiveOp([], desc, expr.line))

        # TODO: Behavior currently only defined for Var and FuncDef node types.
        if expr.kind == LDEF:
            try:
                return self.read(self.environment.lookup(expr.node), expr.line)
            except KeyError:
                # If there is a KeyError, then the target could not be found in the current scope.
                # Search environment stack to see if the target was defined in an outer scope.
                return self.read(self.get_assignment_target(expr), expr.line)
        else:
            return self.load_global(expr)

    def is_module_member_expr(self, expr: MemberExpr) -> bool:
        return isinstance(expr.expr, RefExpr) and expr.expr.kind == MODULE_REF

    def visit_member_expr(self, expr: MemberExpr) -> Value:
        if self.is_module_member_expr(expr):
            return self.load_module_attr(expr)
        else:
            obj = self.accept(expr.expr)
            return self.get_attr(obj, expr.name, self.node_type(expr), expr.line)

    def get_attr(self, obj: Value, attr: str, result_type: RType, line: int) -> Value:
        if isinstance(obj.type, RInstance) and obj.type.class_ir.has_attr(attr):
            return self.add(GetAttr(obj, attr, line))
        elif isinstance(obj.type, RUnion):
            return self.union_get_attr(obj, obj.type, attr, result_type, line)
        else:
            return self.py_get_attr(obj, attr, line)

    def union_get_attr(self,
                       obj: Value,
                       rtype: RUnion,
                       attr: str,
                       result_type: RType,
                       line: int) -> Value:
        def get_item_attr(value: Value) -> Value:
            return self.get_attr(value, attr, result_type, line)

        return self.decompose_union_helper(obj, rtype, result_type, get_item_attr, line)

    def decompose_union_helper(self,
                               obj: Value,
                               rtype: RUnion,
                               result_type: RType,
                               process_item: Callable[[Value], Value],
                               line: int) -> Value:
        """Generate isinstance() + specialized operations for union items.

        Say, for Union[A, B] generate ops resembling this (pseudocode):

            if isinstance(obj, A):
                result = <result of process_item(cast(A, obj)>
            else:
                result = <result of process_item(cast(B, obj)>

        Args:
            obj: value with a union type
            rtype: the union type
            result_type: result of the operation
            process_item: callback to generate op for a single union item (arg is coerced
                to union item type)
            line: line number
        """
        # TODO: Optimize cases where a single operation can handle multiple union items
        #     (say a method is implemented in a common base class)
        fast_items = []
        rest_items = []
        for item in rtype.items:
            if isinstance(item, RInstance):
                fast_items.append(item)
            else:
                # For everything but RInstance we fall back to C API
                rest_items.append(item)
        exit_block = BasicBlock()
        result = self.alloc_temp(result_type)
        for i, item in enumerate(fast_items):
            more_types = i < len(fast_items) - 1 or rest_items
            if more_types:
                # We are not at the final item so we need one more branch
                op = self.isinstance(obj, item, line)
                true_block, false_block = BasicBlock(), BasicBlock()
                self.add_bool_branch(op, true_block, false_block)
                self.activate_block(true_block)
            coerced = self.coerce(obj, item, line)
            temp = process_item(coerced)
            temp2 = self.coerce(temp, result_type, line)
            self.add(Assign(result, temp2))
            self.goto(exit_block)
            if more_types:
                self.activate_block(false_block)
        if rest_items:
            # For everything else we use generic operation. Use force=True to drop the
            # union type.
            coerced = self.coerce(obj, object_rprimitive, line, force=True)
            temp = process_item(coerced)
            temp2 = self.coerce(temp, result_type, line)
            self.add(Assign(result, temp2))
            self.goto(exit_block)
        self.activate_block(exit_block)
        return result

    def isinstance(self, obj: Value, rtype: RInstance, line: int) -> Value:
        class_ir = rtype.class_ir
        fullname = '%s.%s' % (class_ir.module_name, class_ir.name)
        type_obj = self.load_native_type_object(fullname)
        return self.primitive_op(fast_isinstance_op, [obj, type_obj], line)

    def py_get_attr(self, obj: Value, attr: str, line: int) -> Value:
        key = self.load_static_unicode(attr)
        return self.add(PrimitiveOp([obj, key], py_getattr_op, line))

    def py_call(self,
                function: Value,
                arg_values: List[Value],
                line: int,
                arg_kinds: Optional[List[int]] = None,
                arg_names: Optional[List[Optional[str]]] = None) -> Value:
        """Use py_call_op or py_call_with_kwargs_op for function call."""
        # If all arguments are positional, we can use py_call_op.
        if (arg_kinds is None) or all(kind == ARG_POS for kind in arg_kinds):
            return self.primitive_op(py_call_op, [function] + arg_values, line)

        # Otherwise fallback to py_call_with_kwargs_op.
        assert arg_names is not None

        pos_arg_values = []
        kw_arg_key_value_pairs = []
        star_arg_values = []
        star2_arg_values = []
        for value, kind, name in zip(arg_values, arg_kinds, arg_names):
            if kind == ARG_POS:
                pos_arg_values.append(value)
            elif kind == ARG_NAMED:
                assert name is not None
                key = self.load_static_unicode(name)
                kw_arg_key_value_pairs.append((key, value))
            elif kind == ARG_STAR:
                star_arg_values.append(value)
            elif kind == ARG_STAR2:
                star2_arg_values.append(value)
            else:
                assert False, ("Argument kind should not be possible:", kind)

        if len(star_arg_values) == 0:
            # We can directly construct a tuple if there are no star args.
            pos_args_tuple = self.add(TupleSet(pos_arg_values, line))
        else:
            # Otherwise we construct a list and call extend it with the star args, since tuples
            # don't have an extend method.
            pos_args_list = self.primitive_op(new_list_op, pos_arg_values, line)
            for star_arg_value in star_arg_values:
                self.primitive_op(list_extend_op, [pos_args_list, star_arg_value], line)
            pos_args_tuple = self.primitive_op(list_tuple_op, [pos_args_list], line)

        kw_args_dict = self.make_dict(kw_arg_key_value_pairs, line)
        # NOTE: mypy currently only supports a single ** arg, but python supports multiple.
        # This code supports multiple primarily to make the logic easier to follow.
        for star2_arg_value in star2_arg_values:
            self.primitive_op(dict_update_op, [kw_args_dict, star2_arg_value], line)

        return self.primitive_op(
            py_call_with_kwargs_op, [function, pos_args_tuple, kw_args_dict], line)

    def py_method_call(self,
                       obj: Value,
                       method_name: str,
                       arg_values: List[Value],
                       line: int,
                       arg_kinds: Optional[List[int]] = None,
                       arg_names: Optional[List[Optional[str]]] = None) -> Value:
        if (arg_kinds is None) or all(kind == ARG_POS for kind in arg_kinds):
            method_name_reg = self.load_static_unicode(method_name)
            return self.primitive_op(py_method_call_op, [obj, method_name_reg] + arg_values, line)
        else:
            method = self.py_get_attr(obj, method_name, line)
            return self.py_call(method, arg_values, line, arg_kinds=arg_kinds, arg_names=arg_names)

    def coerce_native_call_args(self,
                                args: Sequence[Value],
                                sig: FuncSignature,
                                line: int) -> List[Value]:
        coerced_arg_regs = []
        for reg, arg in zip(args, sig.args):
            coerced_arg_regs.append(self.coerce(reg, arg.type, line))
        return coerced_arg_regs

    def call(self, decl: FuncDecl, args: Sequence[Value],
             arg_kinds: List[int],
             arg_names: List[Optional[str]],
             line: int) -> Value:
        # Normalize keyword args to positionals.
        arg_values_with_nones = self.keyword_args_to_positional(
            args, arg_kinds, arg_names, decl.sig)
        # Put in errors for missing args
        args = self.missing_args_to_error_values(arg_values_with_nones, decl.sig)

        args = self.coerce_native_call_args(args, decl.sig, line)
        return self.add(Call(decl, args, line))

    def visit_call_expr(self, expr: CallExpr) -> Value:
        if isinstance(expr.analyzed, CastExpr):
            return self.translate_cast_expr(expr.analyzed)

        callee = expr.callee
        if isinstance(callee, IndexExpr) and isinstance(callee.analyzed, TypeApplication):
            callee = callee.analyzed.expr  # Unwrap type application

        if isinstance(callee, MemberExpr):
            return self.translate_method_call(expr, callee)
        elif isinstance(callee, SuperExpr):
            return self.translate_super_method_call(expr, callee)
        else:
            return self.translate_call(expr, callee)

    def translate_call(self, expr: CallExpr, callee: Expression) -> Value:
        # The common case of calls is refexprs
        if isinstance(callee, RefExpr):
            return self.translate_refexpr_call(expr, callee)

        function = self.accept(callee)
        args = [self.accept(arg) for arg in expr.args]
        return self.py_call(function, args, expr.line,
                            arg_kinds=expr.arg_kinds, arg_names=expr.arg_names)

    def translate_refexpr_call(self, expr: CallExpr, callee: RefExpr) -> Value:
        """Translate a non-method call."""
        # Gen the argument values
        arg_values = [self.accept(arg) for arg in expr.args]

        # TODO: Allow special cases to have default args or named args. Currently they don't since
        # they check that everything in arg_kinds is ARG_POS.

        # Special case builtins.len
        if (callee.fullname == 'builtins.len'
                and len(expr.args) == 1
                and expr.arg_kinds == [ARG_POS]):
            expr_rtype = arg_values[0].type
            if isinstance(expr_rtype, RTuple):
                # len() of fixed-length tuple can be trivially determined statically.
                return self.add(LoadInt(len(expr_rtype.types)))

        # Special case builtins.isinstance
        if (callee.fullname == 'builtins.isinstance'
                and len(expr.args) == 2
                and expr.arg_kinds == [ARG_POS, ARG_POS]
                and isinstance(expr.args[1], RefExpr)
                and isinstance(expr.args[1].node, TypeInfo)
                and self.is_native_module_ref_expr(expr.args[1])):
            # Special case native isinstance() checks as this makes them much faster.
            return self.primitive_op(fast_isinstance_op, arg_values, expr.line)

        # Handle data-driven special-cased primitive call ops.
        if callee.fullname is not None and expr.arg_kinds == [ARG_POS] * len(arg_values):
            ops = func_ops.get(callee.fullname, [])
            target = self.matching_primitive_op(ops, arg_values, expr.line)
            if target:
                return target

        # Standard native call if signature and fullname are good and all arguments are positional
        # or named.
        if (callee.node is not None
                and callee.fullname is not None
                and callee.node in self.mapper.func_to_decl
                and all(kind in (ARG_POS, ARG_NAMED) for kind in expr.arg_kinds)):
            decl = self.mapper.func_to_decl[callee.node]

            return self.call(decl, arg_values, expr.arg_kinds, expr.arg_names, expr.line)

        # Fall back to a Python call
        function = self.accept(callee)
        return self.py_call(function, arg_values, expr.line,
                            arg_kinds=expr.arg_kinds, arg_names=expr.arg_names)

    def missing_args_to_error_values(self,
                                     args: List[Optional[Value]],
                                     sig: FuncSignature) -> List[Value]:
        """Generate LoadErrorValues for missing arguments.

        These get resolved to default values if they exist for the function in question. See
        gen_arg_default.
        """
        ret_args = []  # type: List[Value]
        for reg, arg in zip(args, sig.args):
            if reg is None:
                reg = self.add(LoadErrorValue(arg.type, is_borrowed=True))
            ret_args.append(reg)
        return ret_args

    def translate_method_call(self, expr: CallExpr, callee: MemberExpr) -> Value:
        """Generate IR for an arbitrary call of form e.m(...).

        This can also deal with calls to module-level functions.
        """
        if self.is_native_ref_expr(callee):
            # Call to module-level native function or such
            return self.translate_call(expr, callee)
        elif isinstance(callee.expr, RefExpr) and callee.expr.node in self.mapper.type_to_ir:
            # Call a method via the *class*
            assert isinstance(callee.expr.node, TypeInfo)
            ir = self.mapper.type_to_ir[callee.expr.node]
            decl = ir.method_decl(callee.name)
            args = []
            arg_kinds, arg_names = expr.arg_kinds[:], expr.arg_names[:]
            if decl.kind == FUNC_CLASSMETHOD:  # Add the class argument for class methods
                args.append(self.load_native_type_object(callee.expr.node.fullname()))
                arg_kinds.insert(0, ARG_POS)
                arg_names.insert(0, None)
            args += [self.accept(arg) for arg in expr.args]

            return self.call(decl, args, arg_kinds, arg_names, expr.line)

        elif self.is_module_member_expr(callee):
            # Fall back to a PyCall for non-native module calls
            function = self.accept(callee)
            args = [self.accept(arg) for arg in expr.args]
            return self.py_call(function, args, expr.line,
                                arg_kinds=expr.arg_kinds, arg_names=expr.arg_names)
        else:
            args = [self.accept(arg) for arg in expr.args]
            assert callee.expr in self.types
            obj = self.accept(callee.expr)
            return self.gen_method_call(obj,
                                        callee.name,
                                        args,
                                        self.node_type(expr),
                                        expr.line,
                                        expr.arg_kinds,
                                        expr.arg_names)

    def translate_super_method_call(self, expr: CallExpr, callee: SuperExpr) -> Value:
        if callee.info is None or callee.call.args:
            return self.translate_call(expr, callee)
        ir = self.mapper.type_to_ir[callee.info]
        # Search for the method in the mro, skipping ourselves.
        for base in ir.mro[1:]:
            if callee.name in base.method_decls:
                break
        else:
            return self.translate_call(expr, callee)

        decl = base.method_decl(callee.name)
        arg_values = [self.accept(arg) for arg in expr.args]
        arg_kinds, arg_names = expr.arg_kinds[:], expr.arg_names[:]

        if decl.kind != FUNC_STATICMETHOD:
            vself = next(iter(self.environment.indexes))  # grab first argument
            if decl.kind == FUNC_CLASSMETHOD:
                vself = self.primitive_op(type_op, [vself], expr.line)
            arg_values.insert(0, vself)
            arg_kinds.insert(0, ARG_POS)
            arg_names.insert(0, None)

        return self.call(decl, arg_values, arg_kinds, arg_names, expr.line)

    def gen_method_call(self,
                        base: Value,
                        name: str,
                        arg_values: List[Value],
                        return_rtype: RType,
                        line: int,
                        arg_kinds: Optional[List[int]] = None,
                        arg_names: Optional[List[Optional[str]]] = None) -> Value:
        # If arg_kinds contains values other than arg_pos and arg_named, then fallback to
        # Python method call.
        if (arg_kinds is not None
                and not all(kind in (ARG_POS, ARG_NAMED) for kind in arg_kinds)):
            return self.py_method_call(base, name, arg_values, base.line, arg_kinds, arg_names)

        # If the base type is one of ours, do a MethodCall
        if isinstance(base.type, RInstance):
            if base.type.class_ir.has_method(name):
                decl = base.type.class_ir.method_decl(name)
                if arg_kinds is None:
                    assert arg_names is None, "arg_kinds not present but arg_names is"
                    arg_kinds = [ARG_POS for _ in arg_values]
                    arg_names = [None for _ in arg_values]
                else:
                    assert arg_names is not None, "arg_kinds present but arg_names is not"

                # Normalize keyword args to positionals.
                assert decl.bound_sig
                arg_values_with_nones = self.keyword_args_to_positional(
                    arg_values, arg_kinds, arg_names, decl.bound_sig)
                arg_values = self.missing_args_to_error_values(arg_values_with_nones,
                                                               decl.bound_sig)
                arg_values = self.coerce_native_call_args(arg_values, decl.bound_sig, base.line)

                return self.add(MethodCall(base, name, arg_values, line))
        elif isinstance(base.type, RUnion):
            return self.union_method_call(base, base.type, name, arg_values, return_rtype, line,
                                          arg_kinds, arg_names)

        # Try to do a special-cased method call
        target = self.translate_special_method_call(base, name, arg_values, return_rtype, line)
        if target:
            return target

        # Fall back to Python method call
        return self.py_method_call(base, name, arg_values, base.line, arg_kinds, arg_names)

    def union_method_call(self,
                          base: Value,
                          obj_type: RUnion,
                          name: str,
                          arg_values: List[Value],
                          return_rtype: RType,
                          line: int,
                          arg_kinds: Optional[List[int]],
                          arg_names: Optional[List[Optional[str]]]) -> Value:
        def call_union_item(value: Value) -> Value:
            return self.gen_method_call(value, name, arg_values, return_rtype, line,
                                        arg_kinds, arg_names)

        return self.decompose_union_helper(base, obj_type, return_rtype, call_union_item, line)

    def translate_cast_expr(self, expr: CastExpr) -> Value:
        src = self.accept(expr.expr)
        target_type = self.type_to_rtype(expr.type)
        return self.coerce(src, target_type, expr.line)

    def shortcircuit_helper(self, op: str,
                            expr_type: RType,
                            left: Callable[[], Value],
                            right: Callable[[], Value], line: int) -> Value:
        # Having actual Phi nodes would be really nice here!
        target = self.alloc_temp(expr_type)
        # left_body takes the value of the left side, right_body the right
        left_body, right_body, next = BasicBlock(), BasicBlock(), BasicBlock()
        # true_body is taken if the left is true, false_body if it is false.
        # For 'and' the value is the right side if the left is true, and for 'or'
        # it is the right side if the left is false.
        true_body, false_body = (
            (right_body, left_body) if op == 'and' else (left_body, right_body))

        left_value = left()
        self.add_bool_branch(left_value, true_body, false_body)

        self.activate_block(left_body)
        left_coerced = self.coerce(left_value, expr_type, line)
        self.add(Assign(target, left_coerced))
        self.goto(next)

        self.activate_block(right_body)
        right_value = right()
        right_coerced = self.coerce(right_value, expr_type, line)
        self.add(Assign(target, right_coerced))
        self.goto(next)

        self.activate_block(next)
        return target

    def shortcircuit_expr(self, expr: OpExpr) -> Value:
        return self.shortcircuit_helper(
            expr.op, self.node_type(expr),
            lambda: self.accept(expr.left),
            lambda: self.accept(expr.right),
            expr.line
        )

    def visit_conditional_expr(self, expr: ConditionalExpr) -> Value:
        if_body, else_body, next = BasicBlock(), BasicBlock(), BasicBlock()

        self.process_conditional(expr.cond, if_body, else_body)
        expr_type = self.node_type(expr)
        # Having actual Phi nodes would be really nice here!
        target = self.alloc_temp(expr_type)

        self.activate_block(if_body)
        true_value = self.accept(expr.if_expr)
        true_value = self.coerce(true_value, expr_type, expr.line)
        self.add(Assign(target, true_value))
        self.goto(next)

        self.activate_block(else_body)
        false_value = self.accept(expr.else_expr)
        false_value = self.coerce(false_value, expr_type, expr.line)
        self.add(Assign(target, false_value))
        self.goto(next)

        self.activate_block(next)

        return target

    def translate_special_method_call(self,
                                      base_reg: Value,
                                      name: str,
                                      args: List[Value],
                                      result_type: Optional[RType],
                                      line: int) -> Optional[Value]:
        """Translate a method call which is handled nongenerically.

        These are special in the sense that we have code generated specifically for them.
        They tend to be method calls which have equivalents in C that are more direct
        than calling with the PyObject api.

        Return None if no translation found; otherwise return the target register.
        """
        ops = method_ops.get(name, [])
        return self.matching_primitive_op(ops, [base_reg] + args, line, result_type=result_type)

    def visit_list_expr(self, expr: ListExpr) -> Value:
        items = [self.accept(item) for item in expr.items]
        return self.primitive_op(new_list_op, items, expr.line)

    def visit_tuple_expr(self, expr: TupleExpr) -> Value:
        tuple_type = self.node_type(expr)
        # When handling NamedTuple et. al we might not have proper type info,
        # so make some up if we need it.
        types = (tuple_type.types if isinstance(tuple_type, RTuple)
                 else [object_rprimitive] * len(expr.items))

        items = []
        for item_expr, item_type in zip(expr.items, types):
            reg = self.accept(item_expr)
            items.append(self.coerce(reg, item_type, item_expr.line))
        return self.add(TupleSet(items, expr.line))

    def visit_dict_expr(self, expr: DictExpr) -> Value:
        """First accepts all keys and values, then makes a dict out of them."""
        key_value_pairs = []
        for key_expr, value_expr in expr.items:
            key = self.accept(key_expr)
            value = self.accept(value_expr)
            key_value_pairs.append((key, value))

        return self.make_dict(key_value_pairs, expr.line)

    def visit_set_expr(self, expr: SetExpr) -> Value:
        set_reg = self.primitive_op(new_set_op, [], expr.line)
        for key_expr in expr.items:
            key_reg = self.accept(key_expr)
            self.primitive_op(set_add_op, [set_reg, key_reg], expr.line)
        return set_reg

    def visit_str_expr(self, expr: StrExpr) -> Value:
        return self.load_static_unicode(expr.value)

    # Conditional expressions

    def process_conditional(self, e: Expression, true: BasicBlock, false: BasicBlock) -> None:
        if isinstance(e, OpExpr) and e.op in ['and', 'or']:
            if e.op == 'and':
                # Short circuit 'and' in a conditional context.
                new = BasicBlock()
                self.process_conditional(e.left, new, false)
                self.activate_block(new)
                self.process_conditional(e.right, true, false)
            else:
                # Short circuit 'or' in a conditional context.
                new = BasicBlock()
                self.process_conditional(e.left, true, new)
                self.activate_block(new)
                self.process_conditional(e.right, true, false)
        elif isinstance(e, UnaryExpr) and e.op == 'not':
            self.process_conditional(e.expr, false, true)
        # Catch-all for arbitrary expressions.
        else:
            reg = self.accept(e)
            self.add_bool_branch(reg, true, false)

    def visit_basic_comparison(self, op: str, left: Value, right: Value, line: int) -> Value:
        negate = False
        if op == 'is not':
            op, negate = 'is', True
        elif op == 'not in':
            op, negate = 'in', True

        target = self.binary_op(left, right, op, line)

        if negate:
            target = self.unary_op(target, 'not', line)
        return target

    def visit_comparison_expr(self, e: ComparisonExpr) -> Value:
        # TODO: Don't produce an expression when used in conditional context

        # All of the trickiness here is due to support for chained conditionals
        # (`e1 < e2 > e3`, etc). `e1 < e2 > e3` is approximately equivalent to
        # `e1 < e2 and e2 > e3` except that `e2` is only evaluated once.
        expr_type = self.node_type(e)

        # go(i, prev) generates code for `ei opi e{i+1} op{i+1} ... en`,
        # assuming that prev contains the value of `ei`.
        def go(i: int, prev: Value) -> Value:
            if i == len(e.operators) - 1:
                return self.visit_basic_comparison(
                    e.operators[i], prev, self.accept(e.operands[i + 1]), e.line)

            next = self.accept(e.operands[i + 1])
            return self.shortcircuit_helper(
                'and', expr_type,
                lambda: self.visit_basic_comparison(
                    e.operators[i], prev, next, e.line),
                lambda: go(i + 1, next),
                e.line)

        return go(0, self.accept(e.operands[0]))

    def add_bool_branch(self, value: Value, true: BasicBlock, false: BasicBlock) -> None:
        if is_same_type(value.type, int_rprimitive):
            zero = self.add(LoadInt(0))
            value = self.binary_op(value, zero, '!=', value.line)
        elif is_same_type(value.type, list_rprimitive):
            length = self.primitive_op(list_len_op, [value], value.line)
            zero = self.add(LoadInt(0))
            value = self.binary_op(length, zero, '!=', value.line)
        else:
            value_type = optional_value_type(value.type)
            if value_type is not None:
                is_none = self.binary_op(value, self.none(), 'is not', value.line)
                branch = Branch(is_none, true, false, Branch.BOOL_EXPR)
                self.add(branch)
                if isinstance(value_type, RInstance):
                    # Optional[X] where X is always truthy
                    # TODO: Support __bool__
                    pass
                else:
                    # Optional[X] where X may be falsey and requires a check
                    branch.true = self.new_block()
                    # unbox_or_cast instead of coerce because we want the
                    # type to change even if it is a subtype.
                    remaining = self.unbox_or_cast(value, value_type, value.line)
                    self.add_bool_branch(remaining, true, false)
                return
            elif not is_same_type(value.type, bool_rprimitive):
                value = self.primitive_op(bool_op, [value], value.line)
        self.add(Branch(value, true, false, Branch.BOOL_EXPR))

    def visit_nonlocal_decl(self, o: NonlocalDecl) -> None:
        pass

    def visit_slice_expr(self, expr: SliceExpr) -> Value:
        def get_arg(arg: Optional[Expression]) -> Value:
            if arg is None:
                return self.none()
            else:
                return self.accept(arg)

        args = [get_arg(expr.begin_index),
                get_arg(expr.end_index),
                get_arg(expr.stride)]
        return self.primitive_op(new_slice_op, args, expr.line)

    def visit_raise_stmt(self, s: RaiseStmt) -> None:
        if s.expr is None:
            self.primitive_op(reraise_exception_op, [], NO_TRACEBACK_LINE_NO)
            self.add(Unreachable())
            return

        assert s.from_expr is None, "from_expr not implemented"

        # TODO: Do we want to dynamically handle the case where the
        # type is Any so we don't statically know what to do?
        typ = self.types[s.expr]
        if isinstance(typ, TypeType):
            typ = typ.item
        assert not isinstance(typ, AnyType), "can't raise Any"

        if isinstance(typ, FunctionLike) and typ.is_type_obj():
            etyp = self.accept(s.expr)
            exc = self.py_call(etyp, [], s.expr.line)
        else:
            exc = self.accept(s.expr)
            etyp = self.primitive_op(type_op, [exc], s.expr.line)

        self.primitive_op(raise_exception_op, [etyp, exc], s.line)
        self.add(Unreachable())

    class ExceptNonlocalControl(CleanupNonlocalControl):
        """Nonlocal control for except blocks.

        Just makes sure that sys.exc_info always gets restored when we leave.
        This is super annoying.
        """
        def __init__(self, outer: NonlocalControl, saved: Value) -> None:
            super().__init__(outer)
            self.saved = saved

        def gen_cleanup(self, builder: 'IRBuilder') -> None:
            # Don't bother plumbing a line through because it can't fail
            builder.primitive_op(restore_exc_info_op, [self.saved], -1)

    def visit_try_except(self,
                         body: GenFunc,
                         handlers: Sequence[
                             Tuple[Optional[Expression], Optional[Expression], GenFunc]],
                         else_body: Optional[GenFunc],
                         line: int) -> None:
        """Generalized try/except/else handling that takes functions to gen the bodies.

        The point of this is to also be able to support with."""
        assert handlers, "try needs except"

        except_entry, exit_block, cleanup_block = BasicBlock(), BasicBlock(), BasicBlock()
        double_except_block = BasicBlock()
        # If there is an else block, jump there after the try, otherwise just leave
        else_block = BasicBlock() if else_body else exit_block

        # Compile the try block with an error handler
        self.error_handlers.append(except_entry)
        self.goto_and_activate(BasicBlock())
        body()
        self.goto(else_block)
        self.error_handlers.pop()

        # The error handler catches the error and then checks it
        # against the except clauses. We compile the error handler
        # itself with an error handler so that it can properly restore
        # the *old* exc_info if an exception occurs.
        # The exception chaining will be done automatically when the
        # exception is raised, based on the exception in exc_info.
        self.error_handlers.append(double_except_block)
        self.activate_block(except_entry)
        old_exc = self.primitive_op(error_catch_op, [], line)
        # Compile the except blocks with the nonlocal control flow overridden to clear exc_info
        self.nonlocal_control.append(
            IRBuilder.ExceptNonlocalControl(self.nonlocal_control[-1], old_exc))

        # Process the bodies
        next_block = None
        for type, var, handler_body in handlers:
            if type:
                next_block, body_block = BasicBlock(), BasicBlock()
                matches = self.primitive_op(exc_matches_op, [self.accept(type)], type.line)
                self.add(Branch(matches, body_block, next_block, Branch.BOOL_EXPR))
                self.activate_block(body_block)
            if var:
                target = self.get_assignment_target(var)
                self.assign(target, self.primitive_op(get_exc_value_op, [], var.line), var.line)
            handler_body()
            self.goto(cleanup_block)
            if next_block:
                self.activate_block(next_block)

        # Reraise the exception if needed
        if next_block:
            self.primitive_op(reraise_exception_op, [], NO_TRACEBACK_LINE_NO)
            self.add(Unreachable())

        self.nonlocal_control.pop()
        self.error_handlers.pop()

        # Cleanup for if we leave except through normal control flow:
        # restore the saved exc_info information and continue propagating
        # the exception if it exists.
        self.activate_block(cleanup_block)
        self.primitive_op(restore_exc_info_op, [old_exc], line)
        self.goto(exit_block)

        # Cleanup for if we leave except through a raised exception:
        # restore the saved exc_info information and continue propagating
        # the exception.
        self.activate_block(double_except_block)
        self.primitive_op(restore_exc_info_op, [old_exc], line)
        self.primitive_op(keep_propagating_op, [], NO_TRACEBACK_LINE_NO)
        self.add(Unreachable())

        # If present, compile the else body in the obvious way
        if else_body:
            self.activate_block(else_block)
            else_body()
            self.goto(exit_block)

        self.activate_block(exit_block)

    def visit_try_except_stmt(self, t: TryStmt) -> None:
        def body() -> None:
            self.accept(t.body)

        # Work around scoping woes
        def make_handler(body: Block) -> GenFunc:
            return lambda: self.accept(body)

        handlers = [(type, var, make_handler(body)) for type, var, body in
                    zip(t.types, t.vars, t.handlers)]
        else_body = (lambda: self.accept(t.else_body)) if t.else_body else None
        self.visit_try_except(body, handlers, else_body, t.line)

    class TryFinallyNonlocalControl(NonlocalControl):
        def __init__(self, target: BasicBlock) -> None:
            self.target = target
            self.ret_reg = None  # type: Optional[Register]

        def gen_break(self, builder: 'IRBuilder') -> None:
            assert False, "unimplemented"

        def gen_continue(self, builder: 'IRBuilder') -> None:
            assert False, "unimplemented"

        def gen_return(self, builder: 'IRBuilder', value: Value) -> None:
            if self.ret_reg is None:
                self.ret_reg = builder.alloc_temp(builder.ret_types[-1])

            builder.add(Assign(self.ret_reg, value))
            builder.add(Goto(self.target))

    class FinallyNonlocalControl(CleanupNonlocalControl):
        """Nonlocal control for finally blocks.

        Just makes sure that sys.exc_info always gets restored when we
        leave and the return register is decrefed if it isn't null.
        """
        def __init__(self, outer: NonlocalControl, ret_reg: Optional[Value], saved: Value) -> None:
            super().__init__(outer)
            self.ret_reg = ret_reg
            self.saved = saved

        def gen_cleanup(self, builder: 'IRBuilder') -> None:
            # Do an error branch on the return value register, which
            # may be undefined. This will allow it to be properly
            # decrefed if it is not null. This is kind of a hack.
            if self.ret_reg:
                target = BasicBlock()
                builder.add(Branch(self.ret_reg, target, target, Branch.IS_ERROR))
                builder.activate_block(target)

            # Restore the old exc_info
            # Don't bother plumbing a line through because it can't fail
            target, cleanup = BasicBlock(), BasicBlock()
            builder.add(Branch(self.saved, target, cleanup, Branch.IS_ERROR))
            builder.activate_block(cleanup)
            builder.primitive_op(restore_exc_info_op, [self.saved], -1)
            builder.goto_and_activate(target)

    def try_finally_try(self, err_handler: BasicBlock, return_entry: BasicBlock,
                        main_entry: BasicBlock, try_body: GenFunc) -> Optional[Register]:
        # Compile the try block with an error handler
        control = IRBuilder.TryFinallyNonlocalControl(return_entry)
        self.error_handlers.append(err_handler)

        self.nonlocal_control.append(control)
        self.goto_and_activate(BasicBlock())
        try_body()
        self.goto(main_entry)
        self.nonlocal_control.pop()
        self.error_handlers.pop()

        return control.ret_reg

    def try_finally_entry_blocks(self,
                                 err_handler: BasicBlock, return_entry: BasicBlock,
                                 main_entry: BasicBlock, finally_block: BasicBlock,
                                 ret_reg: Optional[Register]) -> Value:
        old_exc = self.alloc_temp(exc_rtuple)

        # Entry block for non-exceptional flow
        self.activate_block(main_entry)
        if ret_reg:
            self.add(Assign(ret_reg, self.add(LoadErrorValue(self.ret_types[-1]))))
        self.goto(return_entry)

        self.activate_block(return_entry)
        self.add(Assign(old_exc, self.add(LoadErrorValue(exc_rtuple))))
        self.goto(finally_block)

        # Entry block for errors
        self.activate_block(err_handler)
        if ret_reg:
            self.add(Assign(ret_reg, self.add(LoadErrorValue(self.ret_types[-1]))))
        self.add(Assign(old_exc, self.primitive_op(error_catch_op, [], -1)))
        self.goto(finally_block)

        return old_exc

    def try_finally_body(
            self, finally_block: BasicBlock, finally_body: GenFunc,
            ret_reg: Optional[Value], old_exc: Value) -> Tuple[BasicBlock, FinallyNonlocalControl]:
        cleanup_block = BasicBlock()
        # Compile the finally block with the nonlocal control flow overridden to restore exc_info
        self.error_handlers.append(cleanup_block)
        finally_control = IRBuilder.FinallyNonlocalControl(
            self.nonlocal_control[-1], ret_reg, old_exc)
        self.nonlocal_control.append(finally_control)
        self.activate_block(finally_block)
        finally_body()
        self.nonlocal_control.pop()

        return cleanup_block, finally_control

    def try_finally_resolve_control(self, cleanup_block: BasicBlock,
                                    finally_control: FinallyNonlocalControl,
                                    old_exc: Value, ret_reg: Optional[Value]) -> BasicBlock:
        """Resolve the control flow out of a finally block.

        This means returning if there was a return, propagating
        exceptions, break/continue (soon), or just continuing on.
        """
        reraise, rest = BasicBlock(), BasicBlock()
        self.add(Branch(old_exc, rest, reraise, Branch.IS_ERROR))

        # Reraise the exception if there was one
        self.activate_block(reraise)
        self.primitive_op(reraise_exception_op, [], NO_TRACEBACK_LINE_NO)
        self.add(Unreachable())
        self.error_handlers.pop()

        # If there was a return, keep returning
        if ret_reg:
            self.activate_block(rest)
            return_block, rest = BasicBlock(), BasicBlock()
            self.add(Branch(ret_reg, rest, return_block, Branch.IS_ERROR))

            self.activate_block(return_block)
            self.nonlocal_control[-1].gen_return(self, ret_reg)

        # TODO: handle break/continue
        self.activate_block(rest)
        out_block = BasicBlock()
        self.goto(out_block)

        # If there was an exception, restore again
        self.activate_block(cleanup_block)
        finally_control.gen_cleanup(self)
        self.primitive_op(keep_propagating_op, [], NO_TRACEBACK_LINE_NO)
        self.add(Unreachable())

        return out_block

    def visit_try_finally_stmt(self, try_body: GenFunc, finally_body: GenFunc) -> None:
        """Generalized try/finally handling that takes functions to gen the bodies.

        The point of this is to also be able to support with."""
        # Finally is a big pain, because there are so many ways that
        # exits can occur. We emit 10+ basic blocks for every finally!

        err_handler, main_entry, return_entry, finally_block = (
            BasicBlock(), BasicBlock(), BasicBlock(), BasicBlock())

        # Compile the body of the try
        ret_reg = self.try_finally_try(
            err_handler, return_entry, main_entry, try_body)

        # Set up the entry blocks for the finally statement
        old_exc = self.try_finally_entry_blocks(
            err_handler, return_entry, main_entry, finally_block, ret_reg)

        # Compile the body of the finally
        cleanup_block, finally_control = self.try_finally_body(
            finally_block, finally_body, ret_reg, old_exc)

        # Resolve the control flow out of the finally block
        out_block = self.try_finally_resolve_control(
            cleanup_block, finally_control, old_exc, ret_reg)

        self.activate_block(out_block)

    def visit_try_stmt(self, t: TryStmt) -> None:
        # Our compilation strategy for try/except/else/finally is to
        # treat try/except/else and try/finally as separate language
        # constructs that we compile separately. When we have a
        # try/except/else/finally, we treat the try/except/else as the
        # body of a try/finally block.
        if t.finally_body:
            def visit_try_body() -> None:
                if t.handlers:
                    self.visit_try_except_stmt(t)
                else:
                    self.accept(t.body)
            body = t.finally_body

            self.visit_try_finally_stmt(visit_try_body, lambda: self.accept(body))
        else:
            self.visit_try_except_stmt(t)

    def get_sys_exc_info(self) -> List[Value]:
        exc_info = self.primitive_op(get_exc_info_op, [], -1)
        return [self.add(TupleGet(exc_info, i, -1)) for i in range(3)]

    def visit_with(self, expr: Expression, target: Optional[Lvalue],
                   body: GenFunc, line: int) -> None:

        # This is basically a straight transcription of the Python code in PEP 343.
        # I don't actually understand why a bunch of it is the way it is.
        # We could probably optimize the case where the manager is compiled by us,
        # but that is not our common case at all, so.
        mgr_v = self.accept(expr)
        typ = self.primitive_op(type_op, [mgr_v], line)
        exit_ = self.maybe_spill(self.py_get_attr(typ, '__exit__', line))
        value = self.py_call(self.py_get_attr(typ, '__enter__', line), [mgr_v], line)
        mgr = self.maybe_spill(mgr_v)
        exc = self.maybe_spill_assignable(self.primitive_op(true_op, [], -1))

        def try_body() -> None:
            if target:
                self.assign(self.get_assignment_target(target), value, line)
            body()

        def except_body() -> None:
            self.assign(exc, self.primitive_op(false_op, [], -1), line)
            out_block, reraise_block = BasicBlock(), BasicBlock()
            self.add_bool_branch(self.py_call(self.read(exit_),
                                              [self.read(mgr)] + self.get_sys_exc_info(), line),
                                 out_block, reraise_block)
            self.activate_block(reraise_block)
            self.primitive_op(reraise_exception_op, [], NO_TRACEBACK_LINE_NO)
            self.add(Unreachable())
            self.activate_block(out_block)

        def finally_body() -> None:
            out_block, exit_block = BasicBlock(), BasicBlock()
            self.add(Branch(self.read(exc), exit_block, out_block, Branch.BOOL_EXPR))
            self.activate_block(exit_block)
            none = self.none()
            self.py_call(self.read(exit_), [self.read(mgr), none, none, none], line)
            self.goto_and_activate(out_block)

        self.visit_try_finally_stmt(
            lambda: self.visit_try_except(try_body, [(None, None, except_body)], None, line),
            finally_body)

    def visit_with_stmt(self, o: WithStmt) -> None:
        # Generate separate logic for each expr in it, left to right
        def generate(i: int) -> None:
            if i >= len(o.expr):
                self.accept(o.body)
            else:
                self.visit_with(o.expr[i], o.target[i], lambda: generate(i + 1), o.line)

        generate(0)

    def visit_lambda_expr(self, expr: LambdaExpr) -> Value:
        typ = self.types[expr]
        assert isinstance(typ, CallableType)

        runtime_args = []
        for arg, arg_type in zip(expr.arguments, typ.arg_types):
            arg.variable.type = arg_type
            runtime_args.append(RuntimeArg(arg.variable.name(), self.type_to_rtype(arg_type)))
        ret_type = self.type_to_rtype(typ.ret_type)

        fsig = FuncSignature(runtime_args, ret_type)

        fname = '{}{}'.format(LAMBDA_NAME, self.lambda_counter)
        func_ir, func_reg = self.gen_func_item(expr, fname, fsig)
        assert func_reg is not None

        self.functions.append(func_ir)
        return func_reg

    def visit_pass_stmt(self, o: PassStmt) -> None:
        pass

    def visit_global_decl(self, o: GlobalDecl) -> None:
        # Pure declaration -- no runtime effect
        pass

    def visit_assert_stmt(self, a: AssertStmt) -> None:
        cond = self.accept(a.expr)
        ok_block, error_block = BasicBlock(), BasicBlock()
        self.add_bool_branch(cond, ok_block, error_block)
        self.activate_block(error_block)
        if a.msg is None:
            # Special case (for simpler generated code)
            self.add(RaiseStandardError(RaiseStandardError.ASSERTION_ERROR, None, a.line))
        elif isinstance(a.msg, StrExpr):
            # Another special case
            self.add(RaiseStandardError(RaiseStandardError.ASSERTION_ERROR, a.msg.value,
                                        a.line))
        else:
            # The general case -- explicitly construct an exception instance
            message = self.accept(a.msg)
            exc_type = self.load_module_attr_by_fullname('builtins.AssertionError', a.line)
            exc = self.py_call(exc_type, [message], a.line)
            self.primitive_op(raise_exception_op, [exc_type, exc], a.line)
        self.add(Unreachable())
        self.activate_block(ok_block)

    def visit_cast_expr(self, o: CastExpr) -> Value:
        assert False, "CastExpr handled in CallExpr"

    def visit_list_comprehension(self, o: ListComprehension) -> Value:
        gen = o.generator
        list_ops = self.primitive_op(new_list_op, [], o.line)
        loop_params = list(zip(gen.indices, gen.sequences, gen.condlists))

        def gen_inner_stmts() -> None:
            e = self.accept(gen.left_expr)
            self.primitive_op(list_append_op, [list_ops, e], o.line)

        self.comprehension_helper(loop_params, gen_inner_stmts, o.line)
        return list_ops

    def visit_set_comprehension(self, o: SetComprehension) -> Value:
        gen = o.generator
        set_ops = self.primitive_op(new_set_op, [], o.line)
        loop_params = list(zip(gen.indices, gen.sequences, gen.condlists))

        def gen_inner_stmts() -> None:
            e = self.accept(gen.left_expr)
            self.primitive_op(set_add_op, [set_ops, e], o.line)

        self.comprehension_helper(loop_params, gen_inner_stmts, o.line)
        return set_ops

    def visit_dictionary_comprehension(self, o: DictionaryComprehension) -> Value:
        d = self.primitive_op(new_dict_op, [], o.line)
        loop_params = list(zip(o.indices, o.sequences, o.condlists))

        def gen_inner_stmts() -> None:
            k = self.accept(o.key)
            v = self.accept(o.value)
            self.primitive_op(dict_set_item_op, [d, k, v], o.line)

        self.comprehension_helper(loop_params, gen_inner_stmts, o.line)
        return d

    def visit_generator_expr(self, o: GeneratorExpr) -> Value:
        print('{}:{}: Warning: treating generator comprehension as list'.format(
            self.module_path, o.line))

        gen = o
        list_ops = self.primitive_op(new_list_op, [], o.line)
        loop_params = list(zip(gen.indices, gen.sequences, gen.condlists))

        def gen_inner_stmts() -> None:
            e = self.accept(gen.left_expr)
            self.primitive_op(list_append_op, [list_ops, e], o.line)

        self.comprehension_helper(loop_params, gen_inner_stmts, o.line)
        return list_ops

    def comprehension_helper(self,
                             loop_params: List[Tuple[Lvalue, Expression, List[Expression]]],
                             gen_inner_stmts: Callable[[], None],
                             line: int) -> None:
        """Helper function for list comprehensions.

        "loop_params" is a list of (index, expr, [conditions]) tuples defining nested loops:
            - "index" is the Lvalue indexing that loop;
            - "expr" is the expression for the object to be iterated over;
            - "conditions" is a list of conditions, evaluated in order with short-circuiting,
                that must all be true for the loop body to be executed
        "gen_inner_stmts" is a function to generate the IR for the body of the innermost loop
        """
        def handle_loop(loop_params: List[Tuple[Lvalue, Expression, List[Expression]]]) -> None:
            """Generate IR for a loop.

            Given a list of (index, expression, [conditions]) tuples, generate IR
            for the nested loops the list defines.
            """
            index, expr, conds = loop_params[0]
            self.for_loop_helper(index, expr,
                                 lambda: loop_contents(conds, loop_params[1:]),
                                 None, line)

        def loop_contents(
                conds: List[Expression],
                remaining_loop_params: List[Tuple[Lvalue, Expression, List[Expression]]],
        ) -> None:
            """Generate the body of the loop.

            "conds" is a list of conditions to be evaluated (in order, with short circuiting)
                to gate the body of the loop.
            "remaining_loop_params" is the parameters for any further nested loops; if it's empty
                we'll instead evaluate the "gen_inner_stmts" function.
            """
            # Check conditions, in order, short circuiting them.
            for cond in conds:
                cond_val = self.accept(cond)
                cont_block, rest_block = BasicBlock(), BasicBlock()
                # If the condition is true we'll skip the continue.
                self.add_bool_branch(cond_val, rest_block, cont_block)
                self.activate_block(cont_block)
                self.nonlocal_control[-1].gen_continue(self)
                self.goto_and_activate(rest_block)

            if remaining_loop_params:
                # There's another nested level, so the body of this loop is another loop.
                return handle_loop(remaining_loop_params)
            else:
                # We finally reached the actual body of the generator.
                # Generate the IR for the inner loop body.
                gen_inner_stmts()

        handle_loop(loop_params)

    def visit_del_stmt(self, o: DelStmt) -> None:
        if isinstance(o.expr, TupleExpr):
            for expr_item in o.expr.items:
                self.visit_del_item(expr_item)
        else:
            self.visit_del_item(o.expr)

    def visit_del_item(self, expr: Expression) -> None:
        if isinstance(expr, IndexExpr):
            base_reg = self.accept(expr.base)
            index_reg = self.accept(expr.index)
            self.translate_special_method_call(
                base_reg,
                '__delitem__',
                [index_reg],
                result_type=None,
                line=expr.line
            )
        elif isinstance(expr, MemberExpr):
            base_reg = self.accept(expr.expr)
            key = self.load_static_unicode(expr.name)
            self.add(PrimitiveOp([base_reg, key], py_delattr_op, expr.line))
        else:
            assert False, 'Unsupported del operation'

    def visit_super_expr(self, o: SuperExpr) -> Value:
        sup_val = self.load_module_attr_by_fullname('builtins.super', o.line)
        if o.call.args:
            args = [self.accept(arg) for arg in o.call.args]
        else:
            assert o.info is not None
            typ = self.load_native_type_object(o.info.fullname())
            vself = next(iter(self.environment.indexes))  # grab first argument
            args = [typ, vself]
        res = self.py_call(sup_val, args, o.line)
        return self.py_get_attr(res, o.name, o.line)

    def visit_yield_expr(self, expr: YieldExpr) -> Value:
        self.goto_new_block()
        if expr.expr:
            retval = self.accept(expr.expr)
            retval = self.coerce(retval, self.ret_types[-1], expr.line)
        else:
            retval = self.none()

        generator_class = self.fn_info.generator_class
        # Create a new block for the instructions immediately following the yield expression, and
        # set the next label so that the next time '__next__' is called on the generator object,
        # the function continues at the new block.
        next_block = BasicBlock()
        next_label = len(generator_class.blocks)
        generator_class.blocks.append(next_block)
        self.assign(generator_class.next_label_target, self.add(LoadInt(next_label)), expr.line)
        self.add(Return(retval))
        self.activate_block(next_block)

        # TODO: Replace this value with the value that is sent into the generator when we support
        #       the 'send' function.
        return self.none()

    # Unimplemented constructs
    # TODO: some of these are actually things that should never show up,
    # so properly sort those out.

    def visit__promote_expr(self, o: PromoteExpr) -> Value:
        raise NotImplementedError

    def visit_await_expr(self, o: AwaitExpr) -> Value:
        raise NotImplementedError

    def visit_backquote_expr(self, o: BackquoteExpr) -> Value:
        raise NotImplementedError

    def visit_complex_expr(self, o: ComplexExpr) -> Value:
        raise NotImplementedError

    def visit_decorator(self, o: Decorator) -> None:
        raise NotImplementedError

    def visit_ellipsis(self, o: EllipsisExpr) -> Value:
        raise NotImplementedError

    def visit_enum_call_expr(self, o: EnumCallExpr) -> Value:
        raise NotImplementedError

    def visit_exec_stmt(self, o: ExecStmt) -> None:
        raise NotImplementedError

    def visit_namedtuple_expr(self, o: NamedTupleExpr) -> Value:
        raise NotImplementedError

    def visit_newtype_expr(self, o: NewTypeExpr) -> Value:
        raise NotImplementedError

    def visit_overloaded_func_def(self, o: OverloadedFuncDef) -> None:
        raise NotImplementedError

    def visit_print_stmt(self, o: PrintStmt) -> None:
        raise NotImplementedError

    def visit_reveal_expr(self, o: RevealExpr) -> Value:
        raise NotImplementedError

    def visit_star_expr(self, o: StarExpr) -> Value:
        raise NotImplementedError

    def visit_temp_node(self, o: TempNode) -> Value:
        raise NotImplementedError

    def visit_type_alias_expr(self, o: TypeAliasExpr) -> Value:
        raise NotImplementedError

    def visit_type_application(self, o: TypeApplication) -> Value:
        raise NotImplementedError

    def visit_type_var_expr(self, o: TypeVarExpr) -> Value:
        raise NotImplementedError

    def visit_typeddict_expr(self, o: TypedDictExpr) -> Value:
        raise NotImplementedError

    def visit_unicode_expr(self, o: UnicodeExpr) -> Value:
        raise NotImplementedError

    def visit_var(self, o: Var) -> None:
        raise NotImplementedError

    def visit_yield_from_expr(self, o: YieldFromExpr) -> Value:
        raise NotImplementedError

    # Helpers

    def enter(self, fn_info: FuncInfo) -> None:
        self.environment = Environment(fn_info.name)
        self.environments.append(self.environment)
        self.fn_info = fn_info
        self.fn_infos.append(self.fn_info)
        self.ret_types.append(none_rprimitive)
        self.error_handlers.append(None)
        if fn_info.is_generator:
            self.nonlocal_control.append(GeneratorNonlocalControl())
        else:
            self.nonlocal_control.append(BaseNonlocalControl())
        self.blocks.append([])
        self.new_block()

    def activate_block(self, block: BasicBlock) -> None:
        block.error_handler = self.error_handlers[-1]
        self.blocks[-1].append(block)

    def goto_and_activate(self, block: BasicBlock) -> None:
        self.goto(block)
        self.activate_block(block)

    def new_block(self) -> BasicBlock:
        block = BasicBlock()
        self.activate_block(block)
        return block

    def goto_new_block(self) -> BasicBlock:
        block = BasicBlock()
        self.goto_and_activate(block)
        return block

    def leave(self) -> Tuple[List[BasicBlock], Environment, RType, FuncInfo]:
        blocks = self.blocks.pop()
        env = self.environments.pop()
        ret_type = self.ret_types.pop()
        fn_info = self.fn_infos.pop()
        self.error_handlers.pop()
        self.nonlocal_control.pop()
        self.environment = self.environments[-1]
        self.fn_info = self.fn_infos[-1]
        return blocks, env, ret_type, fn_info

    def add(self, op: Op) -> Value:
        if self.blocks[-1][-1].ops:
            assert not isinstance(self.blocks[-1][-1].ops[-1], ControlOp), (
                "Can't add to finished block")

        self.blocks[-1][-1].ops.append(op)
        if isinstance(op, RegisterOp):
            self.environment.add_op(op)
        return op

    def goto(self, target: BasicBlock) -> None:
        if not self.blocks[-1][-1].ops or not isinstance(self.blocks[-1][-1].ops[-1], ControlOp):
            self.add(Goto(target))

    def primitive_op(self, desc: OpDescription, args: List[Value], line: int) -> Value:
        assert desc.result_type is not None
        coerced = []
        for i, arg in enumerate(args):
            formal_type = self.op_arg_type(desc, i)
            arg = self.coerce(arg, formal_type, line)
            coerced.append(arg)
        target = self.add(PrimitiveOp(coerced, desc, line))
        return target

    def op_arg_type(self, desc: OpDescription, n: int) -> RType:
        if n >= len(desc.arg_types):
            assert desc.is_var_arg
            return desc.arg_types[-1]
        return desc.arg_types[n]

    @overload
    def accept(self, node: Expression) -> Value: ...

    @overload
    def accept(self, node: Statement) -> None: ...

    def accept(self, node: Union[Statement, Expression]) -> Optional[Value]:
        with self.catch_errors(node.line):
            if isinstance(node, Expression):
                res = node.accept(self)
                res = self.coerce(res, self.node_type(node), node.line)
                return res
            else:
                node.accept(self)
                return None

    def alloc_temp(self, type: RType) -> Register:
        return self.environment.add_temp(type)

    def type_to_rtype(self, typ: Type) -> RType:
        return self.mapper.type_to_rtype(typ)

    def node_type(self, node: Expression) -> RType:
        if isinstance(node, IntExpr):
            # TODO: Don't special case IntExpr
            return int_rprimitive
        if node not in self.types:
            return object_rprimitive
        mypy_type = self.types[node]
        return self.type_to_rtype(mypy_type)

    def box(self, src: Value) -> Value:
        if src.type.is_unboxed:
            return self.add(Box(src))
        else:
            return src

    def unbox_or_cast(self, src: Value, target_type: RType, line: int) -> Value:
        if target_type.is_unboxed:
            return self.add(Unbox(src, target_type, line))
        else:
            return self.add(Cast(src, target_type, line))

    def box_expr(self, expr: Expression) -> Value:
        return self.box(self.accept(expr))

    def make_dict(self, key_value_pairs: List[Tuple[Value, Value]], line: int) -> Value:
        dict_reg = self.add(PrimitiveOp([], new_dict_op, line))
        for key, value in key_value_pairs:
            self.translate_special_method_call(
                dict_reg,
                '__setitem__',
                [key, value],
                result_type=None,
                line=line)
        return dict_reg

    def none(self) -> Value:
        return self.add(PrimitiveOp([], none_op, line=-1))

    def load_outer_env(self, base: Value, outer_env: Environment) -> Value:
        """Loads the environment class for a given base into a register.

        Additionally, iterates through all of the SymbolNode and AssignmentTarget instances of the
        environment at the given index's symtable, and adds those instances to the environment of
        the current environment. This is done so that the current environment can access outer
        environment variables without having to reload all of the environment registers.

        Returns the register where the environment class was loaded.
        """
        env = self.add(GetAttr(base, ENV_ATTR_NAME, self.fn_info.fitem.line))
        assert isinstance(env.type, RInstance), '{} must be of type RInstance'.format(env)

        for symbol, target in outer_env.symtable.items():
            env.type.class_ir.attributes[symbol.name()] = target.type
            symbol_target = AssignmentTargetAttr(env, symbol.name())
            self.environment.add_target(symbol, symbol_target)

        return env

    def load_outer_envs(self, base: ImplicitClass) -> None:
        index = len(self.environments) - 2

        # Load the first outer environment. This one is special because it gets saved in the
        # FuncInfo instance's prev_env_reg field.
        if index > 1:
            # outer_env = self.fn_infos[index].environment
            outer_env = self.environments[index]
            if isinstance(base, GeneratorClass):
                base.prev_env_reg = self.load_outer_env(base.curr_env_reg, outer_env)
            else:
                base.prev_env_reg = self.load_outer_env(base.self_reg, outer_env)
            env_reg = base.prev_env_reg
            index -= 1

        # Load the remaining outer environments into registers.
        while index > 1:
            # outer_env = self.fn_infos[index].environment
            outer_env = self.environments[index]
            env_reg = self.load_outer_env(env_reg, outer_env)
            index -= 1

    def load_env_registers(self) -> None:
        """Loads the registers for a given FuncDef.

        Adds the arguments of the FuncDef to the environment. If the FuncDef is nested inside of
        another function, then this also loads all of the outer environments of the FuncDef into
        registers so that they can be used when accessing free variables.
        """
        self.add_args_to_env(local=True)
        if self.fn_info.is_nested:
            self.load_outer_envs(self.fn_info.callable_class)

    def add_var_to_env_class(self,
                             var: SymbolNode,
                             rtype: RType,
                             base: Union[FuncInfo, ImplicitClass],
                             reassign: bool = False) -> AssignmentTarget:
        # First, define the variable name as an attribute of the environment class, and then
        # construct a target for that attribute.
        self.fn_info.env_class.attributes[var.name()] = rtype
        attr_target = AssignmentTargetAttr(base.curr_env_reg, var.name())

        if reassign:
            # Read the local definition of the variable, and set the corresponding attribute of
            # the environment class' variable to be that value.
            reg = self.read(self.environment.lookup(var), self.fn_info.fitem.line)
            self.add(SetAttr(base.curr_env_reg, var.name(), reg, self.fn_info.fitem.line))

        # Override the local definition of the variable to instead point at the variable in
        # the environment class.
        return self.environment.add_target(var, attr_target)

    def setup_env_for_generator_class(self) -> None:
        """Populates the environment for a generator class."""
        fitem = self.fn_info.fitem
        generator_class = self.fn_info.generator_class

        # First add the self register to the generator class, and load the current environment
        # register.
        self_target = self.environment.add_local_reg(Var('self'),
                                                     RInstance(self.fn_info.generator_class.ir),
                                                     is_arg=True)
        generator_class.self_reg = self.read(self_target, fitem.line)
        generator_class.curr_env_reg = self.load_outer_env(generator_class.self_reg,
                                                           self.environment)

        # Define a variable representing the label to go to the next time the '__next__' function
        # of the generator is called, and add it as an attribute to the environment class.
        generator_class.next_label_target = self.add_var_to_env_class(Var(NEXT_LABEL_ATTR_NAME),
                                                                      int_rprimitive,
                                                                      generator_class,
                                                                      reassign=False)

        # Add arguments from the original generator function to the generator class' environment.
        self.add_args_to_env(local=False, base=generator_class, reassign=False)

        # Set the next label register for the generator class.
        generator_class.next_label_reg = self.read(generator_class.next_label_target, fitem.line)

    def add_args_to_env(self, local: bool = True,
                        base: Optional[Union[FuncInfo, ImplicitClass]] = None,
                        reassign: bool = True) -> None:
        fn_info = self.fn_info
        if local:
            for arg in fn_info.fitem.arguments:
                assert arg.variable.type, "Function argument missing type"
                rtype = self.type_to_rtype(arg.variable.type)
                self.environment.add_local_reg(arg.variable, rtype, is_arg=True)
        else:
            for arg in fn_info.fitem.arguments:
                assert arg.variable.type, "Function argument missing type"
                if self.is_free_variable(arg.variable) or fn_info.is_generator:
                    rtype = self.type_to_rtype(arg.variable.type)
                    assert base is not None, 'base cannot be None for adding nonlocal args'
                    self.add_var_to_env_class(arg.variable, rtype, base, reassign=reassign)

    def gen_func_ns(self) -> str:
        """Generates a namespace for a nested function using its outer function names."""
        return '_'.join(env.name for env in self.environments
                        if env.name and env.name != '<top level>')

    def setup_callable_class(self) -> None:
        """Generates a callable class representing a nested function and sets up the 'self'
        variable for that class.

        This takes the most recently visited function and returns a ClassIR to represent that
        function. Each callable class contains an environment attribute with points to another
        ClassIR representing the environment class where some of its variables can be accessed.
        Note that its '__call__' method is not yet implemented, and is implemented in the
        add_call_to_callable_class function.

        Returns a newly constructed ClassIR representing the callable class for the nested
        function.
        """

        # Check to see that the name has not already been taken. If so, rename the class. We allow
        # multiple uses of the same function name because this is valid in if-else blocks. Example:
        #     if True:
        #         def foo():          ---->    foo_obj()
        #             return True
        #     else:
        #         def foo():          ---->    foo_obj_0()
        #             return False
        name = '{}_{}_obj'.format(self.fn_info.name, self.fn_info.ns)
        count = 0
        while name in self.callable_class_names:
            name += '_' + str(count)
        self.callable_class_names.add(name)

        # Define the actual callable class ClassIR, and set its environment to point at the
        # previously defined environment class.
        callable_class_ir = ClassIR(name, self.module_name, is_generated=True)
        callable_class_ir.attributes[ENV_ATTR_NAME] = RInstance(self.fn_infos[-2].env_class)
        callable_class_ir.mro = [callable_class_ir]
        self.fn_info.callable_class = ImplicitClass(callable_class_ir)
        self.classes.append(callable_class_ir)

        # Add a 'self' variable to the callable class' environment, and store that variable in a
        # register to be accessed later.
        self_target = self.environment.add_local_reg(Var('self'),
                                                     RInstance(callable_class_ir),
                                                     is_arg=True)

        self.fn_info.callable_class.self_reg = self.read(self_target, self.fn_info.fitem.line)

    def add_call_to_callable_class(self,
                                   blocks: List[BasicBlock],
                                   sig: FuncSignature,
                                   env: Environment,
                                   fn_info: FuncInfo) -> FuncIR:
        """Generates a '__call__' method for a callable class representing a nested function.

        This takes the blocks, signature, and environment associated with a function definition and
        uses those to build the '__call__' method of a given callable class, used to represent that
        function. Note that a 'self' parameter is added to its list of arguments, as the nested
        function becomes a class method.
        """
        sig = FuncSignature((RuntimeArg('self', object_rprimitive),) + sig.args, sig.ret_type)
        call_fn_decl = FuncDecl('__call__', fn_info.callable_class.ir.name, self.module_name, sig)
        call_fn_ir = FuncIR(call_fn_decl, blocks, env)
        fn_info.callable_class.ir.methods['__call__'] = call_fn_ir
        return call_fn_ir

    def instantiate_callable_class(self, fn_info: FuncInfo) -> Value:
        """
        Assigns a callable class to a register named after the given function definition. Note
        that fn_info refers to the function being assigned, whereas self.fn_info refers to the
        function encapsulating the function being turned into a callable class.
        """
        fitem = fn_info.fitem

        func_reg = self.add(Call(fn_info.callable_class.ir.ctor, [], fitem.line))

        # Set the callable class' environment attribute to point at the environment class
        # defined in the callable class' immediate outer scope. Note that there are three possible
        # environment class registers we may use. If the encapsulating function is:
        # - a generator function, then the callable class is instantiated from the generator class'
        #   __next__' function, and hence the generator class' environment register is used.
        # - a nested function, then the callable class is instantiated from the current callable
        #   class' '__call__' function, and hence the callable class' environment register is used.
        # - neither, then we use the environment register of the original function.
        if self.fn_info.is_generator:
            curr_env_reg = self.fn_info.generator_class.curr_env_reg
        elif self.fn_info.is_nested:
            curr_env_reg = self.fn_info.callable_class.curr_env_reg
        else:
            curr_env_reg = self.fn_info.curr_env_reg
        self.add(SetAttr(func_reg, ENV_ATTR_NAME, curr_env_reg, fitem.line))
        return func_reg

    def setup_env_class(self) -> ClassIR:
        """Generates a class representing a function environment.

        Note that the variables in the function environment are not actually populated here. This
        is because when the environment class is generated, the function environment has not yet
        been visited. This behavior is allowed so that when the compiler visits nested functions,
        it can use the returned ClassIR instance to figure out free variables it needs to access.
        The remaining attributes of the environment class are populated when the environment
        registers are loaded.

        Returns a ClassIR representing an environment for a function containing a nested function.
        """
        env_class = ClassIR('{}_{}_env'.format(self.fn_info.name, self.fn_info.ns),
                            self.module_name)
        env_class.attributes['self'] = RInstance(env_class)
        if self.fn_info.is_nested:
            # If the function is nested, its environment class must contain an environment
            # attribute pointing to its encapsulating functions' environment class.
            env_class.attributes[ENV_ATTR_NAME] = RInstance(self.fn_infos[-2].env_class)
        env_class.mro = [env_class]
        self.fn_info.env_class = env_class
        self.classes.append(env_class)
        return env_class

    def finalize_env_class(self) -> None:
        """Generates, instantiates, and sets up the environment of an environment class."""

        self.instantiate_env_class()

        # Iterate through the function arguments and replace local definitions (using registers)
        # that were previously added to the environment with references to the function's
        # environment class.
        if self.fn_info.is_nested:
            self.add_args_to_env(local=False, base=self.fn_info.callable_class)
        else:
            self.add_args_to_env(local=False, base=self.fn_info)

    def instantiate_env_class(self) -> Value:
        """Assigns an environment class to a register named after the given function definition."""
        curr_env_reg = self.add(Call(self.fn_info.env_class.ctor, [], self.fn_info.fitem.line))

        if self.fn_info.is_nested:
            self.fn_info.callable_class._curr_env_reg = curr_env_reg
            self.add(SetAttr(curr_env_reg,
                             ENV_ATTR_NAME,
                             self.fn_info.callable_class.prev_env_reg,
                             self.fn_info.fitem.line))
        else:
            self.fn_info._curr_env_reg = curr_env_reg

        return curr_env_reg

    def gen_generator_func(self) -> None:
        self.setup_generator_class()
        self.load_env_registers()
        self.gen_arg_default()
        self.finalize_env_class()
        self.add(Return(self.instantiate_generator_class()))

    def setup_generator_class(self) -> ClassIR:
        name = '{}_{}_gen'.format(self.fn_info.name, self.fn_info.ns)

        generator_class_ir = ClassIR(name, self.module_name)
        generator_class_ir.attributes[ENV_ATTR_NAME] = RInstance(self.fn_info.env_class)
        generator_class_ir.mro = [generator_class_ir]

        self.classes.append(generator_class_ir)
        self.fn_info.generator_class = GeneratorClass(generator_class_ir)
        return generator_class_ir

    def add_iter_to_generator_class(self, fn_info: FuncInfo) -> FuncIR:
        # First, generate the body of the '__iter__' function.
        self.enter(fn_info)
        self_target = self.environment.add_local_reg(Var('self'),
                                                     RInstance(fn_info.generator_class.ir),
                                                     is_arg=True)
        self.add(Return(self.read(self_target, fn_info.fitem.line)))
        blocks, env, _, fn_info = self.leave()

        # Next, add the actual function as a method of the generator class.
        sig = FuncSignature((RuntimeArg('self', object_rprimitive),), object_rprimitive)
        iter_fn_decl = FuncDecl('__iter__', fn_info.generator_class.ir.name, self.module_name, sig)
        iter_fn_ir = FuncIR(iter_fn_decl, blocks, env)
        fn_info.generator_class.ir.methods['__iter__'] = iter_fn_ir
        return iter_fn_ir

    def add_next_to_generator_class(self,
                                    blocks: List[BasicBlock],
                                    sig: FuncSignature,
                                    env: Environment,
                                    fn_info: FuncInfo) -> FuncIR:
        sig = FuncSignature((RuntimeArg('self', object_rprimitive),), sig.ret_type)
        next_fn_decl = FuncDecl('__next__', fn_info.generator_class.ir.name, self.module_name, sig)
        next_fn_ir = FuncIR(next_fn_decl, blocks, env)
        fn_info.generator_class.ir.methods['__next__'] = next_fn_ir
        return next_fn_ir

    def create_switch_for_generator_class(self) -> None:
        self.add(Goto(self.fn_info.generator_class.switch_block))
        self.fn_info.generator_class.blocks.append(self.new_block())

    def populate_switch_for_generator_class(self) -> None:
        generator_class = self.fn_info.generator_class
        line = self.fn_info.fitem.line

        self.activate_block(generator_class.switch_block)
        for label, true_block in enumerate(generator_class.blocks):
            false_block = BasicBlock()
            comparison = self.binary_op(generator_class.next_label_reg, self.add(LoadInt(label)),
                                        '==', line)
            self.add_bool_branch(comparison, true_block, false_block)
            self.activate_block(false_block)

        self.add(RaiseStandardError(RaiseStandardError.STOP_ITERATION, None, line))
        self.add(Unreachable())

    def instantiate_generator_class(self) -> Value:
        fitem = self.fn_info.fitem
        generator_reg = self.add(Call(self.fn_info.generator_class.ir.ctor, [], fitem.line))

        # Get the current environment register. If the current function is nested, then the
        # generator class gets instantiated from the callable class' '__call__' method, and hence
        # we use the callable class' environment register. Otherwise, we use the original
        # function's environment register.
        if self.fn_info.is_nested:
            curr_env_reg = self.fn_info.callable_class.curr_env_reg
        else:
            curr_env_reg = self.fn_info.curr_env_reg

        # Set the generator class' environment attribute to point at the environment class
        # defined in the current scope.
        self.add(SetAttr(generator_reg, ENV_ATTR_NAME, curr_env_reg, fitem.line))

        # Set the generator class' environment class' NEXT_LABEL_ATTR_NAME attribute to 0.
        zero_reg = self.add(LoadInt(0))
        self.add(SetAttr(curr_env_reg, NEXT_LABEL_ATTR_NAME, zero_reg, fitem.line))
        return generator_reg

    def is_builtin_ref_expr(self, expr: RefExpr) -> bool:
        assert expr.node, "RefExpr not resolved"
        return '.' in expr.node.fullname() and expr.node.fullname().split('.')[0] == 'builtins'

    def load_global(self, expr: NameExpr) -> Value:
        """Loads a Python-level global.

        This takes a NameExpr and uses its name as a key to retrieve the corresponding PyObject *
        from the _globals dictionary in the C-generated code.
        """
        # If the global is from 'builtins', turn it into a module attr load instead
        if self.is_builtin_ref_expr(expr):
            return self.load_module_attr(expr)
        if (self.is_native_module_ref_expr(expr) and isinstance(expr.node, TypeInfo)
                and not self.is_synthetic_type(expr.node)):
            assert expr.fullname is not None
            return self.load_native_type_object(expr.fullname)
        _globals = self.load_globals_dict()
        reg = self.load_static_unicode(expr.name)
        return self.add(PrimitiveOp([_globals, reg], dict_get_item_op, expr.line))

    def load_globals_dict(self) -> Value:
        return self.add(LoadStatic(object_rprimitive, 'globals', self.module_name))

    def load_static_int(self, value: int) -> Value:
        """Loads a static integer Python 'int' object into a register."""
        static_symbol = self.mapper.literal_static_name(value)
        return self.add(LoadStatic(int_rprimitive, static_symbol, ann=value))

    def load_static_float(self, value: float) -> Value:
        """Loads a static float value into a register."""
        static_symbol = self.mapper.literal_static_name(value)
        return self.add(LoadStatic(float_rprimitive, static_symbol, ann=value))

    def load_static_bytes(self, value: bytes) -> Value:
        """Loads a static bytes value into a register."""
        static_symbol = self.mapper.literal_static_name(value)
        return self.add(LoadStatic(object_rprimitive, static_symbol, ann=value))

    def load_static_unicode(self, value: str) -> Value:
        """Loads a static unicode value into a register.

        This is useful for more than just unicode literals; for example, method calls
        also require a PyObject * form for the name of the method.
        """
        static_symbol = self.mapper.literal_static_name(value)
        return self.add(LoadStatic(str_rprimitive, static_symbol, ann=value))

    def load_module_attr(self, expr: RefExpr) -> Value:
        assert expr.node, "RefExpr not resolved"
        return self.load_module_attr_by_fullname(expr.node.fullname(), expr.line)

    def load_module_attr_by_fullname(self, fullname: str, line: int) -> Value:
        module, _, name = fullname.rpartition('.')
        left = self.add(LoadStatic(object_rprimitive, 'module', module))
        return self.py_get_attr(left, name, line)

    def load_native_type_object(self, fullname: str) -> Value:
        module, name = fullname.rsplit('.', 1)
        return self.add(LoadStatic(object_rprimitive, name, module, NAMESPACE_TYPE))

    def coerce(self, src: Value, target_type: RType, line: int, force: bool = False) -> Value:
        """Generate a coercion/cast from one type to other (only if needed).

        For example, int -> object boxes the source int; int -> int emits nothing;
        object -> int unboxes the object. All conversions preserve object value.

        If force is true, always generate an op (even if it is just an assignment) so
        that the result will have exactly target_type as the type.

        Returns the register with the converted value (may be same as src).
        """
        if src.type.is_unboxed and not target_type.is_unboxed:
            return self.box(src)
        if ((src.type.is_unboxed and target_type.is_unboxed)
                and not is_same_type(src.type, target_type)):
            # To go from one unboxed type to another, we go through a boxed
            # in-between value, for simplicity.
            tmp = self.box(src)
            return self.unbox_or_cast(tmp, target_type, line)
        if ((not src.type.is_unboxed and target_type.is_unboxed)
                or not is_subtype(src.type, target_type)):
            return self.unbox_or_cast(src, target_type, line)
        elif force:
            tmp = self.alloc_temp(target_type)
            self.add(Assign(tmp, src))
            return tmp
        return src

    def keyword_args_to_positional(self,
                                   args: Sequence[Value],
                                   arg_kinds: List[int],
                                   arg_names: List[Optional[str]],
                                   sig: FuncSignature) -> List[Optional[Value]]:
        # NOTE: This doesn't support *args or **kwargs.
        sig_arg_kinds = [arg.kind for arg in sig.args]
        sig_arg_names = [arg.name for arg in sig.args]
        formal_to_actual = map_actuals_to_formals(arg_kinds,
                                                  arg_names,
                                                  sig_arg_kinds,
                                                  sig_arg_names,
                                                  lambda n: AnyType(TypeOfAny.special_form))
        assert all(len(lst) <= 1 for lst in formal_to_actual)
        return [None if len(lst) == 0 else args[lst[0]] for lst in formal_to_actual]

    # Lacks a good type because there wasn't a reasonable type in 3.5 :(
    def catch_errors(self, line: int) -> Any:
        return catch_errors(self.module_path, line)<|MERGE_RESOLUTION|>--- conflicted
+++ resolved
@@ -51,7 +51,6 @@
     BasicBlock, AssignmentTarget, AssignmentTargetRegister, AssignmentTargetIndex,
     AssignmentTargetAttr, AssignmentTargetTuple, Environment, Op, LoadInt, RType, Value, Register,
     Return, FuncIR, Assign, Branch, Goto, RuntimeArg, Call, Box, Unbox, Cast, RTuple, Unreachable,
-<<<<<<< HEAD
     TupleGet, TupleSet, ClassIR, RInstance, ModuleIR, GetAttr, SetAttr, LoadStatic, InitStatic,
     MethodCall, INVALID_FUNC_DEF, int_rprimitive, float_rprimitive, bool_rprimitive,
     list_rprimitive, is_list_rprimitive, dict_rprimitive, set_rprimitive, str_rprimitive,
@@ -61,16 +60,6 @@
     NAMESPACE_TYPE, RaiseStandardError, LoadErrorValue, NO_TRACEBACK_LINE_NO, FuncDecl,
     FUNC_NORMAL, FUNC_STATICMETHOD, FUNC_CLASSMETHOD,
     RUnion, is_optional_type, optional_value_type
-=======
-    TupleGet, TupleSet, ClassIR, RInstance, ModuleIR, GetAttr, SetAttr, LoadStatic, MethodCall,
-    INVALID_FUNC_DEF, int_rprimitive, float_rprimitive, bool_rprimitive, list_rprimitive,
-    is_list_rprimitive, dict_rprimitive, set_rprimitive, str_rprimitive, tuple_rprimitive,
-    none_rprimitive, is_none_rprimitive, object_rprimitive, exc_rtuple, PrimitiveOp, ControlOp,
-    LoadErrorValue, ERR_FALSE, OpDescription, RegisterOp, is_object_rprimitive, LiteralsMap,
-    FuncSignature, VTableAttr, VTableMethod, VTableEntries, NAMESPACE_TYPE, RaiseStandardError,
-    LoadErrorValue, NO_TRACEBACK_LINE_NO, FuncDecl, FUNC_NORMAL, FUNC_STATICMETHOD,
-    FUNC_CLASSMETHOD, RUnion, is_optional_type, optional_value_type
->>>>>>> 0a2efdea
 )
 from mypyc.ops_primitive import binary_ops, unary_ops, func_ops, method_ops, name_ref_ops
 from mypyc.ops_list import (
