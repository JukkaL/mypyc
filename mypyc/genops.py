--- conflicted
+++ resolved
@@ -39,21 +39,12 @@
 
 from mypyc.common import ENV_ATTR_NAME, MAX_SHORT_INT, TOP_LEVEL_NAME
 from mypyc.ops import (
-<<<<<<< HEAD
-    BasicBlock, Environment, Op, LoadInt, RType, Value, Register, Return, FuncIR, Assign,
-    Branch, Goto, RuntimeArg, Call, Box, Unbox, Cast, RTuple, Unreachable, TupleGet, TupleSet,
-    ClassIR, RInstance, ModuleIR, GetAttr, SetAttr, LoadStatic, ROptional,
-    MethodCall, INVALID_VALUE, int_rprimitive,
-    is_int_rprimitive, float_rprimitive, is_float_rprimitive, bool_rprimitive, list_rprimitive,
-    is_list_rprimitive, dict_rprimitive, is_dict_rprimitive, str_rprimitive, is_tuple_rprimitive,
-=======
     BasicBlock, AssignmentTarget, AssignmentTargetRegister, AssignmentTargetIndex,
     AssignmentTargetAttr, AssignmentTargetTuple, Environment, Op, LoadInt, RType, Value, Register,
     Return, FuncIR, Assign, Branch, Goto, RuntimeArg, Call, Box, Unbox, Cast, RTuple, Unreachable,
     TupleGet, TupleSet, ClassIR, RInstance, ModuleIR, GetAttr, SetAttr, LoadStatic, ROptional,
-    MethodCall, INVALID_VALUE, INVALID_LABEL, INVALID_CLASS, int_rprimitive, float_rprimitive,
+    MethodCall, INVALID_VALUE, INVALID_CLASS, int_rprimitive, float_rprimitive,
     bool_rprimitive, list_rprimitive, is_list_rprimitive, dict_rprimitive, str_rprimitive,
->>>>>>> facfb228
     tuple_rprimitive, none_rprimitive, is_none_rprimitive, object_rprimitive, PrimitiveOp,
     ERR_FALSE, OpDescription, RegisterOp, is_object_rprimitive, LiteralsMap, FuncSignature,
     VTableAttr, VTableMethod, VTableEntries,
@@ -841,24 +832,12 @@
             #       actually seen by the user. That is, they should be stored in registers instead.
 
             # Initialize loop index to 0.
-<<<<<<< HEAD
-            assign_target = self.assign(s.index, IntExpr(0))
-            assert isinstance(assign_target, AssignmentTargetRegister)
-            index_reg = assign_target.register
+            index_target = self.assign(s.index, IntExpr(0))
             self.add(Goto(top))
 
             # Add loop condition check.
             self.activate_block(top)
-=======
-            index_target = self.assign(s.index, IntExpr(0))
-            goto = Goto(INVALID_LABEL)
-            self.add(goto)
-
-            # Add loop condition check.
-            top = self.new_block()
-            goto.label = top
             index_reg = self.read_from_target(index_target, s.line)
->>>>>>> facfb228
             comparison = self.binary_op(index_reg, end_reg, '<', s.line)
             self.add_bool_branch(comparison, body, next)
 
@@ -951,14 +930,8 @@
             # the conditional evaluates to false. Assign the value obtained from __next__ to the
             # lvalue so that it can be referenced by code in the body of the loop. At the end of
             # the body, goto the label that calls the iterator's __next__ function again.
-<<<<<<< HEAD
             self.activate_block(body_block)
-            self.add(Assign(lvalue_reg, next_reg))
-=======
-            body_block = self.new_block()
-            self.set_branches(branches, False, body_block)
             self.assign_to_target(lvalue, next_reg, s.line)
->>>>>>> facfb228
             s.body.accept(self)
             self.add(Goto(next_block))
 
