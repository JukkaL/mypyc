--- conflicted
+++ resolved
@@ -51,20 +51,7 @@
     BasicBlock, AssignmentTarget, AssignmentTargetRegister, AssignmentTargetIndex,
     AssignmentTargetAttr, AssignmentTargetTuple, Environment, Op, LoadInt, RType, Value, Register,
     Return, FuncIR, Assign, Branch, Goto, RuntimeArg, Call, Box, Unbox, Cast, RTuple, Unreachable,
-<<<<<<< HEAD
     TupleGet, TupleSet, ClassIR, RInstance, ModuleIR, GetAttr, SetAttr, LoadStatic,
-    MethodCall, INVALID_VALUE, INVALID_CLASS, INVALID_FUNC_DEF, int_rprimitive, float_rprimitive,
-    bool_rprimitive, list_rprimitive, is_list_rprimitive, dict_rprimitive, set_rprimitive,
-    str_rprimitive, tuple_rprimitive, none_rprimitive, is_none_rprimitive, object_rprimitive,
-    exc_rtuple, optional_value_type, is_optional_type,
-    PrimitiveOp, ControlOp, LoadErrorValue,
-    ERR_FALSE, OpDescription, RegisterOp, is_object_rprimitive, LiteralsMap, FuncSignature,
-    VTableAttr, VTableMethod, VTableEntries,
-    NAMESPACE_TYPE, RaiseStandardError, LoadErrorValue,
-    NO_TRACEBACK_LINE_NO,
-    FuncDecl, FUNC_NORMAL, FUNC_STATICMETHOD, FUNC_CLASSMETHOD, RUnion
-=======
-    TupleGet, TupleSet, ClassIR, RInstance, ModuleIR, GetAttr, SetAttr, LoadStatic, ROptional,
     MethodCall, INVALID_FUNC_DEF, int_rprimitive, float_rprimitive, bool_rprimitive,
     list_rprimitive, is_list_rprimitive, dict_rprimitive, set_rprimitive, str_rprimitive,
     tuple_rprimitive, none_rprimitive, is_none_rprimitive, object_rprimitive, exc_rtuple,
@@ -72,7 +59,7 @@
     is_object_rprimitive, LiteralsMap, FuncSignature, VTableAttr, VTableMethod, VTableEntries,
     NAMESPACE_TYPE, RaiseStandardError, LoadErrorValue, NO_TRACEBACK_LINE_NO, FuncDecl,
     FUNC_NORMAL, FUNC_STATICMETHOD, FUNC_CLASSMETHOD,
->>>>>>> 17420f14
+    RUnion, is_optional_type, optional_value_type
 )
 from mypyc.ops_primitive import binary_ops, unary_ops, func_ops, method_ops, name_ref_ops
 from mypyc.ops_list import (
