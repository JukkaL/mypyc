"""Data-flow analyses."""

from abc import abstractmethod

from typing import Dict, Tuple, List, Set, TypeVar, Iterator, Generic, Optional, Iterable

from mypyc.ops import (
    Value, Register,
    BasicBlock, OpVisitor, Assign, LoadInt, LoadErrorValue, RegisterOp, Goto, Branch, Return, Call,
    Environment, Box, Unbox, Cast, Op, Unreachable, TupleGet, TupleSet, GetAttr, SetAttr, PyCall,
<<<<<<< HEAD
    LoadStatic, PyGetAttr, PySetAttr, PyMethodCall, PrimitiveOp, MethodCall,
=======
    LoadStatic, Label, PyMethodCall, PrimitiveOp, MethodCall,
>>>>>>> b759b514
)


class CFG:
    """Control-flow graph.

    Node 0 is always assumed to be the entry point. There must be a
    non-empty set of exits.
    """

    def __init__(self,
                 succ: Dict[BasicBlock, List[BasicBlock]],
                 pred: Dict[BasicBlock, List[BasicBlock]],
                 exits: Set[BasicBlock]) -> None:
        assert exits
        self.succ = succ
        self.pred = pred
        self.exits = exits

    def __str__(self) -> str:
        lines = []
        lines.append('exits: %s' % sorted(self.exits))
        lines.append('succ: %s' % self.succ)
        lines.append('pred: %s' % self.pred)
        return '\n'.join(lines)


def get_cfg(blocks: List[BasicBlock]) -> CFG:
    """Calculate basic block control-flow graph.

    The result is a dictionary like this:

         basic block index -> (successors blocks, predecesssor blocks)
    """
    succ_map = {}
    pred_map = {}  # type: Dict[BasicBlock, List[BasicBlock]]
    exits = set()
    for block in blocks:

        assert not any(isinstance(op, (Branch, Goto, Return)) for op in block.ops[:-1]), (
            "Control-flow ops must be at the end of blocks")

        last = block.ops[-1]
        if isinstance(last, Branch):
            # TODO: assume 1:1 correspondence between block index and label
            succ = [last.true, last.false]
        elif isinstance(last, Goto):
            succ = [last.label]
        else:
            succ = []
            exits.add(block)
        succ_map[block] = succ
        pred_map[block] = []
    for prev, nxt in succ_map.items():
        for label in nxt:
            pred_map[label].append(prev)
    return CFG(succ_map, pred_map, exits)


T = TypeVar('T')

AnalysisDict = Dict[Tuple[BasicBlock, int], Set[T]]


class AnalysisResult(Generic[T]):
    def __init__(self, before: AnalysisDict[T], after: AnalysisDict[T]) -> None:
        self.before = before
        self.after = after

    def __str__(self) -> str:
        return 'before: %s\nafter: %s\n' % (self.before, self.after)


GenAndKill = Tuple[Set[Value], Set[Value]]


class BaseAnalysisVisitor(OpVisitor[GenAndKill]):
    def visit_goto(self, op: Goto) -> GenAndKill:
        return set(), set()

    @abstractmethod
    def visit_register_op(self, op: RegisterOp) -> GenAndKill:
        raise NotImplementedError

    @abstractmethod
    def visit_assign(self, op: Assign) -> GenAndKill:
        raise NotImplementedError

    def visit_call(self, op: Call) -> GenAndKill:
        return self.visit_register_op(op)

    def visit_py_call(self, op: PyCall) -> GenAndKill:
        return self.visit_register_op(op)

    def visit_method_call(self, op: MethodCall) -> GenAndKill:
        return self.visit_register_op(op)

    def visit_py_method_call(self, op: PyMethodCall) -> GenAndKill:
        return self.visit_register_op(op)

    def visit_primitive_op(self, op: PrimitiveOp) -> GenAndKill:
        return self.visit_register_op(op)

    def visit_load_int(self, op: LoadInt) -> GenAndKill:
        return self.visit_register_op(op)

    def visit_load_error_value(self, op: LoadErrorValue) -> GenAndKill:
        return self.visit_register_op(op)

    def visit_get_attr(self, op: GetAttr) -> GenAndKill:
        return self.visit_register_op(op)

    def visit_set_attr(self, op: SetAttr) -> GenAndKill:
        return self.visit_register_op(op)

    def visit_load_static(self, op: LoadStatic) -> GenAndKill:
        return self.visit_register_op(op)

    def visit_tuple_get(self, op: TupleGet) -> GenAndKill:
        return self.visit_register_op(op)

    def visit_tuple_set(self, op: TupleSet) -> GenAndKill:
        return self.visit_register_op(op)

    def visit_box(self, op: Box) -> GenAndKill:
        return self.visit_register_op(op)

    def visit_unbox(self, op: Unbox) -> GenAndKill:
        return self.visit_register_op(op)

    def visit_cast(self, op: Cast) -> GenAndKill:
        return self.visit_register_op(op)


class MaybeDefinedVisitor(BaseAnalysisVisitor):
    def visit_branch(self, op: Branch) -> GenAndKill:
        return set(), set()

    def visit_return(self, op: Return) -> GenAndKill:
        return set(), set()

    def visit_unreachable(self, op: Unreachable) -> GenAndKill:
        return set(), set()

    def visit_register_op(self, op: RegisterOp) -> GenAndKill:
        if not op.is_void:
            return {op}, set()
        else:
            return set(), set()

    def visit_assign(self, op: Assign) -> GenAndKill:
        return {op.dest}, set()


def analyze_maybe_defined_regs(blocks: List[BasicBlock],
                               cfg: CFG,
                               initial_defined: Set[Value]) -> AnalysisResult[Value]:
    """Calculate potentially defined registers at each CFG location.

    A register is defined if it has a value along some path from the initial location.
    """
    return run_analysis(blocks=blocks,
                        cfg=cfg,
                        gen_and_kill=MaybeDefinedVisitor(),
                        initial=initial_defined,
                        backward=False,
                        kind=MAYBE_ANALYSIS)


class MustDefinedVisitor(BaseAnalysisVisitor):
    # TODO: Merge with MaybeDefinedVisitor?

    def visit_branch(self, op: Branch) -> GenAndKill:
        return set(), set()

    def visit_return(self, op: Return) -> GenAndKill:
        return set(), set()

    def visit_unreachable(self, op: Unreachable) -> GenAndKill:
        return set(), set()

    def visit_register_op(self, op: RegisterOp) -> GenAndKill:
        if not op.is_void:
            return {op}, set()
        else:
            return set(), set()

    def visit_assign(self, op: Assign) -> GenAndKill:
        return {op.dest}, set()


def analyze_must_defined_regs(
        blocks: List[BasicBlock],
        cfg: CFG,
        initial_defined: Set[Value],
        regs: Iterable[Value]) -> AnalysisResult[Value]:
    """Calculate always defined registers at each CFG location.

    A register is defined if it has a value along all paths from the initial location.
    """
    return run_analysis(blocks=blocks,
                        cfg=cfg,
                        gen_and_kill=MustDefinedVisitor(),
                        initial=initial_defined,
                        backward=False,
                        kind=MUST_ANALYSIS,
                        universe=set(regs))


class BorrowedArgumentsVisitor(BaseAnalysisVisitor):
    def __init__(self, args: Set[Value]) -> None:
        self.args = args

    def visit_branch(self, op: Branch) -> GenAndKill:
        return set(), set()

    def visit_return(self, op: Return) -> GenAndKill:
        return set(), set()

    def visit_unreachable(self, op: Unreachable) -> GenAndKill:
        return set(), set()

    def visit_register_op(self, op: RegisterOp) -> GenAndKill:
        return set(), set()

    def visit_assign(self, op: Assign) -> GenAndKill:
        if op.dest in self.args:
            return set(), {op.dest}
        return set(), set()


def analyze_borrowed_arguments(
        blocks: List[BasicBlock],
        cfg: CFG,
        borrowed: Set[Value]) -> AnalysisResult[Value]:
    """Calculate arguments that can use references borrowed from the caller.

    When assigning to an argument, it no longer is borrowed.
    """
    return run_analysis(blocks=blocks,
                        cfg=cfg,
                        gen_and_kill=BorrowedArgumentsVisitor(borrowed),
                        initial=borrowed,
                        backward=False,
                        kind=MUST_ANALYSIS,
                        universe=borrowed)


class UndefinedVisitor(BaseAnalysisVisitor):
    def visit_branch(self, op: Branch) -> GenAndKill:
        return set(), set()

    def visit_return(self, op: Return) -> GenAndKill:
        return set(), set()

    def visit_unreachable(self, op: Unreachable) -> GenAndKill:
        return set(), set()

    def visit_register_op(self, op: RegisterOp) -> GenAndKill:
        return set(), {op} if not op.is_void else set()

    def visit_assign(self, op: Assign) -> GenAndKill:
        return set(), {op.dest}


def analyze_undefined_regs(blocks: List[BasicBlock],
                           cfg: CFG,
                           env: Environment,
                           initial_defined: Set[Value]) -> AnalysisResult[Value]:
    """Calculate potentially undefined registers at each CFG location.

    A register is undefined if there is some path from initial block
    where it has an undefined value.
    """
    initial_undefined = set(env.regs()) - initial_defined
    return run_analysis(blocks=blocks,
                        cfg=cfg,
                        gen_and_kill=UndefinedVisitor(),
                        initial=initial_undefined,
                        backward=False,
                        kind=MAYBE_ANALYSIS)


class LivenessVisitor(BaseAnalysisVisitor):
    def visit_branch(self, op: Branch) -> GenAndKill:
        return set(op.sources()), set()

    def visit_return(self, op: Return) -> GenAndKill:
        return {op.reg}, set()

    def visit_unreachable(self, op: Unreachable) -> GenAndKill:
        return set(), set()

    def visit_register_op(self, op: RegisterOp) -> GenAndKill:
        gen = set(op.sources())
        if not op.is_void:
            return gen, {op}
        else:
            return gen, set()

    def visit_assign(self, op: Assign) -> GenAndKill:
        return set(op.sources()), {op.dest}


def analyze_live_regs(blocks: List[BasicBlock],
                      cfg: CFG) -> AnalysisResult[Value]:
    """Calculate live registers at each CFG location.

    A register is live at a location if it can be read along some CFG path starting
    from the location.
    """
    return run_analysis(blocks=blocks,
                        cfg=cfg,
                        gen_and_kill=LivenessVisitor(),
                        initial=set(),
                        backward=True,
                        kind=MAYBE_ANALYSIS)


# Analysis kinds
MUST_ANALYSIS = 0
MAYBE_ANALYSIS = 1


# TODO the return type of this function is too complicated. Abtract it into its
# own class.

def run_analysis(blocks: List[BasicBlock],
                 cfg: CFG,
                 gen_and_kill: OpVisitor[Tuple[Set[T], Set[T]]],
                 initial: Set[T],
                 kind: int,
                 backward: bool,
                 universe: Optional[Set[T]] = None) -> AnalysisResult[T]:
    """Run a general set-based data flow analysis.

    Args:
        blocks: All basic blocks
        cfg: Control-flow graph for the code
        gen_and_kill: Implementation of gen and kill functions for each op
        initial: Value of analysis for the entry points (for a forward analysis) or the
            exit points (for a backward analysis)
        kind: MUST_ANALYSIS or MAYBE_ANALYSIS
        backward: If False, the analysis is a forward analysis; it's backward otherwise
        universe: For a must analysis, the set of all possible values. This is the starting
            value for the work list algorithm, which will narrow this down until reaching a
            fixed point. For a maybe analysis the iteration always starts from an empty set
            and this argument is ignored.

    Return analysis results: (before, after)
    """
    block_gen = {}
    block_kill = {}

    # Calculate kill and gen sets for entire basic blocks.
    for block in blocks:
        gen = set()  # type: Set[T]
        kill = set()  # type: Set[T]
        ops = block.ops
        if backward:
            ops = list(reversed(ops))
        for op in ops:
            opgen, opkill = op.accept(gen_and_kill)
            gen = ((gen - opkill) | opgen)
            kill = ((kill - opgen) | opkill)
        block_gen[block] = gen
        block_kill[block] = kill

    # Set up initial state for worklist algorithm.
    worklist = list(blocks)
    if not backward:
        worklist = worklist[::-1]  # Reverse for a small performance improvement
    workset = set(worklist)
    before = {}  # type: Dict[BasicBlock, Set[T]]
    after = {}  # type: Dict[BasicBlock, Set[T]]
    for block in blocks:
        if kind == MAYBE_ANALYSIS:
            before[block] = set()
            after[block] = set()
        else:
            assert universe is not None, "Universe must be defined for a must analysis"
            before[block] = set(universe)
            after[block] = set(universe)

    if backward:
        pred_map = cfg.succ
        succ_map = cfg.pred
    else:
        pred_map = cfg.pred
        succ_map = cfg.succ

    # Run work list algorithm to generate in and out sets for each basic block.
    while worklist:
        label = worklist.pop()
        workset.remove(label)
        if pred_map[label]:
            new_before = None
            for pred in pred_map[label]:
                if new_before is None:
                    new_before = set(after[pred])
                elif kind == MAYBE_ANALYSIS:
                    new_before |= after[pred]
                else:
                    new_before &= after[pred]
            assert new_before is not None
        else:
            new_before = set(initial)
        before[label] = new_before
        new_after = (new_before - block_kill[label]) | block_gen[label]
        if new_after != after[label]:
            for succ in succ_map[label]:
                if succ not in workset:
                    worklist.append(succ)
                    workset.add(succ)
        after[label] = new_after

    # Run algorithm for each basic block to generate opcode-level sets.
    op_before = {}  # type: Dict[Tuple[BasicBlock, int], Set[T]]
    op_after = {}  # type: Dict[Tuple[BasicBlock, int], Set[T]]
    for block in blocks:
        label = block
        cur = before[label]
        ops_enum = enumerate(block.ops)  # type: Iterator[Tuple[int, Op]]
        if backward:
            ops_enum = reversed(list(ops_enum))
        for idx, op in ops_enum:
            op_before[label, idx] = cur
            opgen, opkill = op.accept(gen_and_kill)
            cur = (cur - opkill) | opgen
            op_after[label, idx] = cur
    if backward:
        op_after, op_before = op_before, op_after

    return AnalysisResult(op_before, op_after)<|MERGE_RESOLUTION|>--- conflicted
+++ resolved
@@ -8,11 +8,7 @@
     Value, Register,
     BasicBlock, OpVisitor, Assign, LoadInt, LoadErrorValue, RegisterOp, Goto, Branch, Return, Call,
     Environment, Box, Unbox, Cast, Op, Unreachable, TupleGet, TupleSet, GetAttr, SetAttr, PyCall,
-<<<<<<< HEAD
-    LoadStatic, PyGetAttr, PySetAttr, PyMethodCall, PrimitiveOp, MethodCall,
-=======
-    LoadStatic, Label, PyMethodCall, PrimitiveOp, MethodCall,
->>>>>>> b759b514
+    LoadStatic, PyMethodCall, PrimitiveOp, MethodCall,
 )
 
 
