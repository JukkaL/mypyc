"""Data-flow analyses."""

from abc import abstractmethod

from typing import Dict, Tuple, List, Set, TypeVar, Iterator, Generic, Optional, Iterable

from mypyc.ops import (
    Value, Register,
    ControlOp,
    BasicBlock, OpVisitor, Assign, LoadInt, LoadErrorValue, RegisterOp, Goto, Branch, Return, Call,
    Environment, Box, Unbox, Cast, Op, Unreachable, TupleGet, TupleSet, GetAttr, SetAttr,
<<<<<<< HEAD
    LoadStatic, PrimitiveOp, MethodCall, RaiseStandardError, IncRef
=======
    LoadStatic, InitStatic, PrimitiveOp, MethodCall, RaiseStandardError,
>>>>>>> e7c4b8a7
)


class CFG:
    """Control-flow graph.

    Node 0 is always assumed to be the entry point. There must be a
    non-empty set of exits.
    """

    def __init__(self,
                 succ: Dict[BasicBlock, List[BasicBlock]],
                 pred: Dict[BasicBlock, List[BasicBlock]],
                 exits: Set[BasicBlock]) -> None:
        assert exits
        self.succ = succ
        self.pred = pred
        self.exits = exits

    def __str__(self) -> str:
        lines = []
        lines.append('exits: %s' % sorted(self.exits))
        lines.append('succ: %s' % self.succ)
        lines.append('pred: %s' % self.pred)
        return '\n'.join(lines)


def get_cfg(blocks: List[BasicBlock]) -> CFG:
    """Calculate basic block control-flow graph.

    The result is a dictionary like this:

         basic block index -> (successors blocks, predecesssor blocks)
    """
    succ_map = {}
    pred_map = {}  # type: Dict[BasicBlock, List[BasicBlock]]
    exits = set()
    for block in blocks:

        assert not any(isinstance(op, ControlOp) for op in block.ops[:-1]), (
            "Control-flow ops must be at the end of blocks")

        last = block.ops[-1]
        if isinstance(last, Branch):
            # TODO: assume 1:1 correspondence between block index and label
            succ = [last.true, last.false]
        elif isinstance(last, Goto):
            succ = [last.label]
        else:
            succ = []
            exits.add(block)
        succ_map[block] = succ
        pred_map[block] = []
    for prev, nxt in succ_map.items():
        for label in nxt:
            pred_map[label].append(prev)
    return CFG(succ_map, pred_map, exits)


T = TypeVar('T')

AnalysisDict = Dict[Tuple[BasicBlock, int], Set[T]]


class AnalysisResult(Generic[T]):
    def __init__(self, before: AnalysisDict[T], after: AnalysisDict[T]) -> None:
        self.before = before
        self.after = after

    def __str__(self) -> str:
        return 'before: %s\nafter: %s\n' % (self.before, self.after)


GenAndKill = Tuple[Set[Value], Set[Value]]


class BaseAnalysisVisitor(OpVisitor[GenAndKill]):
    def visit_goto(self, op: Goto) -> GenAndKill:
        return set(), set()

    @abstractmethod
    def visit_register_op(self, op: RegisterOp) -> GenAndKill:
        raise NotImplementedError

    @abstractmethod
    def visit_assign(self, op: Assign) -> GenAndKill:
        raise NotImplementedError

    def visit_call(self, op: Call) -> GenAndKill:
        return self.visit_register_op(op)

    def visit_method_call(self, op: MethodCall) -> GenAndKill:
        return self.visit_register_op(op)

    def visit_primitive_op(self, op: PrimitiveOp) -> GenAndKill:
        return self.visit_register_op(op)

    def visit_load_int(self, op: LoadInt) -> GenAndKill:
        return self.visit_register_op(op)

    def visit_load_error_value(self, op: LoadErrorValue) -> GenAndKill:
        return self.visit_register_op(op)

    def visit_get_attr(self, op: GetAttr) -> GenAndKill:
        return self.visit_register_op(op)

    def visit_set_attr(self, op: SetAttr) -> GenAndKill:
        return self.visit_register_op(op)

    def visit_load_static(self, op: LoadStatic) -> GenAndKill:
        return self.visit_register_op(op)

    def visit_init_static(self, op: InitStatic) -> GenAndKill:
        return self.visit_register_op(op)

    def visit_tuple_get(self, op: TupleGet) -> GenAndKill:
        return self.visit_register_op(op)

    def visit_tuple_set(self, op: TupleSet) -> GenAndKill:
        return self.visit_register_op(op)

    def visit_box(self, op: Box) -> GenAndKill:
        return self.visit_register_op(op)

    def visit_unbox(self, op: Unbox) -> GenAndKill:
        return self.visit_register_op(op)

    def visit_cast(self, op: Cast) -> GenAndKill:
        return self.visit_register_op(op)

    def visit_raise_standard_error(self, op: RaiseStandardError) -> GenAndKill:
        return self.visit_register_op(op)

    def visit_inc_ref(self, op: IncRef) -> GenAndKill:
        return self.visit_register_op(op)


class MaybeDefinedVisitor(BaseAnalysisVisitor):
    def visit_branch(self, op: Branch) -> GenAndKill:
        return set(), set()

    def visit_return(self, op: Return) -> GenAndKill:
        return set(), set()

    def visit_unreachable(self, op: Unreachable) -> GenAndKill:
        return set(), set()

    def visit_register_op(self, op: RegisterOp) -> GenAndKill:
        if not op.is_void:
            return {op}, set()
        else:
            return set(), set()

    def visit_assign(self, op: Assign) -> GenAndKill:
        return {op.dest}, set()


def analyze_maybe_defined_regs(blocks: List[BasicBlock],
                               cfg: CFG,
                               initial_defined: Set[Value]) -> AnalysisResult[Value]:
    """Calculate potentially defined registers at each CFG location.

    A register is defined if it has a value along some path from the initial location.
    """
    return run_analysis(blocks=blocks,
                        cfg=cfg,
                        gen_and_kill=MaybeDefinedVisitor(),
                        initial=initial_defined,
                        backward=False,
                        kind=MAYBE_ANALYSIS)


class MustDefinedVisitor(BaseAnalysisVisitor):
    # TODO: Merge with MaybeDefinedVisitor?

    def visit_branch(self, op: Branch) -> GenAndKill:
        return set(), set()

    def visit_return(self, op: Return) -> GenAndKill:
        return set(), set()

    def visit_unreachable(self, op: Unreachable) -> GenAndKill:
        return set(), set()

    def visit_register_op(self, op: RegisterOp) -> GenAndKill:
        if not op.is_void:
            return {op}, set()
        else:
            return set(), set()

    def visit_assign(self, op: Assign) -> GenAndKill:
        return {op.dest}, set()


def analyze_must_defined_regs(
        blocks: List[BasicBlock],
        cfg: CFG,
        initial_defined: Set[Value],
        regs: Iterable[Value]) -> AnalysisResult[Value]:
    """Calculate always defined registers at each CFG location.

    A register is defined if it has a value along all paths from the initial location.
    """
    return run_analysis(blocks=blocks,
                        cfg=cfg,
                        gen_and_kill=MustDefinedVisitor(),
                        initial=initial_defined,
                        backward=False,
                        kind=MUST_ANALYSIS,
                        universe=set(regs))


class BorrowedArgumentsVisitor(BaseAnalysisVisitor):
    def __init__(self, args: Set[Value]) -> None:
        self.args = args

    def visit_branch(self, op: Branch) -> GenAndKill:
        return set(), set()

    def visit_return(self, op: Return) -> GenAndKill:
        return set(), set()

    def visit_unreachable(self, op: Unreachable) -> GenAndKill:
        return set(), set()

    def visit_register_op(self, op: RegisterOp) -> GenAndKill:
        return set(), set()

    def visit_assign(self, op: Assign) -> GenAndKill:
        if op.dest in self.args:
            return set(), {op.dest}
        return set(), set()


def analyze_borrowed_arguments(
        blocks: List[BasicBlock],
        cfg: CFG,
        borrowed: Set[Value]) -> AnalysisResult[Value]:
    """Calculate arguments that can use references borrowed from the caller.

    When assigning to an argument, it no longer is borrowed.
    """
    return run_analysis(blocks=blocks,
                        cfg=cfg,
                        gen_and_kill=BorrowedArgumentsVisitor(borrowed),
                        initial=borrowed,
                        backward=False,
                        kind=MUST_ANALYSIS,
                        universe=borrowed)


class UndefinedVisitor(BaseAnalysisVisitor):
    def visit_branch(self, op: Branch) -> GenAndKill:
        return set(), set()

    def visit_return(self, op: Return) -> GenAndKill:
        return set(), set()

    def visit_unreachable(self, op: Unreachable) -> GenAndKill:
        return set(), set()

    def visit_register_op(self, op: RegisterOp) -> GenAndKill:
        return set(), {op} if not op.is_void else set()

    def visit_assign(self, op: Assign) -> GenAndKill:
        return set(), {op.dest}


def analyze_undefined_regs(blocks: List[BasicBlock],
                           cfg: CFG,
                           env: Environment,
                           initial_defined: Set[Value]) -> AnalysisResult[Value]:
    """Calculate potentially undefined registers at each CFG location.

    A register is undefined if there is some path from initial block
    where it has an undefined value.
    """
    initial_undefined = set(env.regs()) - initial_defined
    return run_analysis(blocks=blocks,
                        cfg=cfg,
                        gen_and_kill=UndefinedVisitor(),
                        initial=initial_undefined,
                        backward=False,
                        kind=MAYBE_ANALYSIS)


class LivenessVisitor(BaseAnalysisVisitor):
    def visit_branch(self, op: Branch) -> GenAndKill:
        return set(op.sources()), set()

    def visit_return(self, op: Return) -> GenAndKill:
        return {op.reg}, set()

    def visit_unreachable(self, op: Unreachable) -> GenAndKill:
        return set(), set()

    def visit_register_op(self, op: RegisterOp) -> GenAndKill:
        gen = set(op.sources())
        if not op.is_void:
            return gen, {op}
        else:
            return gen, set()

    def visit_assign(self, op: Assign) -> GenAndKill:
        return set(op.sources()), {op.dest}


def analyze_live_regs(blocks: List[BasicBlock],
                      cfg: CFG) -> AnalysisResult[Value]:
    """Calculate live registers at each CFG location.

    A register is live at a location if it can be read along some CFG path starting
    from the location.
    """
    return run_analysis(blocks=blocks,
                        cfg=cfg,
                        gen_and_kill=LivenessVisitor(),
                        initial=set(),
                        backward=True,
                        kind=MAYBE_ANALYSIS)


# Analysis kinds
MUST_ANALYSIS = 0
MAYBE_ANALYSIS = 1


# TODO the return type of this function is too complicated. Abtract it into its
# own class.

def run_analysis(blocks: List[BasicBlock],
                 cfg: CFG,
                 gen_and_kill: OpVisitor[Tuple[Set[T], Set[T]]],
                 initial: Set[T],
                 kind: int,
                 backward: bool,
                 universe: Optional[Set[T]] = None) -> AnalysisResult[T]:
    """Run a general set-based data flow analysis.

    Args:
        blocks: All basic blocks
        cfg: Control-flow graph for the code
        gen_and_kill: Implementation of gen and kill functions for each op
        initial: Value of analysis for the entry points (for a forward analysis) or the
            exit points (for a backward analysis)
        kind: MUST_ANALYSIS or MAYBE_ANALYSIS
        backward: If False, the analysis is a forward analysis; it's backward otherwise
        universe: For a must analysis, the set of all possible values. This is the starting
            value for the work list algorithm, which will narrow this down until reaching a
            fixed point. For a maybe analysis the iteration always starts from an empty set
            and this argument is ignored.

    Return analysis results: (before, after)
    """
    block_gen = {}
    block_kill = {}

    # Calculate kill and gen sets for entire basic blocks.
    for block in blocks:
        gen = set()  # type: Set[T]
        kill = set()  # type: Set[T]
        ops = block.ops
        if backward:
            ops = list(reversed(ops))
        for op in ops:
            opgen, opkill = op.accept(gen_and_kill)
            gen = ((gen - opkill) | opgen)
            kill = ((kill - opgen) | opkill)
        block_gen[block] = gen
        block_kill[block] = kill

    # Set up initial state for worklist algorithm.
    worklist = list(blocks)
    if not backward:
        worklist = worklist[::-1]  # Reverse for a small performance improvement
    workset = set(worklist)
    before = {}  # type: Dict[BasicBlock, Set[T]]
    after = {}  # type: Dict[BasicBlock, Set[T]]
    for block in blocks:
        if kind == MAYBE_ANALYSIS:
            before[block] = set()
            after[block] = set()
        else:
            assert universe is not None, "Universe must be defined for a must analysis"
            before[block] = set(universe)
            after[block] = set(universe)

    if backward:
        pred_map = cfg.succ
        succ_map = cfg.pred
    else:
        pred_map = cfg.pred
        succ_map = cfg.succ

    # Run work list algorithm to generate in and out sets for each basic block.
    while worklist:
        label = worklist.pop()
        workset.remove(label)
        if pred_map[label]:
            new_before = None
            for pred in pred_map[label]:
                if new_before is None:
                    new_before = set(after[pred])
                elif kind == MAYBE_ANALYSIS:
                    new_before |= after[pred]
                else:
                    new_before &= after[pred]
            assert new_before is not None
        else:
            new_before = set(initial)
        before[label] = new_before
        new_after = (new_before - block_kill[label]) | block_gen[label]
        if new_after != after[label]:
            for succ in succ_map[label]:
                if succ not in workset:
                    worklist.append(succ)
                    workset.add(succ)
        after[label] = new_after

    # Run algorithm for each basic block to generate opcode-level sets.
    op_before = {}  # type: Dict[Tuple[BasicBlock, int], Set[T]]
    op_after = {}  # type: Dict[Tuple[BasicBlock, int], Set[T]]
    for block in blocks:
        label = block
        cur = before[label]
        ops_enum = enumerate(block.ops)  # type: Iterator[Tuple[int, Op]]
        if backward:
            ops_enum = reversed(list(ops_enum))
        for idx, op in ops_enum:
            op_before[label, idx] = cur
            opgen, opkill = op.accept(gen_and_kill)
            cur = (cur - opkill) | opgen
            op_after[label, idx] = cur
    if backward:
        op_after, op_before = op_before, op_after

    return AnalysisResult(op_before, op_after)<|MERGE_RESOLUTION|>--- conflicted
+++ resolved
@@ -9,11 +9,7 @@
     ControlOp,
     BasicBlock, OpVisitor, Assign, LoadInt, LoadErrorValue, RegisterOp, Goto, Branch, Return, Call,
     Environment, Box, Unbox, Cast, Op, Unreachable, TupleGet, TupleSet, GetAttr, SetAttr,
-<<<<<<< HEAD
-    LoadStatic, PrimitiveOp, MethodCall, RaiseStandardError, IncRef
-=======
     LoadStatic, InitStatic, PrimitiveOp, MethodCall, RaiseStandardError,
->>>>>>> e7c4b8a7
 )
 
 
@@ -145,9 +141,6 @@
         return self.visit_register_op(op)
 
     def visit_raise_standard_error(self, op: RaiseStandardError) -> GenAndKill:
-        return self.visit_register_op(op)
-
-    def visit_inc_ref(self, op: IncRef) -> GenAndKill:
         return self.visit_register_op(op)
 
 
