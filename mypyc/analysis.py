"""Data-flow analyses."""

from abc import abstractmethod

from typing import Dict, Tuple, List, Set, TypeVar, Iterator, Generic, Optional, Iterable

from mypyc.ops import (
<<<<<<< HEAD
    BasicBlock, OpVisitor, PrimitiveOp, Assign, LoadInt, RegisterOp, Goto,
    Branch, Return, Call, Environment, Box, Unbox, Cast, Op, Unreachable,
    TupleGet, GetAttr, SetAttr, PyCall, LoadStatic, PyGetAttr, Label, Register,
    PyLoadGlobal,
=======
    Value, Register,
    BasicBlock, OpVisitor, Assign, LoadInt, LoadErrorValue, RegisterOp, Goto, Branch, Return, Call,
    Environment, Box, Unbox, Cast, Op, Unreachable, TupleGet, TupleSet, GetAttr, SetAttr, PyCall,
    LoadStatic, PyGetAttr, PySetAttr, Label, PyMethodCall, PrimitiveOp, MethodCall,
>>>>>>> 5f903cf5
)


class CFG:
    """Control-flow graph.

    Node 0 is always assumed to be the entry point. There must be a
    non-empty set of exits.
    """

    def __init__(self, succ: Dict[Label, List[Label]], pred: Dict[Label, List[Label]],
                 exits: Set[Label]) -> None:
        assert exits
        self.succ = succ
        self.pred = pred
        self.exits = exits

    def __str__(self) -> str:
        lines = []
        lines.append('exits: %s' % sorted(self.exits))
        lines.append('succ: %s' % self.succ)
        lines.append('pred: %s' % self.pred)
        return '\n'.join(lines)


def get_cfg(blocks: List[BasicBlock]) -> CFG:
    """Calculate basic block control-flow graph.

    The result is a dictionary like this:

         basic block index -> (successors blocks, predecesssor blocks)
    """
    succ_map = {}
    pred_map = {}  # type: Dict[Label, List[Label]]
    exits = set()
    for block in blocks:

        assert not any(isinstance(op, (Branch, Goto, Return)) for op in block.ops[:-1]), (
            "Control-flow ops must be at the end of blocks")

        label = block.label
        last = block.ops[-1]
        if isinstance(last, Branch):
            # TODO: assume 1:1 correspondence between block index and label
            succ = [last.true, last.false]
        elif isinstance(last, Goto):
            succ = [last.label]
        else:
            succ = []
            exits.add(label)
        succ_map[label] = succ
        pred_map[label] = []
    for prev, nxt in succ_map.items():
        for label in nxt:
            pred_map[label].append(prev)
    return CFG(succ_map, pred_map, exits)


T = TypeVar('T')

AnalysisDict = Dict[Tuple[Label, int], Set[T]]


class AnalysisResult(Generic[T]):
    def __init__(self, before: AnalysisDict[T], after: AnalysisDict[T]) -> None:
        self.before = before
        self.after = after

    def __str__(self) -> str:
        return 'before: %s\nafter: %s\n' % (self.before, self.after)


GenAndKill = Tuple[Set[Value], Set[Value]]


class BaseAnalysisVisitor(OpVisitor[GenAndKill]):
    def visit_goto(self, op: Goto) -> GenAndKill:
        return set(), set()

    @abstractmethod
    def visit_register_op(self, op: RegisterOp) -> GenAndKill:
        raise NotImplementedError

    @abstractmethod
    def visit_assign(self, op: Assign) -> GenAndKill:
        raise NotImplementedError

    def visit_call(self, op: Call) -> GenAndKill:
        return self.visit_register_op(op)

    def visit_py_call(self, op: PyCall) -> GenAndKill:
        return self.visit_register_op(op)

    def visit_method_call(self, op: MethodCall) -> GenAndKill:
        return self.visit_register_op(op)

    def visit_py_method_call(self, op: PyMethodCall) -> GenAndKill:
        return self.visit_register_op(op)

    def visit_primitive_op(self, op: PrimitiveOp) -> GenAndKill:
        return self.visit_register_op(op)

    def visit_load_int(self, op: LoadInt) -> GenAndKill:
        return self.visit_register_op(op)

    def visit_load_error_value(self, op: LoadErrorValue) -> GenAndKill:
        return self.visit_register_op(op)

    def visit_get_attr(self, op: GetAttr) -> GenAndKill:
        return self.visit_register_op(op)

    def visit_set_attr(self, op: SetAttr) -> GenAndKill:
        return self.visit_register_op(op)

    def visit_load_static(self, op: LoadStatic) -> GenAndKill:
        return self.visit_register_op(op)

    def visit_py_get_attr(self, op: PyGetAttr) -> GenAndKill:
        return self.visit_register_op(op)

<<<<<<< HEAD
    def visit_py_load_global(self, op: PyLoadGlobal) -> GenAndKill:
=======
    def visit_py_set_attr(self, op: PySetAttr) -> GenAndKill:
>>>>>>> 5f903cf5
        return self.visit_register_op(op)

    def visit_tuple_get(self, op: TupleGet) -> GenAndKill:
        return self.visit_register_op(op)

    def visit_tuple_set(self, op: TupleSet) -> GenAndKill:
        return self.visit_register_op(op)

    def visit_box(self, op: Box) -> GenAndKill:
        return self.visit_register_op(op)

    def visit_unbox(self, op: Unbox) -> GenAndKill:
        return self.visit_register_op(op)

    def visit_cast(self, op: Cast) -> GenAndKill:
        return self.visit_register_op(op)


class MaybeDefinedVisitor(BaseAnalysisVisitor):
    def visit_branch(self, op: Branch) -> GenAndKill:
        return set(), set()

    def visit_return(self, op: Return) -> GenAndKill:
        return set(), set()

    def visit_unreachable(self, op: Unreachable) -> GenAndKill:
        return set(), set()

    def visit_register_op(self, op: RegisterOp) -> GenAndKill:
        if not op.is_void:
            return {op}, set()
        else:
            return set(), set()

    def visit_assign(self, op: Assign) -> GenAndKill:
        return {op.dest}, set()


def analyze_maybe_defined_regs(blocks: List[BasicBlock],
                               cfg: CFG,
                               initial_defined: Set[Value]) -> AnalysisResult[Value]:
    """Calculate potentially defined registers at each CFG location.

    A register is defined if it has a value along some path from the initial location.
    """
    return run_analysis(blocks=blocks,
                        cfg=cfg,
                        gen_and_kill=MaybeDefinedVisitor(),
                        initial=initial_defined,
                        backward=False,
                        kind=MAYBE_ANALYSIS)


class MustDefinedVisitor(BaseAnalysisVisitor):
    # TODO: Merge with MaybeDefinedVisitor?

    def visit_branch(self, op: Branch) -> GenAndKill:
        return set(), set()

    def visit_return(self, op: Return) -> GenAndKill:
        return set(), set()

    def visit_unreachable(self, op: Unreachable) -> GenAndKill:
        return set(), set()

    def visit_register_op(self, op: RegisterOp) -> GenAndKill:
        if not op.is_void:
            return {op}, set()
        else:
            return set(), set()

    def visit_assign(self, op: Assign) -> GenAndKill:
        return {op.dest}, set()


def analyze_must_defined_regs(
        blocks: List[BasicBlock],
        cfg: CFG,
        initial_defined: Set[Value],
        regs: Iterable[Value]) -> AnalysisResult[Value]:
    """Calculate always defined registers at each CFG location.

    A register is defined if it has a value along all paths from the initial location.
    """
    return run_analysis(blocks=blocks,
                        cfg=cfg,
                        gen_and_kill=MustDefinedVisitor(),
                        initial=initial_defined,
                        backward=False,
                        kind=MUST_ANALYSIS,
                        universe=set(regs))


class BorrowedArgumentsVisitor(BaseAnalysisVisitor):
    def __init__(self, args: Set[Value]) -> None:
        self.args = args

    def visit_branch(self, op: Branch) -> GenAndKill:
        return set(), set()

    def visit_return(self, op: Return) -> GenAndKill:
        return set(), set()

    def visit_unreachable(self, op: Unreachable) -> GenAndKill:
        return set(), set()

    def visit_register_op(self, op: RegisterOp) -> GenAndKill:
        return set(), set()

    def visit_assign(self, op: Assign) -> GenAndKill:
        if op.dest in self.args:
            return set(), {op.dest}
        return set(), set()


def analyze_borrowed_arguments(
        blocks: List[BasicBlock],
        cfg: CFG,
        borrowed: Set[Value]) -> AnalysisResult[Value]:
    """Calculate arguments that can use references borrowed from the caller.

    When assigning to an argument, it no longer is borrowed.
    """
    return run_analysis(blocks=blocks,
                        cfg=cfg,
                        gen_and_kill=BorrowedArgumentsVisitor(borrowed),
                        initial=borrowed,
                        backward=False,
                        kind=MUST_ANALYSIS,
                        universe=borrowed)


class UndefinedVisitor(BaseAnalysisVisitor):
    def visit_branch(self, op: Branch) -> GenAndKill:
        return set(), set()

    def visit_return(self, op: Return) -> GenAndKill:
        return set(), set()

    def visit_unreachable(self, op: Unreachable) -> GenAndKill:
        return set(), set()

    def visit_register_op(self, op: RegisterOp) -> GenAndKill:
        return set(), {op} if not op.is_void else set()

    def visit_assign(self, op: Assign) -> GenAndKill:
        return set(), {op.dest}


def analyze_undefined_regs(blocks: List[BasicBlock],
                           cfg: CFG,
                           env: Environment,
                           initial_defined: Set[Value]) -> AnalysisResult[Value]:
    """Calculate potentially undefined registers at each CFG location.

    A register is undefined if there is some path from initial block
    where it has an undefined value.
    """
    initial_undefined = set(env.regs()) - initial_defined
    return run_analysis(blocks=blocks,
                        cfg=cfg,
                        gen_and_kill=UndefinedVisitor(),
                        initial=initial_undefined,
                        backward=False,
                        kind=MAYBE_ANALYSIS)


class LivenessVisitor(BaseAnalysisVisitor):
    def visit_branch(self, op: Branch) -> GenAndKill:
        return set(op.sources()), set()

    def visit_return(self, op: Return) -> GenAndKill:
        return {op.reg}, set()

    def visit_unreachable(self, op: Unreachable) -> GenAndKill:
        return set(), set()

    def visit_register_op(self, op: RegisterOp) -> GenAndKill:
        gen = set(op.sources())
        if not op.is_void:
            return gen, {op}
        else:
            return gen, set()

    def visit_assign(self, op: Assign) -> GenAndKill:
        return set(op.sources()), {op.dest}


def analyze_live_regs(blocks: List[BasicBlock],
                      cfg: CFG) -> AnalysisResult[Value]:
    """Calculate live registers at each CFG location.

    A register is live at a location if it can be read along some CFG path starting
    from the location.
    """
    return run_analysis(blocks=blocks,
                        cfg=cfg,
                        gen_and_kill=LivenessVisitor(),
                        initial=set(),
                        backward=True,
                        kind=MAYBE_ANALYSIS)


# Analysis kinds
MUST_ANALYSIS = 0
MAYBE_ANALYSIS = 1


# TODO the return type of this function is too complicated. Abtract it into its
# own class.

def run_analysis(blocks: List[BasicBlock],
                 cfg: CFG,
                 gen_and_kill: OpVisitor[Tuple[Set[T], Set[T]]],
                 initial: Set[T],
                 kind: int,
                 backward: bool,
                 universe: Optional[Set[T]] = None) -> AnalysisResult[T]:
    """Run a general set-based data flow analysis.

    Args:
        blocks: All basic blocks
        cfg: Control-flow graph for the code
        gen_and_kill: Implementation of gen and kill functions for each op
        initial: Value of analysis for the entry points (for a forward analysis) or the
            exit points (for a backward analysis)
        kind: MUST_ANALYSIS or MAYBE_ANALYSIS
        backward: If False, the analysis is a forward analysis; it's backward otherwise
        universe: For a must analysis, the set of all possible values. This is the starting
            value for the work list algorithm, which will narrow this down until reaching a
            fixed point. For a maybe analysis the iteration always starts from an empty set
            and this argument is ignored.

    Return analysis results: (before, after)
    """
    block_gen = {}
    block_kill = {}

    # Calculate kill and gen sets for entire basic blocks.
    for block in blocks:
        gen = set()  # type: Set[T]
        kill = set()  # type: Set[T]
        ops = block.ops
        if backward:
            ops = list(reversed(ops))
        for op in ops:
            opgen, opkill = op.accept(gen_and_kill)
            gen = ((gen - opkill) | opgen)
            kill = ((kill - opgen) | opkill)
        block_gen[block.label] = gen
        block_kill[block.label] = kill

    # Set up initial state for worklist algorithm.
    worklist = [block.label for block in blocks]
    if not backward:
        worklist = worklist[::-1]  # Reverse for a small performance improvement
    workset = set(worklist)
    before = {}  # type: Dict[Label, Set[T]]
    after = {}  # type: Dict[Label, Set[T]]
    for block in blocks:
        if kind == MAYBE_ANALYSIS:
            before[block.label] = set()
            after[block.label] = set()
        else:
            assert universe is not None, "Universe must be defined for a must analysis"
            before[block.label] = set(universe)
            after[block.label] = set(universe)

    if backward:
        pred_map = cfg.succ
        succ_map = cfg.pred
    else:
        pred_map = cfg.pred
        succ_map = cfg.succ

    # Run work list algorithm to generate in and out sets for each basic block.
    while worklist:
        label = worklist.pop()
        workset.remove(label)
        if pred_map[label]:
            new_before = None
            for pred in pred_map[label]:
                if new_before is None:
                    new_before = set(after[pred])
                elif kind == MAYBE_ANALYSIS:
                    new_before |= after[pred]
                else:
                    new_before &= after[pred]
            assert new_before is not None
        else:
            new_before = set(initial)
        before[label] = new_before
        new_after = (new_before - block_kill[label]) | block_gen[label]
        if new_after != after[label]:
            for succ in succ_map[label]:
                if succ not in workset:
                    worklist.append(succ)
                    workset.add(succ)
        after[label] = new_after

    # Run algorithm for each basic block to generate opcode-level sets.
    op_before = {}  # type: Dict[Tuple[Label, int], Set[T]]
    op_after = {}  # type: Dict[Tuple[Label, int], Set[T]]
    for block in blocks:
        label = block.label
        cur = before[label]
        ops_enum = enumerate(block.ops)  # type: Iterator[Tuple[int, Op]]
        if backward:
            ops_enum = reversed(list(ops_enum))
        for idx, op in ops_enum:
            op_before[label, idx] = cur
            opgen, opkill = op.accept(gen_and_kill)
            cur = (cur - opkill) | opgen
            op_after[label, idx] = cur
    if backward:
        op_after, op_before = op_before, op_after

    return AnalysisResult(op_before, op_after)<|MERGE_RESOLUTION|>--- conflicted
+++ resolved
@@ -5,17 +5,10 @@
 from typing import Dict, Tuple, List, Set, TypeVar, Iterator, Generic, Optional, Iterable
 
 from mypyc.ops import (
-<<<<<<< HEAD
-    BasicBlock, OpVisitor, PrimitiveOp, Assign, LoadInt, RegisterOp, Goto,
-    Branch, Return, Call, Environment, Box, Unbox, Cast, Op, Unreachable,
-    TupleGet, GetAttr, SetAttr, PyCall, LoadStatic, PyGetAttr, Label, Register,
-    PyLoadGlobal,
-=======
     Value, Register,
     BasicBlock, OpVisitor, Assign, LoadInt, LoadErrorValue, RegisterOp, Goto, Branch, Return, Call,
     Environment, Box, Unbox, Cast, Op, Unreachable, TupleGet, TupleSet, GetAttr, SetAttr, PyCall,
     LoadStatic, PyGetAttr, PySetAttr, Label, PyMethodCall, PrimitiveOp, MethodCall,
->>>>>>> 5f903cf5
 )
 
 
@@ -136,11 +129,7 @@
     def visit_py_get_attr(self, op: PyGetAttr) -> GenAndKill:
         return self.visit_register_op(op)
 
-<<<<<<< HEAD
-    def visit_py_load_global(self, op: PyLoadGlobal) -> GenAndKill:
-=======
     def visit_py_set_attr(self, op: PySetAttr) -> GenAndKill:
->>>>>>> 5f903cf5
         return self.visit_register_op(op)
 
     def visit_tuple_get(self, op: TupleGet) -> GenAndKill:
