--- conflicted
+++ resolved
@@ -7,13 +7,8 @@
 from mypyc.ops import (
     Value, Register,
     BasicBlock, OpVisitor, Assign, LoadInt, LoadErrorValue, RegisterOp, Goto, Branch, Return, Call,
-<<<<<<< HEAD
     Environment, Box, Unbox, Cast, Op, Unreachable, TupleGet, TupleSet, GetAttr, SetAttr,
-    LoadStatic, PrimitiveOp, MethodCall,
-=======
-    Environment, Box, Unbox, Cast, Op, Unreachable, TupleGet, TupleSet, GetAttr, SetAttr, PyCall,
-    LoadStatic, PyMethodCall, PrimitiveOp, MethodCall, RaiseStandardError,
->>>>>>> 0a03da1c
+    LoadStatic, PrimitiveOp, MethodCall, RaiseStandardError,
 )
 
 
