--- conflicted
+++ resolved
@@ -142,7 +142,6 @@
     emit=simple_emit('{dest} = PyObject_SetAttr({args[0]}, {args[1]}, {args[2]}) >= 0;')
 )
 
-<<<<<<< HEAD
 
 def emit_pycall(emitter: EmitterInterface, args: List[str], dest: str) -> None:
     emitter.emit_line('{} = PyObject_CallFunctionObjArgs({}, NULL);'.format(dest, ", ".join(args)))
@@ -165,8 +164,6 @@
                        '    %s = %s;' % (dest, temp))
 
 
-=======
->>>>>>> 20475c2d
 func_op('builtins.isinstance',
         arg_types=[object_rprimitive, object_rprimitive],
         result_type=bool_rprimitive,
