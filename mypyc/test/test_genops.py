--- conflicted
+++ resolved
@@ -5,17 +5,9 @@
 from mypy.test.config import test_temp_dir
 from mypy.test.data import DataDrivenTestCase
 from mypy.errors import CompileError
-<<<<<<< HEAD
-from mypy.options import Options
-from mypy import experiments
 
-from mypyc import genops
-from mypyc.ops import format_func, FuncIR
 from mypyc.common import TOP_LEVEL_NAME
-=======
->>>>>>> c84e5ac0
-
-from mypyc.ops import format_func, is_empty_module_top_level
+from mypyc.ops import format_func
 from mypyc.test.testutil import (
     ICODE_GEN_BUILTINS, use_custom_builtins, MypycDataSuite, build_ir_for_single_file,
     assert_test_output, remove_comment_lines
@@ -53,28 +45,12 @@
             except CompileError as e:
                 actual = e.messages
             else:
-<<<<<<< HEAD
-                if result.errors:
-                    actual = result.errors
-                else:
-                    modules = genops.build_ir([result.files['__main__']], result.types)
-                    module = modules[0][1]
-                    actual = []
-                    for fn in module.functions:
-
-                        if (fn.name == fn.name == TOP_LEVEL_NAME
-                                and not testcase.name.endswith('_toplevel')):
-                            # Skip trivial module top levels that only return.
-                            continue
-                        actual.extend(format_func(fn))
-=======
                 actual = []
                 for fn in ir:
-                    if is_empty_module_top_level(fn):
-                        # Skip trivial module top levels that only return.
+                    if (fn.name == TOP_LEVEL_NAME
+                            and not testcase.name.endswith('_toplevel')):
                         continue
                     actual.extend(format_func(fn))
->>>>>>> c84e5ac0
 
             assert_test_output(testcase, actual, 'Invalid source code output',
                                expected_output)