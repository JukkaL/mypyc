import unittest

from collections import OrderedDict

from mypy.nodes import Var
from mypy.test.helpers import assert_string_arrays_equal

from mypyc.ops import (
    Environment, BasicBlock, FuncIR, RuntimeArg, RType, Goto, Return, LoadInt, Assign,
    IncRef, DecRef, Branch, Call, Unbox, Box, RTuple, TupleGet, GetAttr, PrimitiveOp,
    RegisterOp,
<<<<<<< HEAD
    ClassIR, RInstance, SetAttr, Op, Value, int_rprimitive, bool_rprimitive,
    list_rprimitive, dict_rprimitive, object_rprimitive,
=======
    ClassIR, RInstance, SetAttr, Op, Label, Value, int_rprimitive, bool_rprimitive,
    list_rprimitive, dict_rprimitive, object_rprimitive, FuncSignature,
>>>>>>> b759b514
)
from mypyc.genops import compute_vtable
from mypyc.emit import Emitter, EmitterContext
from mypyc.emitfunc import generate_native_function, FunctionEmitterVisitor
from mypyc.ops_primitive import binary_ops
from mypyc.ops_misc import none_op, true_op, false_op
from mypyc.ops_list import (
    list_len_op, list_get_item_op, list_set_item_op, new_list_op, list_append_op
)
from mypyc.ops_dict import new_dict_op, dict_update_op, dict_get_item_op, dict_set_item_op
from mypyc.ops_int import int_neg_op
from mypyc.subtype import is_subtype


class TestFunctionEmitterVisitor(unittest.TestCase):
    def setUp(self) -> None:
        self.env = Environment()
        self.n = self.env.add_local(Var('n'), int_rprimitive)
        self.m = self.env.add_local(Var('m'), int_rprimitive)
        self.k = self.env.add_local(Var('k'), int_rprimitive)
        self.l = self.env.add_local(Var('l'), list_rprimitive)  # noqa
        self.ll = self.env.add_local(Var('ll'), list_rprimitive)
        self.o = self.env.add_local(Var('o'), object_rprimitive)
        self.o2 = self.env.add_local(Var('o2'), object_rprimitive)
        self.d = self.env.add_local(Var('d'), dict_rprimitive)
        self.b = self.env.add_local(Var('b'), bool_rprimitive)
        self.t = self.env.add_local(Var('t'), RTuple([int_rprimitive, bool_rprimitive]))
        self.tt = self.env.add_local(
            Var('tt'), RTuple([RTuple([int_rprimitive, bool_rprimitive]), bool_rprimitive]))
        ir = ClassIR('A', 'mod')
        ir.attributes = OrderedDict([('x', bool_rprimitive), ('y', int_rprimitive)])
        compute_vtable(ir)
        ir.mro = [ir]
        self.r = self.env.add_local(Var('r'), RInstance(ir))

        self.context = EmitterContext(['mod'])
        self.emitter = Emitter(self.context, self.env)
        self.declarations = Emitter(self.context, self.env)
        self.visitor = FunctionEmitterVisitor(self.emitter, self.declarations, 'func', 'prog.py')

    def test_goto(self) -> None:
        self.assert_emit(Goto(BasicBlock(2)),
                         "goto CPyL2;")

    def test_return(self) -> None:
        self.assert_emit(Return(self.m),
                         "return cpy_r_m;")

    def test_load_int(self) -> None:
        self.assert_emit(LoadInt(5),
                         "cpy_r_r0 = 10;")

    def test_tuple_get(self) -> None:
        self.assert_emit(TupleGet(self.t, 1, 0), 'cpy_r_r0 = cpy_r_t.f1;')

    def test_load_None(self) -> None:
        self.assert_emit(PrimitiveOp([], none_op, 0),
                         """cpy_r_r0 = Py_None;
                            Py_INCREF(cpy_r_r0);
                         """)

    def test_load_True(self) -> None:
        self.assert_emit(PrimitiveOp([], true_op, 0), "cpy_r_r0 = 1;")

    def test_load_False(self) -> None:
        self.assert_emit(PrimitiveOp([], false_op, 0), "cpy_r_r0 = 0;")

    def test_assign_int(self) -> None:
        self.assert_emit(Assign(self.m, self.n),
                         "cpy_r_m = cpy_r_n;")

    def test_int_add(self) -> None:
        self.assert_emit_binary_op(
            '+', self.n, self.m, self.k,
            "cpy_r_r0 = CPyTagged_Add(cpy_r_m, cpy_r_k);")

    def test_int_sub(self) -> None:
        self.assert_emit_binary_op(
            '-', self.n, self.m, self.k,
            "cpy_r_r0 = CPyTagged_Subtract(cpy_r_m, cpy_r_k);")

    def test_list_repeat(self) -> None:
        self.assert_emit_binary_op(
            '*', self.ll, self.l, self.n,
            """long long __tmp1;
               __tmp1 = CPyTagged_AsLongLong(cpy_r_n);
               if (__tmp1 == -1 && PyErr_Occurred())
                   CPyError_OutOfMemory();
               cpy_r_r0 = PySequence_Repeat(cpy_r_l, __tmp1);
            """)

    def test_int_neg(self) -> None:
        self.assert_emit(PrimitiveOp([self.m], int_neg_op, 55),
                         "cpy_r_r0 = CPyTagged_Negate(cpy_r_m);")

    def test_list_len(self) -> None:
        self.assert_emit(PrimitiveOp([self.l], list_len_op, 55),
                         """long long __tmp1;
                            __tmp1 = PyList_GET_SIZE(cpy_r_l);
                            cpy_r_r0 = CPyTagged_ShortFromLongLong(__tmp1);
                         """)

    def test_branch(self) -> None:
        self.assert_emit(Branch(self.b, BasicBlock(8), BasicBlock(9), Branch.BOOL_EXPR),
                         """if (cpy_r_b) {
                                goto CPyL8;
                            } else
                                goto CPyL9;
                         """)
        b = Branch(self.b, BasicBlock(8), BasicBlock(9), Branch.BOOL_EXPR)
        b.negated = True
        self.assert_emit(b,
                         """if (!cpy_r_b) {
                                goto CPyL8;
                            } else
                                goto CPyL9;
                         """)

    def test_call(self) -> None:
        self.assert_emit(Call(int_rprimitive, 'mod.myfn', [self.m], 55),
                         "cpy_r_r0 = CPyDef_myfn(cpy_r_m);")

    def test_call_two_args(self) -> None:
        self.assert_emit(Call(int_rprimitive, 'mod.myfn', [self.m, self.k], 55),
                         "cpy_r_r0 = CPyDef_myfn(cpy_r_m, cpy_r_k);")

    def test_inc_ref(self) -> None:
        self.assert_emit(IncRef(self.m),
                         "CPyTagged_IncRef(cpy_r_m);")

    def test_dec_ref(self) -> None:
        self.assert_emit(DecRef(self.m),
                         "CPyTagged_DecRef(cpy_r_m);")

    def test_dec_ref_tuple(self) -> None:
        self.assert_emit(DecRef(self.t), 'CPyTagged_DecRef(cpy_r_t.f0);')

    def test_dec_ref_tuple_nested(self) -> None:
        self.assert_emit(DecRef(self.tt), 'CPyTagged_DecRef(cpy_r_tt.f0.f0);')

    def test_list_get_item(self) -> None:
        self.assert_emit(PrimitiveOp([self.m, self.k], list_get_item_op, 55),
                         """cpy_r_r0 = CPyList_GetItem(cpy_r_m, cpy_r_k);""")

    def test_list_set_item(self) -> None:
        self.assert_emit(PrimitiveOp([self.l, self.n, self.o], list_set_item_op, 55),
                         """cpy_r_r0 = CPyList_SetItem(cpy_r_l, cpy_r_n, cpy_r_o) != 0;""")

    def test_box(self) -> None:
        self.assert_emit(Box(self.n),
                         """cpy_r_r0 = CPyTagged_StealAsObject(cpy_r_n);""")

    def test_unbox(self) -> None:
        self.assert_emit(Unbox(self.m, int_rprimitive, 55),
                         """if (PyLong_Check(cpy_r_m))
                                cpy_r_r0 = CPyTagged_FromObject(cpy_r_m);
                            else {
                                PyErr_SetString(PyExc_TypeError, "int object expected");
                                cpy_r_r0 = CPY_INT_TAG;
                            }
                         """)

    def test_new_list(self) -> None:
        self.assert_emit(PrimitiveOp([self.n, self.m], new_list_op, 55),
                         """cpy_r_r0 = PyList_New(2);
                            Py_INCREF(cpy_r_n);
                            Py_INCREF(cpy_r_m);
                            if (cpy_r_r0 != NULL) {
                                PyList_SET_ITEM(cpy_r_r0, 0, cpy_r_n);
                                PyList_SET_ITEM(cpy_r_r0, 1, cpy_r_m);
                            }
                         """)

    def test_list_append(self) -> None:
        self.assert_emit(PrimitiveOp([self.l, self.o], list_append_op, 1),
                         """cpy_r_r0 = PyList_Append(cpy_r_l, cpy_r_o) != -1;""")

    def test_get_attr(self) -> None:
        self.assert_emit(GetAttr(self.r, 'y', 1),
                         """cpy_r_r0 = CPY_GET_ATTR(cpy_r_r, 2, AObject, CPyTagged);""")

    def test_set_attr(self) -> None:
        self.assert_emit(SetAttr(self.r, 'y', self.m, 1),
                         """cpy_r_r0 = CPY_SET_ATTR(cpy_r_r, 3, cpy_r_m, AObject, CPyTagged);""")

    def test_dict_get_item(self) -> None:
        self.assert_emit(PrimitiveOp([self.d, self.o2], dict_get_item_op, 1),
                         """cpy_r_r0 = PyDict_GetItemWithError(cpy_r_d, cpy_r_o2);
                            if (!cpy_r_r0)
                                PyErr_SetObject(PyExc_KeyError, cpy_r_o2);
                            else
                                Py_INCREF(cpy_r_r0);
                         """)

    def test_dict_set_item(self) -> None:
        self.assert_emit(PrimitiveOp([self.d, self.o, self.o2], dict_set_item_op, 1),
                         """cpy_r_r0 = PyDict_SetItem(cpy_r_d, cpy_r_o, cpy_r_o2) >= 0;""")

    def test_dict_update(self) -> None:
        self.assert_emit(PrimitiveOp([self.d, self.o], dict_update_op, 1),
                        """cpy_r_r0 = PyDict_Update(cpy_r_d, cpy_r_o) != -1;""")

    def test_new_dict(self) -> None:
        self.assert_emit(PrimitiveOp([], new_dict_op, 1),
                         """cpy_r_r0 = PyDict_New();""")

    def test_dict_contains(self) -> None:
        self.assert_emit_binary_op(
            'in', self.b, self.o, self.d,
            """int __tmp1 = PyDict_Contains(cpy_r_d, cpy_r_o);
               if (__tmp1 < 0)
                   cpy_r_r0 = 2;
               else
                   cpy_r_r0 = __tmp1;
            """)

    def assert_emit(self, op: Op, expected: str) -> None:
        self.emitter.fragments = []
        self.declarations.fragments = []
        self.env.temp_index = 0
        if isinstance(op, RegisterOp):
            self.env.add_op(op)
        op.accept(self.visitor)
        frags = self.declarations.fragments + self.emitter.fragments
        actual_lines = [line.strip(' ') for line in frags]
        assert all(line.endswith('\n') for line in actual_lines)
        actual_lines = [line.rstrip('\n') for line in actual_lines]
        expected_lines = expected.rstrip().split('\n')
        expected_lines = [line.strip(' ') for line in expected_lines]
        assert_string_arrays_equal(expected_lines, actual_lines,
                                   msg='Generated code unexpected')

    def assert_emit_binary_op(self,
                              op: str,
                              dest: Value,
                              left: Value,
                              right: Value,
                              expected: str) -> None:
        ops = binary_ops[op]
        for desc in ops:
            if (is_subtype(left.type, desc.arg_types[0])
                    and is_subtype(right.type, desc.arg_types[1])):
                self.assert_emit(PrimitiveOp([left, right], desc, 55), expected)
                break
        else:
            assert False, 'Could not find matching op'


class TestGenerateFunction(unittest.TestCase):
    def setUp(self) -> None:
        self.var = Var('arg')
        self.arg = RuntimeArg('arg', int_rprimitive)
        self.env = Environment()
        self.reg = self.env.add_local(self.var, int_rprimitive)
        self.block = BasicBlock(0)

    def test_simple(self) -> None:
        self.block.ops.append(Return(self.reg))
        fn = FuncIR('myfunc', None, 'mod', FuncSignature([self.arg], int_rprimitive),
                    [self.block], self.env)
        emitter = Emitter(EmitterContext(['mod']))
        generate_native_function(fn, emitter, 'prog.py')
        result = emitter.fragments
        assert_string_arrays_equal(
            [
                'static CPyTagged CPyDef_myfunc(CPyTagged cpy_r_arg) {\n',
                'CPyL0: ;\n',
                '    return cpy_r_arg;\n',
                '}\n',
            ],
            result, msg='Generated code invalid')

    def test_register(self) -> None:
        self.env.temp_index = 0
        op = LoadInt(5)
        self.block.ops.append(op)
        self.env.add_op(op)
        fn = FuncIR('myfunc', None, 'mod', FuncSignature([self.arg], list_rprimitive),
                    [self.block], self.env)
        emitter = Emitter(EmitterContext(['mod']))
        generate_native_function(fn, emitter, 'prog.py')
        result = emitter.fragments
        assert_string_arrays_equal(
            [
                'static PyObject *CPyDef_myfunc(CPyTagged cpy_r_arg) {\n',
                '    CPyTagged cpy_r_r0;\n',
                'CPyL0: ;\n',
                '    cpy_r_r0 = 10;\n',
                '}\n',
            ],
            result, msg='Generated code invalid')<|MERGE_RESOLUTION|>--- conflicted
+++ resolved
@@ -9,13 +9,8 @@
     Environment, BasicBlock, FuncIR, RuntimeArg, RType, Goto, Return, LoadInt, Assign,
     IncRef, DecRef, Branch, Call, Unbox, Box, RTuple, TupleGet, GetAttr, PrimitiveOp,
     RegisterOp,
-<<<<<<< HEAD
     ClassIR, RInstance, SetAttr, Op, Value, int_rprimitive, bool_rprimitive,
-    list_rprimitive, dict_rprimitive, object_rprimitive,
-=======
-    ClassIR, RInstance, SetAttr, Op, Label, Value, int_rprimitive, bool_rprimitive,
     list_rprimitive, dict_rprimitive, object_rprimitive, FuncSignature,
->>>>>>> b759b514
 )
 from mypyc.genops import compute_vtable
 from mypyc.emit import Emitter, EmitterContext
