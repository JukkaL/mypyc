"""Code generation for native function bodies."""

from typing import Optional, List

from mypyc.common import REG_PREFIX, NATIVE_PREFIX
from mypyc.emit import Emitter
from mypyc.ops import (
<<<<<<< HEAD
    FuncIR, OpVisitor, Goto, Branch, Return, PrimitiveOp, Assign, LoadInt, GetAttr, SetAttr,
    LoadStatic, TupleGet, Call, PyCall, PyGetAttr, IncRef, DecRef, Box, Cast, Unbox, Label,
    Register, RType, PyLoadGlobal, OP_BINARY, TupleRType
=======
    FuncIR, OpVisitor, Goto, Branch, Return, Assign, LoadInt, LoadErrorValue, GetAttr, SetAttr,
    LoadStatic, TupleGet, TupleSet, Call, PyCall, PyGetAttr, IncRef, DecRef, Box, Cast, Unbox,
    Label, Value, Register, RType, RTuple, MethodCall, PyMethodCall, PrimitiveOp, EmitterInterface,
    PySetAttr, Unreachable, is_int_rprimitive
>>>>>>> 5f903cf5
)


def native_function_type(fn: FuncIR) -> str:
    args = ', '.join(arg.type.ctype for arg in fn.args)
    ret = fn.ret_type.ctype
    return '{} (*)({})'.format(ret, args)


def native_function_header(fn: FuncIR) -> str:
    args = []
    for arg in fn.args:
        args.append('{}{}{}'.format(arg.type.ctype_spaced(), REG_PREFIX, arg.name))

    return 'static {ret_type}{prefix}{name}({args})'.format(
        ret_type=fn.ret_type.ctype_spaced(),
        prefix=NATIVE_PREFIX,
        name=fn.cname,
        args=', '.join(args) or 'void')


def generate_native_function(fn: FuncIR, emitter: Emitter, source_path: str) -> None:
    declarations = Emitter(emitter.context, fn.env)
    body = Emitter(emitter.context, fn.env)
    visitor = FunctionEmitterVisitor(body, declarations, fn.name, source_path)

    declarations.emit_line('{} {{'.format(native_function_header(fn)))
    body.indent()

    for r, i in fn.env.indexes.items():
        if i < len(fn.args):
            continue  # skip the arguments
        ctype = r.type.ctype
        declarations.emit_line('{ctype} {prefix}{name};'.format(ctype=ctype,
                                                                prefix=REG_PREFIX,
                                                                name=r.name))

    for block in fn.blocks:
        body.emit_label(block.label)
        for op in block.ops:
            op.accept(visitor)

    body.emit_line('}')

    emitter.emit_from_emitter(declarations)
    emitter.emit_from_emitter(body)


class FunctionEmitterVisitor(OpVisitor[None], EmitterInterface):
    def __init__(self,
                 emitter: Emitter,
                 declarations: Emitter,
                 func_name: str,
                 source_path: str) -> None:
        self.emitter = emitter
        self.declarations = declarations
        self.env = self.emitter.env
        self.func_name = func_name
        self.source_path = source_path

    def temp_name(self) -> str:
        return self.emitter.temp_name()

    def visit_goto(self, op: Goto) -> None:
        self.emit_line('goto %s;' % self.label(op.label))

    def visit_branch(self, op: Branch) -> None:
        neg = '!' if op.negated else ''

        cond = ''
        if op.op == Branch.BOOL_EXPR:
            expr_result = self.reg(op.left)  # right isn't used
            cond = '{}{}'.format(neg, expr_result)
        elif op.op == Branch.IS_NONE:
            compare = '!=' if op.negated else '=='
            cond = '{} {} Py_None'.format(self.reg(op.left), compare)
        elif op.op == Branch.IS_ERROR:
            typ = op.left.type
            compare = '!=' if op.negated else '=='
            if isinstance(typ, RTuple):
                # TODO: What about empty tuple?
                item_type = typ.types[0]
                cond = '{}.f0 {} {}'.format(self.reg(op.left),
                                            compare,
                                            item_type.c_error_value())
            else:
                cond = '{} {} {}'.format(self.reg(op.left),
                                         compare,
                                         typ.c_error_value())
        else:
            assert False, "Invalid branch"

        # For error checks, tell the compiler the branch is unlikely
        if op.traceback_entry is not None:
            cond = 'unlikely({})'.format(cond)

        self.emit_line('if ({}) {{'.format(cond))

        if op.traceback_entry is not None:
            self.emit_line('CPy_AddTraceback("%s", "%s", %d, _globals);' % (self.source_path,
                                                                            self.func_name,
                                                                            op.line))
        self.emit_lines(
            'goto %s;' % self.label(op.true),
            '} else',
            '    goto %s;' % self.label(op.false)
        )

    def visit_return(self, op: Return) -> None:
        regstr = self.reg(op.reg)
        self.emit_line('return %s;' % regstr)

    def visit_primitive_op(self, op: PrimitiveOp) -> None:
        args = [self.reg(arg) for arg in op.args]
        if not op.is_void:
            dest = self.reg(op)
        else:
            # This will generate a C compile error if used. The reason for this
            # is that we don't want to insert "assert dest is not None" checks
            # everywhere.
            dest = '<undefined dest>'
        op.desc.emit(self, args, dest)

    def visit_tuple_set(self, op: TupleSet) -> None:
        dest = self.reg(op)
        tuple_type = op.tuple_type
        self.emitter.declare_tuple_struct(tuple_type)
        for i, item in enumerate(op.items):
            self.emit_line('{}.f{} = {};'.format(dest, i, self.reg(item)))
        self.emit_inc_ref(dest, tuple_type)

    def visit_assign(self, op: Assign) -> None:
        dest = self.reg(op.dest)
        src = self.reg(op.src)
        self.emit_line('%s = %s;' % (dest, src))

    def visit_load_int(self, op: LoadInt) -> None:
        dest = self.reg(op)
        self.emit_line('%s = %d;' % (dest, op.value * 2))

    def visit_load_error_value(self, op: LoadErrorValue) -> None:
        if isinstance(op.type, RTuple):
            values = [item.c_undefined_value() for item in op.type.types]
            tmp = self.temp_name()
            self.emit_line('%s %s = { %s };' % (op.type.ctype, tmp, ', '.join(values)))
            self.emit_line('%s = %s;' % (self.reg(op), tmp))
        else:
            self.emit_line('%s = %s;' % (self.reg(op),
                                         op.type.c_error_value()))

    def visit_get_attr(self, op: GetAttr) -> None:
        dest = self.reg(op)
        obj = self.reg(op.obj)
        rtype = op.class_type
        self.emit_line('%s = CPY_GET_ATTR(%s, %d, %s, %s);' % (
            dest, obj,
            rtype.getter_index(op.attr),
            rtype.struct_name(),
            rtype.attr_type(op.attr).ctype))

    def visit_set_attr(self, op: SetAttr) -> None:
        dest = self.reg(op)
        obj = self.reg(op.obj)
        src = self.reg(op.src)
        rtype = op.class_type
        # TODO: Track errors
        self.emit_line('%s = CPY_SET_ATTR(%s, %d, %s, %s, %s);' % (
            dest,
            obj,
            rtype.setter_index(op.attr),
            src,
            rtype.struct_name(),
            rtype.attr_type(op.attr).ctype))

    def visit_load_static(self, op: LoadStatic) -> None:
        dest = self.reg(op)
        if is_int_rprimitive(op.type):
            self.emit_line('%s = CPyTagged_FromObject(%s);' % (dest, op.identifier))
        else:
            self.emit_line('%s = %s;' % (dest, op.identifier))

    def visit_py_get_attr(self, op: PyGetAttr) -> None:
        dest = self.reg(op)
        obj = self.reg(op.obj)
        self.emit_line('{} = PyObject_GetAttrString({}, "{}");'.format(dest, obj, op.attr))

    def visit_py_set_attr(self, op: PySetAttr) -> None:
        dest = self.reg(op)
        obj = self.reg(op.obj)
        value = self.reg(op.value)
        self.emit_line('{} = PyObject_SetAttrString({}, "{}", {}) >= 0;'.format(
            dest, obj, op.attr, value))

    def visit_py_load_global(self, op: PyLoadGlobal) -> None:
        dest = self.reg(op.dest)
        self.emit_line('{} = CPyObject_GetAttrString(self_module, "{}");'.format(dest, op.name))

    def visit_tuple_get(self, op: TupleGet) -> None:
        dest = self.reg(op)
        src = self.reg(op.src)
        self.emit_line('{} = {}.f{};'.format(dest, src, op.index))
        self.emit_inc_ref(dest, op.type)

    def get_dest_assign(self, dest: Value) -> str:
        if not dest.is_void:
            return self.reg(dest) + ' = '
        else:
<<<<<<< HEAD
            dest = ''
        arg_list = [self.reg(arg) for arg in op.args]
        args = ', '.join(arg_list)
=======
            return ''

    def visit_call(self, op: Call) -> None:
        dest = self.get_dest_assign(op)
        args = ', '.join(self.reg(arg) for arg in op.args)
>>>>>>> 5f903cf5
        self.emit_line('%s%s%s(%s);' % (dest, NATIVE_PREFIX, op.fn, args))

    def visit_method_call(self, op: MethodCall) -> None:
        dest = self.get_dest_assign(op)
        obj = self.reg(op.obj)

        rtype = op.receiver_type
        method_idx = rtype.method_index(op.method)
        args = ', '.join([obj] + [self.reg(arg) for arg in op.args])
        method = rtype.class_ir.get_method(op.method)
        assert method is not None
        mtype = native_function_type(method)
        self.emit_line('{}CPY_GET_METHOD({}, {}, {}, {})({});'.format(
            dest, obj, method_idx, rtype.struct_name(), mtype, args))

    def visit_py_call(self, op: PyCall) -> None:
        dest = self.get_dest_assign(op)
        function = self.reg(op.function)
        args = ', '.join(self.reg(arg) for arg in op.args)
        if args:
            args += ', '
        self.emit_line('{}PyObject_CallFunctionObjArgs({}, {}NULL);'.format(dest, function, args))

    def visit_py_method_call(self, op: PyMethodCall) -> None:
        dest = self.get_dest_assign(op)
        obj = self.reg(op.obj)
        method = self.reg(op.method)
        args = ', '.join(self.reg(arg) for arg in op.args)
        if args:
            args += ', '
        self.emit_line('{}PyObject_CallMethodObjArgs({}, {}, {}NULL);'.format(
            dest, obj, method, args))

    def visit_inc_ref(self, op: IncRef) -> None:
        src = self.reg(op.src)
        self.emit_inc_ref(src, op.src.type)

    def visit_dec_ref(self, op: DecRef) -> None:
        src = self.reg(op.src)
        self.emit_dec_ref(src, op.src.type)

    def visit_box(self, op: Box) -> None:
        self.emitter.emit_box(self.reg(op.src), self.reg(op), op.src.type)

    def visit_cast(self, op: Cast) -> None:
        self.emitter.emit_cast(self.reg(op.src), self.reg(op), op.type)

    def visit_unbox(self, op: Unbox) -> None:
        self.emitter.emit_unbox(self.reg(op.src), self.reg(op), op.type)

    def visit_unreachable(self, op: Unreachable) -> None:
        pass  # Nothing to do

    # Helpers

    def label(self, label: Label) -> str:
        return self.emitter.label(label)

    def reg(self, reg: Value) -> str:
        return self.emitter.reg(reg)

    def emit_line(self, line: str) -> None:
        self.emitter.emit_line(line)

    def emit_lines(self, *lines: str) -> None:
        self.emitter.emit_lines(*lines)

    def emit_inc_ref(self, dest: str, rtype: RType) -> None:
        self.emitter.emit_inc_ref(dest, rtype)

    def emit_dec_ref(self, dest: str, rtype: RType) -> None:
        self.emitter.emit_dec_ref(dest, rtype)

    def emit_declaration(self, line: str) -> None:
        self.declarations.emit_line(line)<|MERGE_RESOLUTION|>--- conflicted
+++ resolved
@@ -5,16 +5,10 @@
 from mypyc.common import REG_PREFIX, NATIVE_PREFIX
 from mypyc.emit import Emitter
 from mypyc.ops import (
-<<<<<<< HEAD
-    FuncIR, OpVisitor, Goto, Branch, Return, PrimitiveOp, Assign, LoadInt, GetAttr, SetAttr,
-    LoadStatic, TupleGet, Call, PyCall, PyGetAttr, IncRef, DecRef, Box, Cast, Unbox, Label,
-    Register, RType, PyLoadGlobal, OP_BINARY, TupleRType
-=======
     FuncIR, OpVisitor, Goto, Branch, Return, Assign, LoadInt, LoadErrorValue, GetAttr, SetAttr,
     LoadStatic, TupleGet, TupleSet, Call, PyCall, PyGetAttr, IncRef, DecRef, Box, Cast, Unbox,
     Label, Value, Register, RType, RTuple, MethodCall, PyMethodCall, PrimitiveOp, EmitterInterface,
     PySetAttr, Unreachable, is_int_rprimitive
->>>>>>> 5f903cf5
 )
 
 
@@ -208,10 +202,6 @@
         self.emit_line('{} = PyObject_SetAttrString({}, "{}", {}) >= 0;'.format(
             dest, obj, op.attr, value))
 
-    def visit_py_load_global(self, op: PyLoadGlobal) -> None:
-        dest = self.reg(op.dest)
-        self.emit_line('{} = CPyObject_GetAttrString(self_module, "{}");'.format(dest, op.name))
-
     def visit_tuple_get(self, op: TupleGet) -> None:
         dest = self.reg(op)
         src = self.reg(op.src)
@@ -222,17 +212,11 @@
         if not dest.is_void:
             return self.reg(dest) + ' = '
         else:
-<<<<<<< HEAD
-            dest = ''
-        arg_list = [self.reg(arg) for arg in op.args]
-        args = ', '.join(arg_list)
-=======
             return ''
 
     def visit_call(self, op: Call) -> None:
         dest = self.get_dest_assign(op)
         args = ', '.join(self.reg(arg) for arg in op.args)
->>>>>>> 5f903cf5
         self.emit_line('%s%s%s(%s);' % (dest, NATIVE_PREFIX, op.fn, args))
 
     def visit_method_call(self, op: MethodCall) -> None:
