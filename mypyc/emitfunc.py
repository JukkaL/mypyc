"""Code generation for native function bodies."""

from typing import Optional, List

from mypyc.common import REG_PREFIX, NATIVE_PREFIX, STATIC_PREFIX, TYPE_PREFIX
from mypyc.emit import Emitter
from mypyc.ops import (
    FuncIR, OpVisitor, Goto, Branch, Return, Assign, LoadInt, LoadErrorValue, GetAttr, SetAttr,
<<<<<<< HEAD
    LoadStatic, TupleGet, TupleSet, Call, IncRef, DecRef, Box, Cast, Unbox,
    Label, Value, Register, RType, RTuple, MethodCall, PrimitiveOp, EmitterInterface,
    Unreachable, is_int_rprimitive
=======
    LoadStatic, TupleGet, TupleSet, Call, PyCall, IncRef, DecRef, Box, Cast, Unbox,
    BasicBlock, Value, Register, RType, RTuple, MethodCall, PyMethodCall, PrimitiveOp,
    EmitterInterface, Unreachable, is_int_rprimitive, NAMESPACE_STATIC, NAMESPACE_TYPE,
>>>>>>> 473beb65
)
from mypyc.namegen import NameGenerator


def native_function_type(fn: FuncIR) -> str:
    args = ', '.join(arg.type.ctype for arg in fn.args)
    ret = fn.ret_type.ctype
    return '{} (*)({})'.format(ret, args)


def native_function_header(fn: FuncIR, names: NameGenerator) -> str:
    args = []
    for arg in fn.args:
        args.append('{}{}{}'.format(arg.type.ctype_spaced(), REG_PREFIX, arg.name))

    return 'static {ret_type}{prefix}{name}({args})'.format(
        ret_type=fn.ret_type.ctype_spaced(),
        prefix=NATIVE_PREFIX,
        name=fn.cname(names),
        args=', '.join(args) or 'void')


def generate_native_function(fn: FuncIR,
                             emitter: Emitter,
                             source_path: str,
                             module_name: str) -> None:
    declarations = Emitter(emitter.context, fn.env)
    body = Emitter(emitter.context, fn.env)
    visitor = FunctionEmitterVisitor(body, declarations, fn.name, source_path, module_name)

    declarations.emit_line('{} {{'.format(native_function_header(fn, emitter.names)))
    body.indent()

    for r, i in fn.env.indexes.items():
        if i < len(fn.args):
            continue  # skip the arguments
        ctype = r.type.ctype_spaced()
        declarations.emit_line('{ctype}{prefix}{name};'.format(ctype=ctype,
                                                               prefix=REG_PREFIX,
                                                               name=r.name))

    # Before we emit the blocks, give them all labels
    for i, block in enumerate(fn.blocks):
        block.label = i

    for block in fn.blocks:
        body.emit_label(block)
        for op in block.ops:
            op.accept(visitor)

    body.emit_line('}')

    emitter.emit_from_emitter(declarations)
    emitter.emit_from_emitter(body)


class FunctionEmitterVisitor(OpVisitor[None], EmitterInterface):
    def __init__(self,
                 emitter: Emitter,
                 declarations: Emitter,
                 func_name: str,
                 source_path: str,
                 module_name: str) -> None:
        self.emitter = emitter
        self.names = emitter.names
        self.declarations = declarations
        self.env = self.emitter.env
        self.func_name = func_name
        self.source_path = source_path
        self.module_name = module_name

    def temp_name(self) -> str:
        return self.emitter.temp_name()

    def visit_goto(self, op: Goto) -> None:
        self.emit_line('goto %s;' % self.label(op.label))

    def visit_branch(self, op: Branch) -> None:
        neg = '!' if op.negated else ''

        cond = ''
        if op.op == Branch.BOOL_EXPR:
            expr_result = self.reg(op.left)  # right isn't used
            cond = '{}{}'.format(neg, expr_result)
        elif op.op == Branch.IS_NONE:
            compare = '!=' if op.negated else '=='
            cond = '{} {} Py_None'.format(self.reg(op.left), compare)
        elif op.op == Branch.IS_ERROR:
            typ = op.left.type
            compare = '!=' if op.negated else '=='
            if isinstance(typ, RTuple):
                # TODO: What about empty tuple?
                item_type = typ.types[0]
                cond = '{}.f0 {} {}'.format(self.reg(op.left),
                                            compare,
                                            item_type.c_error_value())
            else:
                cond = '{} {} {}'.format(self.reg(op.left),
                                         compare,
                                         typ.c_error_value())
        else:
            assert False, "Invalid branch"

        # For error checks, tell the compiler the branch is unlikely
        if op.traceback_entry is not None:
            cond = 'unlikely({})'.format(cond)

        self.emit_line('if ({}) {{'.format(cond))

        if op.traceback_entry is not None:
            globals_static = self.emitter.static_name('globals', self.module_name)
            self.emit_line('CPy_AddTraceback("%s", "%s", %d, %s);' % (self.source_path,
                                                                      self.func_name,
                                                                      op.line,
                                                                      globals_static))
        self.emit_lines(
            'goto %s;' % self.label(op.true),
            '} else',
            '    goto %s;' % self.label(op.false)
        )

    def visit_return(self, op: Return) -> None:
        regstr = self.reg(op.reg)
        self.emit_line('return %s;' % regstr)

    def visit_primitive_op(self, op: PrimitiveOp) -> None:
        args = [self.reg(arg) for arg in op.args]
        if not op.is_void:
            dest = self.reg(op)
        else:
            # This will generate a C compile error if used. The reason for this
            # is that we don't want to insert "assert dest is not None" checks
            # everywhere.
            dest = '<undefined dest>'
        op.desc.emit(self, args, dest)

    def visit_tuple_set(self, op: TupleSet) -> None:
        dest = self.reg(op)
        tuple_type = op.tuple_type
        self.emitter.declare_tuple_struct(tuple_type)
        for i, item in enumerate(op.items):
            self.emit_line('{}.f{} = {};'.format(dest, i, self.reg(item)))
        self.emit_inc_ref(dest, tuple_type)

    def visit_assign(self, op: Assign) -> None:
        dest = self.reg(op.dest)
        src = self.reg(op.src)
        self.emit_line('%s = %s;' % (dest, src))

    def visit_load_int(self, op: LoadInt) -> None:
        dest = self.reg(op)
        self.emit_line('%s = %d;' % (dest, op.value * 2))

    def visit_load_error_value(self, op: LoadErrorValue) -> None:
        if isinstance(op.type, RTuple):
            values = [item.c_undefined_value() for item in op.type.types]
            tmp = self.temp_name()
            self.emit_line('%s %s = { %s };' % (op.type.ctype, tmp, ', '.join(values)))
            self.emit_line('%s = %s;' % (self.reg(op), tmp))
        else:
            self.emit_line('%s = %s;' % (self.reg(op),
                                         op.type.c_error_value()))

    def visit_get_attr(self, op: GetAttr) -> None:
        dest = self.reg(op)
        obj = self.reg(op.obj)
        rtype = op.class_type
        self.emit_line('%s = CPY_GET_ATTR(%s, %d, %s, %s);' % (
            dest, obj,
            rtype.getter_index(op.attr),
            rtype.struct_name(self.names),
            rtype.attr_type(op.attr).ctype))

    def visit_set_attr(self, op: SetAttr) -> None:
        dest = self.reg(op)
        obj = self.reg(op.obj)
        src = self.reg(op.src)
        rtype = op.class_type
        # TODO: Track errors
        self.emit_line('%s = CPY_SET_ATTR(%s, %d, %s, %s, %s);' % (
            dest,
            obj,
            rtype.setter_index(op.attr),
            src,
            rtype.struct_name(self.names),
            rtype.attr_type(op.attr).ctype))

    PREFIX_MAP = {
        NAMESPACE_STATIC: STATIC_PREFIX,
        NAMESPACE_TYPE: TYPE_PREFIX,
    }

    def visit_load_static(self, op: LoadStatic) -> None:
        dest = self.reg(op)
        prefix = self.PREFIX_MAP[op.namespace]
        name = self.emitter.static_name(op.identifier, op.module_name, prefix)
        if op.namespace == NAMESPACE_TYPE:
            name = '(PyObject *)&%s' % name
        if is_int_rprimitive(op.type):
            self.emit_line('%s = CPyTagged_FromObject(%s);' % (dest, name))
        else:
            self.emit_line('%s = %s;' % (dest, name))

    def visit_tuple_get(self, op: TupleGet) -> None:
        dest = self.reg(op)
        src = self.reg(op.src)
        self.emit_line('{} = {}.f{};'.format(dest, src, op.index))
        self.emit_inc_ref(dest, op.type)

    def get_dest_assign(self, dest: Value) -> str:
        if not dest.is_void:
            return self.reg(dest) + ' = '
        else:
            return ''

    def visit_call(self, op: Call) -> None:
        dest = self.get_dest_assign(op)
        args = ', '.join(self.reg(arg) for arg in op.args)
        module_name, name = op.fn.rsplit('.', 1)
        cname = self.names.private_name(module_name, name)
        self.emit_line('%s%s%s(%s);' % (dest, NATIVE_PREFIX, cname, args))

    def visit_method_call(self, op: MethodCall) -> None:
        dest = self.get_dest_assign(op)
        obj = self.reg(op.obj)

        rtype = op.receiver_type
        method_idx = rtype.method_index(op.method)
        args = ', '.join([obj] + [self.reg(arg) for arg in op.args])
        method = rtype.class_ir.get_method(op.method)
        assert method is not None
        mtype = native_function_type(method)
        self.emit_line('{}CPY_GET_METHOD({}, {}, {}, {})({});'.format(
            dest, obj, method_idx, rtype.struct_name(self.names), mtype, args))

    def visit_inc_ref(self, op: IncRef) -> None:
        src = self.reg(op.src)
        self.emit_inc_ref(src, op.src.type)

    def visit_dec_ref(self, op: DecRef) -> None:
        src = self.reg(op.src)
        self.emit_dec_ref(src, op.src.type)

    def visit_box(self, op: Box) -> None:
        self.emitter.emit_box(self.reg(op.src), self.reg(op), op.src.type)

    def visit_cast(self, op: Cast) -> None:
        self.emitter.emit_cast(self.reg(op.src), self.reg(op), op.type)

    def visit_unbox(self, op: Unbox) -> None:
        self.emitter.emit_unbox(self.reg(op.src), self.reg(op), op.type)

    def visit_unreachable(self, op: Unreachable) -> None:
        pass  # Nothing to do

    # Helpers

    def label(self, label: BasicBlock) -> str:
        return self.emitter.label(label)

    def reg(self, reg: Value) -> str:
        return self.emitter.reg(reg)

    def emit_line(self, line: str) -> None:
        self.emitter.emit_line(line)

    def emit_lines(self, *lines: str) -> None:
        self.emitter.emit_lines(*lines)

    def emit_inc_ref(self, dest: str, rtype: RType) -> None:
        self.emitter.emit_inc_ref(dest, rtype)

    def emit_dec_ref(self, dest: str, rtype: RType) -> None:
        self.emitter.emit_dec_ref(dest, rtype)

    def emit_declaration(self, line: str) -> None:
        self.declarations.emit_line(line)<|MERGE_RESOLUTION|>--- conflicted
+++ resolved
@@ -6,15 +6,9 @@
 from mypyc.emit import Emitter
 from mypyc.ops import (
     FuncIR, OpVisitor, Goto, Branch, Return, Assign, LoadInt, LoadErrorValue, GetAttr, SetAttr,
-<<<<<<< HEAD
     LoadStatic, TupleGet, TupleSet, Call, IncRef, DecRef, Box, Cast, Unbox,
-    Label, Value, Register, RType, RTuple, MethodCall, PrimitiveOp, EmitterInterface,
-    Unreachable, is_int_rprimitive
-=======
-    LoadStatic, TupleGet, TupleSet, Call, PyCall, IncRef, DecRef, Box, Cast, Unbox,
-    BasicBlock, Value, Register, RType, RTuple, MethodCall, PyMethodCall, PrimitiveOp,
-    EmitterInterface, Unreachable, is_int_rprimitive, NAMESPACE_STATIC, NAMESPACE_TYPE,
->>>>>>> 473beb65
+    BasicBlock, Value, Register, RType, RTuple, MethodCall, PrimitiveOp, EmitterInterface,
+    Unreachable, is_int_rprimitive, NAMESPACE_STATIC, NAMESPACE_TYPE,
 )
 from mypyc.namegen import NameGenerator
 
