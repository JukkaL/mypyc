"""Representation of low-level opcodes for compiler intermediate representation (IR).

Opcodes operate on abstract registers in a register machine. Each
register has a type and a name, specified in an environment. A register
can hold various things:

- local variables
- intermediate values of expressions
- condition flags (true/false)
- literals (integer literals, True, False, etc.)
"""

from abc import abstractmethod, abstractproperty
import re
from typing import (
<<<<<<< HEAD
    List, Sequence, Dict, Generic, TypeVar, Optional, Any, NamedTuple, Tuple, NewType, Callable,
    Union, Iterable,
=======
    List, Dict, Generic, TypeVar, Optional, Any, NamedTuple, Tuple, NewType, Callable, Union,
    Iterable, Type,
>>>>>>> 467b024f
)
from collections import OrderedDict

from mypy.nodes import Var

from mypyc.namegen import NameGenerator


T = TypeVar('T')

# TODO: Use pointers to BasicBlocks instead?
Label = NewType('Label', int)

# This is used for placeholder labels which aren't assigned yet (but will
# be eventually. It's kind of a hack.
INVALID_LABEL = Label(-88888)


def c_module_name(module_name: str) -> str:
    return 'module_{}'.format(module_name.replace('.', '__dot__'))


def short_name(name: str) -> str:
    if name.startswith('builtins.'):
        return name[9:]
    return name


class RType:
    """Abstract base class for runtime types (erased, only concrete; no generics)."""

    name = None  # type: str
    ctype = None  # type: str
    is_unboxed = False
    c_undefined = None  # type: str
    is_refcounted = True  # If unboxed: does the unboxed version use reference counting?

    @abstractmethod
    def accept(self, visitor: 'RTypeVisitor[T]') -> T:
        raise NotImplementedError

    @abstractmethod
    def c_undefined_value(self) -> str:
        raise NotImplementedError

    def ctype_spaced(self) -> str:
        """Adds a space after ctype for non-pointers."""
        if self.ctype[-1] == '*':
            return self.ctype
        else:
            return self.ctype + ' '

    def c_error_value(self) -> str:
        return self.c_undefined_value()

    def short_name(self) -> str:
        return short_name(self.name)

    def __str__(self) -> str:
        return short_name(self.name)

    def __repr__(self) -> str:
        return '<%s>' % self.__class__.__name__

    def __eq__(self, other: object) -> bool:
        return isinstance(other, RType) and other.name == self.name

    def __hash__(self) -> int:
        return hash(self.name)


class RVoid(RType):
    """void"""

    is_unboxed = False
    name = 'void'
    ctype = 'void'

    def accept(self, visitor: 'RTypeVisitor[T]') -> T:
        return visitor.visit_rvoid(self)

    def c_undefined_value(self) -> str:
        return ''


void_rtype = RVoid()


class RPrimitive(RType):
    """Primitive type such as 'object' or 'int'.

    These often have custom ops associated with them.
    """

    def __init__(self,
                 name: str,
                 is_unboxed: bool,
                 is_refcounted: bool,
                 ctype: str = 'PyObject *') -> None:
        self.name = name
        self.is_unboxed = is_unboxed
        self.ctype = ctype
        self.is_refcounted = is_refcounted
        if ctype == 'CPyTagged':
            self.c_undefined = 'CPY_INT_TAG'
        elif ctype == 'PyObject *':
            self.c_undefined = 'NULL'
        elif ctype == 'char':
            self.c_undefined = '2'
        else:
            assert False, 'Uncognized ctype: %r' % ctype

    def c_undefined_value(self) -> str:
        return self.c_undefined

    def accept(self, visitor: 'RTypeVisitor[T]') -> T:
        return visitor.visit_rprimitive(self)

    def __repr__(self) -> str:
        return '<RPrimitive %s>' % self.name


# Used to represent arbitrary objects and dynamically typed values
object_rprimitive = RPrimitive('builtins.object', is_unboxed=False, is_refcounted=True)

int_rprimitive = RPrimitive('builtins.int', is_unboxed=True, is_refcounted=True, ctype='CPyTagged')

float_rprimitive = RPrimitive('builtins.float', is_unboxed=False, is_refcounted=True)

bool_rprimitive = RPrimitive('builtins.bool', is_unboxed=True, is_refcounted=False, ctype='char')

none_rprimitive = RPrimitive('builtins.None', is_unboxed=False, is_refcounted=True)

list_rprimitive = RPrimitive('builtins.list', is_unboxed=False, is_refcounted=True)

dict_rprimitive = RPrimitive('builtins.dict', is_unboxed=False, is_refcounted=True)

# At the C layer, str is refered to as unicode (PyUnicode)
str_rprimitive = RPrimitive('builtins.str', is_unboxed=False, is_refcounted=True)

# Tuple of an arbitrary length (corresponds to Tuple[t, ...], with explicit '...')
tuple_rprimitive = RPrimitive('builtins.tuple', is_unboxed=False, is_refcounted=True)


def is_int_rprimitive(rtype: RType) -> bool:
    return isinstance(rtype, RPrimitive) and rtype.name == 'builtins.int'


def is_float_rprimitive(rtype: RType) -> bool:
    return isinstance(rtype, RPrimitive) and rtype.name == 'builtins.float'


def is_bool_rprimitive(rtype: RType) -> bool:
    return isinstance(rtype, RPrimitive) and rtype.name == 'builtins.bool'


def is_object_rprimitive(rtype: RType) -> bool:
    return isinstance(rtype, RPrimitive) and rtype.name == 'builtins.object'


def is_none_rprimitive(rtype: RType) -> bool:
    return isinstance(rtype, RPrimitive) and rtype.name == 'builtins.None'


def is_list_rprimitive(rtype: RType) -> bool:
    return isinstance(rtype, RPrimitive) and rtype.name == 'builtins.list'


def is_dict_rprimitive(rtype: RType) -> bool:
    return isinstance(rtype, RPrimitive) and rtype.name == 'builtins.dict'


def is_str_rprimitive(rtype: RType) -> bool:
    return isinstance(rtype, RPrimitive) and rtype.name == 'builtins.str'


def is_tuple_rprimitive(rtype: RType) -> bool:
    return isinstance(rtype, RPrimitive) and rtype.name == 'builtins.tuple'


class RTuple(RType):
    """Fixed-length tuple."""

    is_unboxed = True

    def __init__(self, types: List[RType]) -> None:
        self.name = 'tuple'
        self.types = tuple(types)
        self.ctype = 'struct {}'.format(self.struct_name())
        self.is_refcounted = any(t.is_refcounted for t in self.types)

    def accept(self, visitor: 'RTypeVisitor[T]') -> T:
        return visitor.visit_rtuple(self)

    def c_undefined_value(self) -> str:
        # This doesn't work since this is expected to return a C expression, but
        # defining an undefined tuple requires declaring a temp variable, such as:
        #
        #    struct foo _tmp = { <item0-undefined>, <item1-undefined>, ... };
        assert False, "Tuple undefined value can't be represented as a C expression"

    @property
    def unique_id(self) -> str:
        """Generate a unique id which is used in naming corresponding C identifiers.

        This is necessary since C does not have anonymous structural type equivalence
        in the same way python can just assign a Tuple[int, bool] to a Tuple[int, bool].

        TODO: a better unique id. (#38)
        """
        return str(abs(hash(self)))[0:15]

    def struct_name(self) -> str:
        # max c length is 31 charas, this should be enough entropy to be unique.
        return 'tuple_def_' + self.unique_id

    def __str__(self) -> str:
        return 'tuple[%s]' % ', '.join(str(typ) for typ in self.types)

    def __repr__(self) -> str:
        return '<RTuple %s>' % ', '.join(repr(typ) for typ in self.types)

    def __eq__(self, other: object) -> bool:
        return isinstance(other, RTuple) and self.types == other.types

    def __hash__(self) -> int:
        return hash((self.name, self.types))

    def get_c_declaration(self) -> List[str]:
        result = ['struct {} {{'.format(self.struct_name())]
        i = 0
        for typ in self.types:
            result.append('    {}f{};'.format(typ.ctype_spaced(), i))
            i += 1
        result.append('};')
        result.append('')

        return result


class RInstance(RType):
    """Instance of user-defined class (compiled to C extension class)."""

    is_unboxed = False

    def __init__(self, class_ir: 'ClassIR') -> None:
        self.name = class_ir.name
        self.class_ir = class_ir
        self.ctype = 'PyObject *'

    def accept(self, visitor: 'RTypeVisitor[T]') -> T:
        return visitor.visit_rinstance(self)

    def c_undefined_value(self) -> str:
        return 'NULL'

    def struct_name(self, names: NameGenerator) -> str:
        return self.class_ir.struct_name(names)

    def getter_index(self, name: str) -> int:
        return self.class_ir.vtable_entry(name)

    def setter_index(self, name: str) -> int:
        return self.getter_index(name) + 1

    def method_index(self, name: str) -> int:
        return self.class_ir.vtable_entry(name)

    def attr_type(self, name: str) -> RType:
        return self.class_ir.attr_type(name)

    def __repr__(self) -> str:
        return '<RInstance %s>' % self.name


class ROptional(RType):
    """Optional[x]"""

    is_unboxed = False

    def __init__(self, value_type: RType) -> None:
        self.name = 'optional'
        self.value_type = value_type
        self.ctype = 'PyObject *'

    def accept(self, visitor: 'RTypeVisitor[T]') -> T:
        return visitor.visit_roptional(self)

    def c_undefined_value(self) -> str:
        return 'NULL'

    def __repr__(self) -> str:
        return '<ROptional %s>' % self.value_type

    def __str__(self) -> str:
        return 'optional[%s]' % self.value_type

    def __eq__(self, other: object) -> bool:
        return isinstance(other, ROptional) and other.value_type == self.value_type

    def __hash__(self) -> int:
        return hash(('optional', self.value_type))


class Environment:
    """Maintain the register symbol table and manage temp generation"""

    def __init__(self) -> None:
        self.indexes = OrderedDict()  # type: Dict[Value, int]
        self.symtable = {}  # type: Dict[Var, Register]
        self.temp_index = 0

    def regs(self) -> Iterable['Value']:
        return self.indexes.keys()

    def add(self, reg: 'Value', name: str) -> None:
        reg.name = name
        self.indexes[reg] = len(self.indexes)

    def add_local(self, var: Var, typ: RType, is_arg: bool = False) -> 'Register':
        assert isinstance(var, Var)
        reg = Register(typ, var.line, is_arg = is_arg)

        self.symtable[var] = reg
        self.add(reg, var.name())
        return reg

    def lookup(self, var: Var) -> 'Register':
        return self.symtable[var]

    def add_temp(self, typ: RType, is_arg: bool = False) -> 'Register':
        assert isinstance(typ, RType)
        reg = Register(typ, is_arg=is_arg)
        self.add(reg, 'r%d' % self.temp_index)
        self.temp_index += 1
        return reg

    def add_op(self, reg: 'RegisterOp') -> None:
        if reg.is_void:
            return
        self.add(reg, 'r%d' % self.temp_index)
        self.temp_index += 1

    def format(self, fmt: str, *args: Any) -> str:
        result = []
        i = 0
        arglist = list(args)
        while i < len(fmt):
            n = fmt.find('%', i)
            if n < 0:
                n = len(fmt)
            result.append(fmt[i:n])
            if n < len(fmt):
                typespec = fmt[n + 1]
                arg = arglist.pop(0)
                if typespec == 'r':
                    result.append(arg.name)
                elif typespec == 'd':
                    result.append('%d' % arg)
                elif typespec == 'f':
                    result.append('%f' % arg)
                elif typespec == 'l':
                    result.append('L%d' % arg)
                elif typespec == 's':
                    result.append(str(arg))
                else:
                    raise ValueError('Invalid format sequence %{}'.format(typespec))
                i = n + 2
            else:
                i = n
        return ''.join(result)

    def to_lines(self) -> List[str]:
        result = []
        i = 0
        regs = list(self.regs())

        while i < len(regs):
            i0 = i
            group = [regs[i0].name]
            while i + 1 < len(regs) and regs[i + 1].type == regs[i0].type:
                i += 1
                group.append(regs[i].name)
            i += 1
            result.append('%s :: %s' % (', '.join(group), regs[i0].type))
        return result


ERR_NEVER = 0  # Never generates an exception
ERR_MAGIC = 1  # Generates magic value (c_error_value) based on target RType on exception
ERR_FALSE = 2  # Generates false (bool) on exception


class Value:
    # Source line number
    line = -1
    name = '?'
    type = void_rtype  # type: RType
    is_borrowed = False

    def __init__(self, line: int) -> None:
        self.line = line

    @property
    def is_void(self) -> bool:
        return isinstance(self.type, RVoid)

    @abstractmethod
    def to_str(self, env: Environment) -> str:
        raise NotImplementedError


class Register(Value):
    def __init__(self, type: RType, line: int = -1, is_arg: bool = False, name: str = '') -> None:
        super().__init__(line)
        self.name = name
        self.type = type
        self.is_arg = is_arg
        self.is_borrowed = is_arg

    def to_str(self, env: Environment) -> str:
        return self.name

    @property
    def is_void(self) -> bool:
        return False


# Unfortunately we have visitors which are statement-like rather than expression-like.
# It doesn't make sense to have the visitor return Optional[Value] because every
# method either always returns no value or returns a value.
#
# Eventually we may want to separate expression visitors and statement-like visitors at
# the type level but until then returning INVALID_VALUE from a statement-like visitor
# seems acceptable.
INVALID_VALUE = Register(void_rtype, name='<INVALID_VALUE>')


class Op(Value):
    def __init__(self, line: int) -> None:
        super().__init__(line)

    def can_raise(self) -> bool:
        # Override this is if Op may raise an exception. Note that currently the fact that
        # only RegisterOps may raise an exception in hard coded in some places.
        return False

    @abstractmethod
    def accept(self, visitor: 'OpVisitor[T]') -> T:
        pass


class Goto(Op):
    """Unconditional jump."""

    error_kind = ERR_NEVER

    def __init__(self, label: Label, line: int = -1) -> None:
        super().__init__(line)
        self.label = label

    def __repr__(self) -> str:
        return '<Goto %d>' % self.label

    def to_str(self, env: Environment) -> str:
        return env.format('goto %l', self.label)

    def accept(self, visitor: 'OpVisitor[T]') -> T:
        return visitor.visit_goto(self)


class Branch(Op):
    """if [not] r1 goto 1 else goto 2"""

    # Branch ops must *not* raise an exception. If a comparison, for example, can raise an
    # exception, it needs to split into two opcodes and only the first one may fail.
    error_kind = ERR_NEVER

    BOOL_EXPR = 100
    IS_NONE = 101
    IS_ERROR = 102  # Check for magic c_error_value (works for arbitary types)

    op_names = {
        BOOL_EXPR: ('%r', 'bool'),
        IS_NONE: ('%r is None', 'object'),
        IS_ERROR: ('is_error(%r)', ''),
    }

    def __init__(self, left: Value, true_label: Label,
                 false_label: Label, op: int, line: int = -1) -> None:
        super().__init__(line)
        self.left = left
        self.true = true_label
        self.false = false_label
        self.op = op
        self.negated = False
        # If not None, the true label should generate a traceback entry (func name, line number)
        self.traceback_entry = None  # type: Optional[Tuple[str, int]]

    def sources(self) -> List[Value]:
        return [self.left]

    def to_str(self, env: Environment) -> str:
        fmt, typ = self.op_names[self.op]
        if self.negated:
            fmt = 'not {}'.format(fmt)

        cond = env.format(fmt, self.left)
        tb = ''
        if self.traceback_entry:
            tb = ' (error at %s:%d)' % self.traceback_entry
        fmt = 'if {} goto %l{} else goto %l'.format(cond, tb)
        if typ:
            fmt += ' :: {}'.format(typ)
        return env.format(fmt, self.true, self.false)

    def invert(self) -> None:
        self.true, self.false = self.false, self.true
        self.negated = not self.negated

    def accept(self, visitor: 'OpVisitor[T]') -> T:
        return visitor.visit_branch(self)


class Return(Op):
    error_kind = ERR_NEVER

    def __init__(self, reg: Value, line: int = -1) -> None:
        super().__init__(line)
        self.reg = reg

    def to_str(self, env: Environment) -> str:
        return env.format('return %r', self.reg)

    def accept(self, visitor: 'OpVisitor[T]') -> T:
        return visitor.visit_return(self)


class Unreachable(Op):
    """Added to the end of non-None returning functions.

    Mypy statically guarantees that the end of the function is not unreachable
    if there is not a return statement.

    This prevents the block formatter from being confused due to lack of a leave
    and also leaves a nifty note in the IR. It is not generally processed by visitors.
    """

    error_kind = ERR_NEVER

    def __init__(self, line: int = -1) -> None:
        super().__init__(line)

    def to_str(self, env: Environment) -> str:
        return "unreachable"

    def accept(self, visitor: 'OpVisitor[T]') -> T:
        return visitor.visit_unreachable(self)


class RegisterOp(Op):
    """An operation that can be written as r1 = f(r2, ..., rn).

    Takes some registers, performs an operation and generates an output.
    The output register can be None for no output.
    """

    error_kind = -1  # Can this raise exception and how is it signalled; one of ERR_*

    _type = None  # type: Optional[RType]

    def __init__(self, line: int) -> None:
        super().__init__(line)
        assert self.error_kind != -1, 'error_kind not defined'

    @abstractmethod
    def sources(self) -> List[Value]:
        pass

    def can_raise(self) -> bool:
        return self.error_kind != ERR_NEVER

    def unique_sources(self) -> List[Value]:
        result = []  # type: List[Value]
        for reg in self.sources():
            if reg not in result:
                result.append(reg)
        return result


class IncRef(RegisterOp):
    """inc_ref r"""

    error_kind = ERR_NEVER

    def __init__(self, src: Value, line: int = -1) -> None:
        assert src.type.is_refcounted
        super().__init__(line)
        self.src = src

    def to_str(self, env: Environment) -> str:
        s = env.format('inc_ref %r', self.src)
        if is_bool_rprimitive(self.src.type) or is_int_rprimitive(self.src.type):
            s += ' :: {}'.format(short_name(self.src.type.name))
        return s

    def sources(self) -> List[Value]:
        return [self.src]

    def accept(self, visitor: 'OpVisitor[T]') -> T:
        return visitor.visit_inc_ref(self)


class DecRef(RegisterOp):
    """dec_ref r"""

    error_kind = ERR_NEVER

    def __init__(self, src: Value, line: int = -1) -> None:
        assert src.type.is_refcounted
        super().__init__(line)
        self.src = src

    def __repr__(self) -> str:
        return '<DecRef %r>' % self.src

    def to_str(self, env: Environment) -> str:
        s = env.format('dec_ref %r', self.src)
        if is_bool_rprimitive(self.src.type) or is_int_rprimitive(self.src.type):
            s += ' :: {}'.format(short_name(self.src.type.name))
        return s

    def sources(self) -> List[Value]:
        return [self.src]

    def accept(self, visitor: 'OpVisitor[T]') -> T:
        return visitor.visit_dec_ref(self)


class Call(RegisterOp):
    """Native call f(arg, ...)

    The call target can be a module-level function or a class.
    """

    error_kind = ERR_MAGIC

    # TODO: take a FuncIR and extract the ret type
    def __init__(self, ret_type: RType, fn: str, args: Sequence[Value], line: int) -> None:
        super().__init__(line)
        self.fn = fn
        self.args = list(args)
        self.type = ret_type

    def to_str(self, env: Environment) -> str:
        args = ', '.join(env.format('%r', arg) for arg in self.args)
        # TODO: Display long name?
        short_name = self.fn.rpartition('.')[2]
        s = '%s(%s)' % (short_name, args)
        if not self.is_void:
            s = env.format('%r = ', self) + s
        return s

    def sources(self) -> List[Value]:
        return self.args[:]

    def accept(self, visitor: 'OpVisitor[T]') -> T:
        return visitor.visit_call(self)


class MethodCall(RegisterOp):
    """Native method call obj.m(arg, ...) """

    error_kind = ERR_MAGIC

    # TODO: extract the ret type from the receiver
    def __init__(self,
                 ret_type: RType,
                 obj: Value,
                 method: str,
                 args: List[Value],
                 line: int = -1) -> None:
        super().__init__(line)
        self.obj = obj
        self.method = method
        self.args = args
        assert isinstance(obj.type, RInstance), "Methods can only be called on instances"
        self.receiver_type = obj.type
        self.type = ret_type

    def to_str(self, env: Environment) -> str:
        args = ', '.join(env.format('%r', arg) for arg in self.args)
        s = env.format('%r.%s(%s)', self.obj, self.method, args)
        if not self.is_void:
            s = env.format('%r = ', self) + s
        return s

    def sources(self) -> List[Value]:
        return self.args[:] + [self.obj]

    def accept(self, visitor: 'OpVisitor[T]') -> T:
        return visitor.visit_method_call(self)


# Python-interopability operations are prefixed with Py. Typically these act as a replacement
# for native operations (without the Py prefix) which call into Python rather than compiled
# native code. For example, this is needed to call builtins.


class PyCall(RegisterOp):
    """Python call f(arg, ...).

    All registers must be unboxed. Corresponds to PyObject_CallFunctionObjArgs in C.
    """

    error_kind = ERR_MAGIC

    def __init__(self, function: Value, args: List[Value],
                 line: int) -> None:
        super().__init__(line)
        self.function = function
        self.args = args
        self.type = object_rprimitive

    def to_str(self, env: Environment) -> str:
        args = ', '.join(env.format('%r', arg) for arg in self.args)
        s = env.format('%r(%s)', self.function, args)
        if not self.is_void:
            s = env.format('%r = ', self) + s
        return s + ' :: object'

    def sources(self) -> List[Value]:
        return self.args[:] + [self.function]

    def accept(self, visitor: 'OpVisitor[T]') -> T:
        return visitor.visit_py_call(self)


class PyMethodCall(RegisterOp):
    """Python method call obj.m(arg, ...)

    All registers must be unboxed. Corresponds to PyObject_CallMethodObjArgs in C.
    """

    error_kind = ERR_MAGIC

    def __init__(self,
                 obj: Value,
                 method: Value,
                 args: List[Value],
                 line: int = -1) -> None:
        super().__init__(line)
        self.obj = obj
        self.method = method
        self.args = args
        self.type = object_rprimitive

    def to_str(self, env: Environment) -> str:
        args = ', '.join(env.format('%r', arg) for arg in self.args)
        s = env.format('%r.%r(%s)', self.obj, self.method, args)
        if not self.is_void:
            s = env.format('%r = ', self) + s
        return s + ' :: object'

    def sources(self) -> List[Value]:
        return self.args[:] + [self.obj, self.method]

    def accept(self, visitor: 'OpVisitor[T]') -> T:
        return visitor.visit_py_method_call(self)


class EmitterInterface:
    @abstractmethod
    def reg(self, name: Value) -> str:
        raise NotImplementedError

    @abstractmethod
    def temp_name(self) -> str:
        raise NotImplementedError

    @abstractmethod
    def emit_line(self, line: str) -> None:
        raise NotImplementedError

    @abstractmethod
    def emit_lines(self, *line: str) -> None:
        raise NotImplementedError

    @abstractmethod
    def emit_declaration(self, line: str) -> None:
        raise NotImplementedError


EmitCallback = Callable[[EmitterInterface, List[str], str], None]

OpDescription = NamedTuple(
    'OpDescription', [('name', str),
                      ('arg_types', List[RType]),
                      ('result_type', Optional[RType]),
                      ('is_var_arg', bool),
                      ('error_kind', int),
                      ('format_str', str),
                      ('emit', EmitCallback),
                      ('priority', int)])  # To resolve ambiguities, highest priority wins


class PrimitiveOp(RegisterOp):
    """reg = op(reg, ...)

    These are register-based primitive operations that work on specific
    operand types.

    The details of the operation are defined by the 'desc'
    attribute. The mypyc.ops_* modules define the supported
    operations. mypyc.genops uses the descriptions to look for suitable
    primitive ops.
    """

    def __init__(self,
                 args: List[Value],
                 desc: OpDescription,
                 line: int) -> None:
        if not desc.is_var_arg:
            assert len(args) == len(desc.arg_types)
        self.error_kind = desc.error_kind
        super().__init__(line)
        self.args = args
        self.desc = desc
        if desc.result_type is None:
            assert desc.error_kind == ERR_FALSE  # TODO: No-value ops not supported yet
            self.type = bool_rprimitive
        else:
            self.type = desc.result_type

    def sources(self) -> List[Value]:
        return list(self.args)

    def __repr__(self) -> str:
        return '<PrimitiveOp name=%r args=%s>' % (self.desc.name,
                                                  self.args)

    def to_str(self, env: Environment) -> str:
        params = {}  # type: Dict[str, Any]
        if not self.is_void:
            params['dest'] = env.format('%r', self)
        args = [env.format('%r', arg) for arg in self.args]
        params['args'] = args
        params['comma_args'] = ', '.join(args)
        return self.desc.format_str.format(**params)

    def accept(self, visitor: 'OpVisitor[T]') -> T:
        return visitor.visit_primitive_op(self)


class Assign(Op):
    """dest = int"""

    error_kind = ERR_NEVER

    def __init__(self, dest: Register, src: Value, line: int = -1) -> None:
        super().__init__(line)
        self.src = src
        self.dest = dest

    def sources(self) -> List[Value]:
        return [self.src]

    def to_str(self, env: Environment) -> str:
        return env.format('%r = %r', self.dest, self.src)

    def accept(self, visitor: 'OpVisitor[T]') -> T:
        return visitor.visit_assign(self)


class LoadInt(RegisterOp):
    """dest = int"""

    error_kind = ERR_NEVER

    def __init__(self, value: int, line: int = -1) -> None:
        super().__init__(line)
        self.value = value
        self.type = int_rprimitive

    def sources(self) -> List[Value]:
        return []

    def to_str(self, env: Environment) -> str:
        return env.format('%r = %d', self, self.value)

    def accept(self, visitor: 'OpVisitor[T]') -> T:
        return visitor.visit_load_int(self)


class LoadErrorValue(RegisterOp):
    """dest = <error value for type>"""

    error_kind = ERR_NEVER

    def __init__(self, rtype: RType, line: int = -1) -> None:
        super().__init__(line)
        self.type = rtype

    def sources(self) -> List[Value]:
        return []

    def to_str(self, env: Environment) -> str:
        return env.format('%r = <error> :: %s', self, self.type)

    def accept(self, visitor: 'OpVisitor[T]') -> T:
        return visitor.visit_load_error_value(self)


class GetAttr(RegisterOp):
    """dest = obj.attr (for a native object)"""

    error_kind = ERR_MAGIC

    def __init__(self, obj: Value, attr: str, line: int) -> None:
        super().__init__(line)
        self.obj = obj
        self.attr = attr
        assert isinstance(obj.type, RInstance), 'Attribute access not supported: %s' % obj.type
        self.class_type = obj.type
        self.type = obj.type.attr_type(attr)

    def sources(self) -> List[Value]:
        return [self.obj]

    def to_str(self, env: Environment) -> str:
        return env.format('%r = %r.%s', self, self.obj, self.attr)

    def accept(self, visitor: 'OpVisitor[T]') -> T:
        return visitor.visit_get_attr(self)


class SetAttr(RegisterOp):
    """obj.attr = src (for a native object)"""

    error_kind = ERR_FALSE

    def __init__(self, obj: Value, attr: str, src: Value, line: int) -> None:
        super().__init__(line)
        self.obj = obj
        self.attr = attr
        self.src = src
        assert isinstance(obj.type, RInstance), 'Attribute access not supported: %s' % obj.type
        self.class_type = obj.type
        self.type = bool_rprimitive

    def sources(self) -> List[Value]:
        return [self.obj, self.src]

    def to_str(self, env: Environment) -> str:
        return env.format('%r.%s = %r; %r = is_error', self.obj, self.attr, self.src, self)

    def accept(self, visitor: 'OpVisitor[T]') -> T:
        return visitor.visit_set_attr(self)


class LoadStatic(RegisterOp):
    """dest = name :: static"""

    error_kind = ERR_NEVER
    is_borrowed = True

    def __init__(self, type: RType, identifier: str, line: int = -1, ann: object = None) -> None:
        super().__init__(line)
        self.identifier = identifier
        self.type = type
        self.ann = ann  # An object to pretty print with the load

    def sources(self) -> List[Value]:
        return []

    def to_str(self, env: Environment) -> str:
        ann = '  ({})'.format(repr(self.ann)) if self.ann else ''
        return env.format('%r = %s :: static%s', self, self.identifier, ann)

    def accept(self, visitor: 'OpVisitor[T]') -> T:
        return visitor.visit_load_static(self)


class TupleSet(RegisterOp):
    """dest = (reg, ...) (for fixed-length tuple)"""

    error_kind = ERR_NEVER

    def __init__(self, items: List[Value], line: int) -> None:
        super().__init__(line)
        self.items = items
        self.tuple_type = RTuple([arg.type for arg in items])
        self.type = self.tuple_type

    def sources(self) -> List[Value]:
        return self.items[:]

    def to_str(self, env: Environment) -> str:
        item_str = ', '.join(env.format('%r', item) for item in self.items)
        return env.format('%r = (%s)', self, item_str)

    def accept(self, visitor: 'OpVisitor[T]') -> T:
        return visitor.visit_tuple_set(self)


class TupleGet(RegisterOp):
    """dest = src[n] (for fixed-length tuple)"""

    error_kind = ERR_NEVER

    def __init__(self, src: Value, index: int, line: int) -> None:
        super().__init__(line)
        self.src = src
        self.index = index
        assert isinstance(src.type, RTuple), "TupleGet only operates on tuples"
        self.type = src.type.types[index]

    def sources(self) -> List[Value]:
        return [self.src]

    def to_str(self, env: Environment) -> str:
        return env.format('%r = %r[%d]', self, self.src, self.index)

    def accept(self, visitor: 'OpVisitor[T]') -> T:
        return visitor.visit_tuple_get(self)


class Cast(RegisterOp):
    """dest = cast(type, src)

    Perform a runtime type check (no representation or value conversion).

    DO NOT increment reference counts.
    """

    error_kind = ERR_MAGIC

    def __init__(self, src: Value, typ: RType, line: int) -> None:
        super().__init__(line)
        self.src = src
        self.type = typ

    def sources(self) -> List[Value]:
        return [self.src]

    def to_str(self, env: Environment) -> str:
        return env.format('%r = cast(%s, %r)', self, self.type, self.src)

    def accept(self, visitor: 'OpVisitor[T]') -> T:
        return visitor.visit_cast(self)


class Box(RegisterOp):
    """dest = box(type, src)

    This converts from a potentially unboxed representation to a straight Python object.
    Only supported for types with an unboxed representation.
    """

    error_kind = ERR_NEVER

    def __init__(self, src: Value, line: int = -1) -> None:
        super().__init__(line)
        self.src = src
        self.type = object_rprimitive

    def sources(self) -> List[Value]:
        return [self.src]

    def to_str(self, env: Environment) -> str:
        return env.format('%r = box(%s, %r)', self, self.src.type, self.src)

    def accept(self, visitor: 'OpVisitor[T]') -> T:
        return visitor.visit_box(self)


class Unbox(RegisterOp):
    """dest = unbox(type, src)

    This is similar to a cast, but it also changes to a (potentially) unboxed runtime
    representation. Only supported for types with an unboxed representation.
    """

    error_kind = ERR_MAGIC

    def __init__(self, src: Value, typ: RType, line: int) -> None:
        super().__init__(line)
        self.src = src
        self.type = typ

    def sources(self) -> List[Value]:
        return [self.src]

    def to_str(self, env: Environment) -> str:
        return env.format('%r = unbox(%s, %r)', self, self.type, self.src)

    def accept(self, visitor: 'OpVisitor[T]') -> T:
        return visitor.visit_unbox(self)


class BasicBlock:
    """Basic IR block.

    Ends with a jump, branch, or return.

    When building the IR, ops that raise exceptions can be included in
    the middle of a basic block, but the exceptions aren't checked.
    Afterwards we perform a transform that inserts explicit checks for
    all error conditions and splits basic blocks accordingly to preserve
    the invariant that a jump, branch or return can only ever appear
    as the final op in a block. Manually inserting error checking ops
    would be boring and error-prone.

    Ops that may terminate the program aren't treated as exits.
    """

    def __init__(self, label: Label) -> None:
        self.label = label
        self.ops = []  # type: List[Op]


class RuntimeArg:
    def __init__(self, name: str, typ: RType) -> None:
        self.name = name
        self.type = typ

    def __repr__(self) -> str:
        return 'RuntimeArg(name=%s, type=%s)' % (self.name, self.type)


class FuncSignature:
    # TODO: track if method?
    def __init__(self, args: Sequence[RuntimeArg], ret_type: RType) -> None:
        self.args = tuple(args)
        self.ret_type = ret_type

    def __repr__(self) -> str:
        return 'FuncSignature(args=%r, ret=%r)' % (self.args, self.ret_type)


class FuncIR:
    """Intermediate representation of a function with contextual information."""

    def __init__(self,
                 name: str,
                 class_name: Optional[str],
                 module_name: str,
                 sig: FuncSignature,
                 blocks: List[BasicBlock],
                 env: Environment) -> None:
        self.name = name
        self.class_name = class_name
        self.module_name = module_name
        self.blocks = blocks
        self.env = env
        self.sig = sig

    @property
    def args(self) -> Sequence[RuntimeArg]:
        return self.sig.args

    @property
    def ret_type(self) -> RType:
        return self.sig.ret_type

    def cname(self, names: NameGenerator) -> str:
        name = self.name
        if self.class_name:
            name += '_' + self.class_name
        return names.private_name(self.module_name, name)

    def __str__(self) -> str:
        return '\n'.join(format_func(self))


# Descriptions of method and attribute entries in class vtables.
# The 'cls' field is the class that the method/attr was defined in,
# which might be a parent class.
VTableMethod = NamedTuple(
    'VTableMethod', [('cls', 'ClassIR'),
                     ('method', FuncIR)])


VTableAttr = NamedTuple(
    'VTableAttr', [('cls', 'ClassIR'),
                   ('name', str),
                   ('is_getter', bool)])


class ClassIR:
    """Intermediate representation of a class.

    This also describes the runtime structure of native instances.
    """

    def __init__(self, name: str, module_name: str) -> None:
        self.name = name
        self.module_name = module_name
        self.attributes = OrderedDict()  # type: OrderedDict[str, RType]
        # We populate method_types with the signatures of every method before
        # we generate methods, and we rely on this information being present.
        self.method_types = OrderedDict()  # type: OrderedDict[str, FuncSignature]
        self.methods = OrderedDict()  # type: OrderedDict[str, FuncIR]
        # Glue methods for boxing/unboxing when a class changes the type
        # while overriding a method. Maps from (parent class overrided, method)
        # to IR of glue method.
        self.glue_methods = {}  # type: Dict[Tuple[ClassIR, str], FuncIR]
        self.vtable = None  # type: Optional[Dict[str, int]]
        self.vtable_entries = []  # type: List[Union[VTableMethod, VTableAttr]]
        self.base = None  # type: Optional[ClassIR]
        self.mro = []  # type: List[ClassIR]

    def vtable_entry(self, name: str) -> int:
        assert self.vtable is not None, "vtable not computed yet"
        assert name in self.vtable, '%r has no attribute %r' % (self.name, name)
        return self.vtable[name]

    def attr_type(self, name: str) -> RType:
        for ir in self.mro:
            if name in ir.attributes:
                return ir.attributes[name]
        assert False, '%r has no attribute %r' % (self.name, name)

    def method_sig(self, name: str) -> FuncSignature:
        for ir in self.mro:
            if name in ir.method_types:
                return ir.method_types[name]
        assert False, '%r has no method %r' % (self.name, name)

    def name_prefix(self, names: NameGenerator) -> str:
        return names.private_name(self.module_name, self.name)

    def struct_name(self, names: NameGenerator) -> str:
        return '{}Object'.format(self.name_prefix(names))

    def get_method(self, name: str) -> Optional[FuncIR]:
        match = self.methods.get(name)
        if not match and self.base:
            match = self.base.get_method(name)
        return match

    def type_struct_name(self, names: NameGenerator) -> str:
        return '{}Type'.format(self.name_prefix(names))


LiteralsMap = Dict[Tuple[Type[object], Union[int, float, str]], str]


class ModuleIR:
    """Intermediate representation of a module."""

    def __init__(self,
            imports: List[str],
            from_imports: Dict[str, List[Tuple[str, str]]],
            literals: LiteralsMap,
            functions: List[FuncIR],
            classes: List[ClassIR]) -> None:
        self.imports = imports[:]
        self.from_imports = from_imports
        self.literals = literals
        self.functions = functions
        self.classes = classes

        if 'builtins' not in self.imports:
            self.imports.insert(0, 'builtins')


class OpVisitor(Generic[T]):
    @abstractmethod
    def visit_goto(self, op: Goto) -> T:
        raise NotImplementedError

    @abstractmethod
    def visit_branch(self, op: Branch) -> T:
        raise NotImplementedError

    @abstractmethod
    def visit_return(self, op: Return) -> T:
        raise NotImplementedError

    @abstractmethod
    def visit_unreachable(self, op: Unreachable) -> T:
        raise NotImplementedError

    @abstractmethod
    def visit_primitive_op(self, op: PrimitiveOp) -> T:
        raise NotImplementedError

    @abstractmethod
    def visit_assign(self, op: Assign) -> T:
        raise NotImplementedError

    @abstractmethod
    def visit_load_int(self, op: LoadInt) -> T:
        raise NotImplementedError

    @abstractmethod
    def visit_load_error_value(self, op: LoadErrorValue) -> T:
        raise NotImplementedError

    @abstractmethod
    def visit_get_attr(self, op: GetAttr) -> T:
        raise NotImplementedError

    @abstractmethod
    def visit_set_attr(self, op: SetAttr) -> T:
        raise NotImplementedError

    @abstractmethod
    def visit_load_static(self, op: LoadStatic) -> T:
        raise NotImplementedError

    @abstractmethod
    def visit_tuple_get(self, op: TupleGet) -> T:
        raise NotImplementedError

    @abstractmethod
    def visit_tuple_set(self, op: TupleSet) -> T:
        raise NotImplementedError

    def visit_inc_ref(self, op: IncRef) -> T:
        raise NotImplementedError

    def visit_dec_ref(self, op: DecRef) -> T:
        raise NotImplementedError

    @abstractmethod
    def visit_call(self, op: Call) -> T:
        raise NotImplementedError

    @abstractmethod
    def visit_py_call(self, op: PyCall) -> T:
        raise NotImplementedError

    @abstractmethod
    def visit_method_call(self, op: MethodCall) -> T:
        raise NotImplementedError

    @abstractmethod
    def visit_py_method_call(self, op: PyMethodCall) -> T:
        raise NotImplementedError

    @abstractmethod
    def visit_cast(self, op: Cast) -> T:
        raise NotImplementedError

    @abstractmethod
    def visit_box(self, op: Box) -> T:
        raise NotImplementedError

    @abstractmethod
    def visit_unbox(self, op: Unbox) -> T:
        raise NotImplementedError


def format_blocks(blocks: List[BasicBlock], env: Environment) -> List[str]:
    lines = []
    for i, block in enumerate(blocks):
        i == len(blocks) - 1

        lines.append(env.format('%l:', block.label))
        ops = block.ops
        if (isinstance(ops[-1], Goto) and i + 1 < len(blocks) and
                ops[-1].label == blocks[i + 1].label):
            # Hide the last goto if it just goes to the next basic block.
            ops = ops[:-1]
        for op in ops:
            line = '    ' + op.to_str(env)
            lines.append(line)

        if not isinstance(block.ops[-1], (Goto, Branch, Return, Unreachable)):
            # Each basic block needs to exit somewhere.
            lines.append('    [MISSING BLOCK EXIT OPCODE]')
    return lines


def format_func(fn: FuncIR) -> List[str]:
    lines = []
    cls_prefix = fn.class_name + '.' if fn.class_name else ''
    lines.append('def {}{}({}):'.format(cls_prefix, fn.name,
                                        ', '.join(arg.name for arg in fn.args)))
    for line in fn.env.to_lines():
        lines.append('    ' + line)
    code = format_blocks(fn.blocks, fn.env)
    lines.extend(code)
    return lines


class RTypeVisitor(Generic[T]):
    @abstractmethod
    def visit_rprimitive(self, typ: RPrimitive) -> T:
        raise NotImplementedError

    @abstractmethod
    def visit_rinstance(self, typ: RInstance) -> T:
        raise NotImplementedError

    @abstractmethod
    def visit_roptional(self, typ: ROptional) -> T:
        raise NotImplementedError

    @abstractmethod
    def visit_rtuple(self, typ: RTuple) -> T:
        raise NotImplementedError

    @abstractmethod
    def visit_rvoid(self, typ: RVoid) -> T:
        raise NotImplementedError


# Import various modules that set up global state.
import mypyc.ops_int
import mypyc.ops_str
import mypyc.ops_list
import mypyc.ops_dict
import mypyc.ops_tuple
import mypyc.ops_misc<|MERGE_RESOLUTION|>--- conflicted
+++ resolved
@@ -13,13 +13,8 @@
 from abc import abstractmethod, abstractproperty
 import re
 from typing import (
-<<<<<<< HEAD
     List, Sequence, Dict, Generic, TypeVar, Optional, Any, NamedTuple, Tuple, NewType, Callable,
-    Union, Iterable,
-=======
-    List, Dict, Generic, TypeVar, Optional, Any, NamedTuple, Tuple, NewType, Callable, Union,
-    Iterable, Type,
->>>>>>> 467b024f
+    Union, Iterable, Type,
 )
 from collections import OrderedDict
 
