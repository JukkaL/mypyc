"""Representation of low-level opcodes for compiler intermediate representation (IR).

Opcodes operate on abstract registers in a register machine. Each
register has a type and a name, specified in an environment. A register
can hold various things:

- local variables
- intermediate values of expressions
- condition flags (true/false)
- literals (integer literals, True, False, etc.)
"""

from abc import abstractmethod, abstractproperty
import re
from typing import (
    List, Dict, Generic, TypeVar, Optional, Any, NamedTuple, Tuple, NewType, Callable, Union,
    Iterable,
)
from collections import OrderedDict

from mypy.nodes import Var


T = TypeVar('T')

# TODO: Use pointers to BasicBlocks instead?
Label = NewType('Label', int)

# This is used for placeholder labels which aren't assigned yet (but will
# be eventually. It's kind of a hack.
INVALID_LABEL = Label(-88888)


def c_module_name(module_name: str) -> str:
    return 'module_{}'.format(module_name.replace('.', '__dot__'))


def short_name(name: str) -> str:
    if name.startswith('builtins.'):
        return name[9:]
    return name


class RType:
    """Abstract base class for runtime types (erased, only concrete; no generics)."""

    name = None  # type: str
    ctype = None  # type: str
    is_unboxed = False
    c_undefined = None  # type: str
    is_refcounted = True  # If unboxed: does the unboxed version use reference counting?

    @abstractmethod
    def accept(self, visitor: 'RTypeVisitor[T]') -> T:
        raise NotImplementedError

    @abstractmethod
    def c_undefined_value(self) -> str:
        raise NotImplementedError

    def ctype_spaced(self) -> str:
        """Adds a space after ctype for non-pointers."""
        if self.ctype[-1] == '*':
            return self.ctype
        else:
            return self.ctype + ' '

    def c_error_value(self) -> str:
        return self.c_undefined_value()

    def short_name(self) -> str:
        return short_name(self.name)

    def __str__(self) -> str:
        return short_name(self.name)

    def __repr__(self) -> str:
        return '<%s>' % self.__class__.__name__

    def __eq__(self, other: object) -> bool:
        return isinstance(other, RType) and other.name == self.name

    def __hash__(self) -> int:
        return hash(self.name)


class RVoid(RType):
    """void"""

    is_unboxed = False
    name = 'void'
    ctype = 'void'

    def accept(self, visitor: 'RTypeVisitor[T]') -> T:
        return visitor.visit_rvoid(self)

    def c_undefined_value(self) -> str:
        return ''


void_rtype = RVoid()


class RPrimitive(RType):
    """Primitive type such as 'object' or 'int'.

    These often have custom ops associated with them.
    """

    def __init__(self,
                 name: str,
                 is_unboxed: bool,
                 is_refcounted: bool,
                 ctype: str = 'PyObject *') -> None:
        self.name = name
        self.is_unboxed = is_unboxed
        self.ctype = ctype
        self.is_refcounted = is_refcounted
        if ctype == 'CPyTagged':
            self.c_undefined = 'CPY_INT_TAG'
        elif ctype == 'PyObject *':
            self.c_undefined = 'NULL'
        elif ctype == 'char':
            self.c_undefined = '2'
        else:
            assert False, 'Uncognized ctype: %r' % ctype

    def c_undefined_value(self) -> str:
        return self.c_undefined

    def accept(self, visitor: 'RTypeVisitor[T]') -> T:
        return visitor.visit_rprimitive(self)

    def __repr__(self) -> str:
        return '<RPrimitive %s>' % self.name


# Used to represent arbitrary objects and dynamically typed values
object_rprimitive = RPrimitive('builtins.object', is_unboxed=False, is_refcounted=True)

int_rprimitive = RPrimitive('builtins.int', is_unboxed=True, is_refcounted=True, ctype='CPyTagged')

float_rprimitive = RPrimitive('builtins.float', is_unboxed=False, is_refcounted=True)

bool_rprimitive = RPrimitive('builtins.bool', is_unboxed=True, is_refcounted=False, ctype='char')

none_rprimitive = RPrimitive('builtins.None', is_unboxed=False, is_refcounted=True)

list_rprimitive = RPrimitive('builtins.list', is_unboxed=False, is_refcounted=True)

dict_rprimitive = RPrimitive('builtins.dict', is_unboxed=False, is_refcounted=True)

# At the C layer, str is refered to as unicode (PyUnicode)
str_rprimitive = RPrimitive('builtins.str', is_unboxed=False, is_refcounted=True)

# Tuple of an arbitrary length (corresponds to Tuple[t, ...], with explicit '...')
tuple_rprimitive = RPrimitive('builtins.tuple', is_unboxed=False, is_refcounted=True)


def is_int_rprimitive(rtype: RType) -> bool:
    return isinstance(rtype, RPrimitive) and rtype.name == 'builtins.int'


def is_float_rprimitive(rtype: RType) -> bool:
    return isinstance(rtype, RPrimitive) and rtype.name == 'builtins.float'


def is_bool_rprimitive(rtype: RType) -> bool:
    return isinstance(rtype, RPrimitive) and rtype.name == 'builtins.bool'


def is_object_rprimitive(rtype: RType) -> bool:
    return isinstance(rtype, RPrimitive) and rtype.name == 'builtins.object'


def is_none_rprimitive(rtype: RType) -> bool:
    return isinstance(rtype, RPrimitive) and rtype.name == 'builtins.None'


def is_list_rprimitive(rtype: RType) -> bool:
    return isinstance(rtype, RPrimitive) and rtype.name == 'builtins.list'


def is_dict_rprimitive(rtype: RType) -> bool:
    return isinstance(rtype, RPrimitive) and rtype.name == 'builtins.dict'


def is_str_rprimitive(rtype: RType) -> bool:
    return isinstance(rtype, RPrimitive) and rtype.name == 'builtins.str'


def is_tuple_rprimitive(rtype: RType) -> bool:
    return isinstance(rtype, RPrimitive) and rtype.name == 'builtins.tuple'


class RTuple(RType):
    """Fixed-length tuple."""

    is_unboxed = True

    def __init__(self, types: List[RType]) -> None:
        self.name = 'tuple'
        self.types = tuple(types)
        self.ctype = 'struct {}'.format(self.struct_name())
        self.is_refcounted = any(t.is_refcounted for t in self.types)

    def accept(self, visitor: 'RTypeVisitor[T]') -> T:
        return visitor.visit_rtuple(self)

    def c_undefined_value(self) -> str:
        # This doesn't work since this is expected to return a C expression, but
        # defining an undefined tuple requires declaring a temp variable, such as:
        #
        #    struct foo _tmp = { <item0-undefined>, <item1-undefined>, ... };
        assert False, "Tuple undefined value can't be represented as a C expression"

    @property
    def unique_id(self) -> str:
        """Generate a unique id which is used in naming corresponding C identifiers.

        This is necessary since C does not have anonymous structural type equivalence
        in the same way python can just assign a Tuple[int, bool] to a Tuple[int, bool].

        TODO: a better unique id. (#38)
        """
        return str(abs(hash(self)))[0:15]

    def struct_name(self) -> str:
        # max c length is 31 charas, this should be enough entropy to be unique.
        return 'tuple_def_' + self.unique_id

    def __str__(self) -> str:
        return 'tuple[%s]' % ', '.join(str(typ) for typ in self.types)

    def __repr__(self) -> str:
        return '<RTuple %s>' % ', '.join(repr(typ) for typ in self.types)

    def __eq__(self, other: object) -> bool:
        return isinstance(other, RTuple) and self.types == other.types

    def __hash__(self) -> int:
        return hash((self.name, self.types))

    def get_c_declaration(self) -> List[str]:
        result = ['struct {} {{'.format(self.struct_name())]
        i = 0
        for typ in self.types:
            result.append('    {}f{};'.format(typ.ctype_spaced(), i))
            i += 1
        result.append('};')
        result.append('')

        return result


class RInstance(RType):
    """Instance of user-defined class (compiled to C extension class)."""

    is_unboxed = False

    def __init__(self, class_ir: 'ClassIR') -> None:
        self.name = class_ir.name
        self.class_ir = class_ir
        self.ctype = 'PyObject *'

    def accept(self, visitor: 'RTypeVisitor[T]') -> T:
        return visitor.visit_rinstance(self)

    def c_undefined_value(self) -> str:
        return 'NULL'

    def struct_name(self) -> str:
        return self.class_ir.struct_name()

    def getter_index(self, name: str) -> int:
        return self.class_ir.vtable_entry(name)

    def setter_index(self, name: str) -> int:
        return self.getter_index(name) + 1

    def method_index(self, name: str) -> int:
        return self.class_ir.vtable_entry(name)

    def attr_type(self, name: str) -> RType:
        return self.class_ir.attr_type(name)

    def __repr__(self) -> str:
        return '<RInstance %s>' % self.name


class ROptional(RType):
    """Optional[x]"""

    is_unboxed = False

    def __init__(self, value_type: RType) -> None:
        self.name = 'optional'
        self.value_type = value_type
        self.ctype = 'PyObject *'

    def accept(self, visitor: 'RTypeVisitor[T]') -> T:
        return visitor.visit_roptional(self)

    def c_undefined_value(self) -> str:
        return 'NULL'

    def __repr__(self) -> str:
        return '<ROptional %s>' % self.value_type

    def __str__(self) -> str:
        return 'optional[%s]' % self.value_type

    def __eq__(self, other: object) -> bool:
        return isinstance(other, ROptional) and other.value_type == self.value_type

    def __hash__(self) -> int:
        return hash(('optional', self.value_type))


class Environment:
    """Maintain the register symbol table and manage temp generation"""

    def __init__(self) -> None:
        self.indexes = OrderedDict()  # type: Dict[Value, int]
        self.symtable = {}  # type: Dict[Var, Register]
        self.temp_index = 0

    def regs(self) -> Iterable['Value']:
        return self.indexes.keys()

    def add(self, reg: 'Value', name: str) -> None:
        reg.name = name
        self.indexes[reg] = len(self.indexes)

    def add_local(self, var: Var, typ: RType, is_arg: bool = False) -> 'Register':
        assert isinstance(var, Var)
        reg = Register(typ, var.line, is_arg = is_arg)

        self.symtable[var] = reg
        self.add(reg, var.name())
        return reg

    def lookup(self, var: Var) -> 'Register':
        return self.symtable[var]

    def add_temp(self, typ: RType) -> 'Register':
        assert isinstance(typ, RType)
        reg = Register(typ)
        self.add(reg, 'r%d' % self.temp_index)
        self.temp_index += 1
        return reg

    def add_op(self, reg: 'RegisterOp') -> None:
        if reg.is_void:
            return
        self.add(reg, 'r%d' % self.temp_index)
        self.temp_index += 1

    def format(self, fmt: str, *args: Any) -> str:
        result = []
        i = 0
        arglist = list(args)
        while i < len(fmt):
            n = fmt.find('%', i)
            if n < 0:
                n = len(fmt)
            result.append(fmt[i:n])
            if n < len(fmt):
                typespec = fmt[n + 1]
                arg = arglist.pop(0)
                if typespec == 'r':
                    result.append(arg.name)
                elif typespec == 'd':
                    result.append('%d' % arg)
                elif typespec == 'f':
                    result.append('%f' % arg)
                elif typespec == 'l':
                    result.append('L%d' % arg)
                elif typespec == 's':
                    result.append(str(arg))
                else:
                    raise ValueError('Invalid format sequence %{}'.format(typespec))
                i = n + 2
            else:
                i = n
        return ''.join(result)

    def to_lines(self) -> List[str]:
        result = []
        i = 0
        regs = list(self.regs())

        while i < len(regs):
            i0 = i
            group = [regs[i0].name]
            while i + 1 < len(regs) and regs[i + 1].type == regs[i0].type:
                i += 1
                group.append(regs[i].name)
            i += 1
            result.append('%s :: %s' % (', '.join(group), regs[i0].type))
        return result


ERR_NEVER = 0  # Never generates an exception
ERR_MAGIC = 1  # Generates magic value (c_error_value) based on target RType on exception
ERR_FALSE = 2  # Generates false (bool) on exception


class Value:
    # Source line number
    line = -1
    name = '?'
    type = void_rtype  # type: RType
    is_borrowed = False

    def __init__(self, line: int) -> None:
        self.line = line

    @property
    def is_void(self) -> bool:
        return isinstance(self.type, RVoid)

    @abstractmethod
    def to_str(self, env: Environment) -> str:
        raise NotImplementedError


class Register(Value):
    def __init__(self, type: RType, line: int = -1, is_arg: bool = False, name: str = '') -> None:
        super().__init__(line)
        self.name = name
        self.type = type
        self.is_arg = is_arg
        self.is_borrowed = is_arg

    def to_str(self, env: Environment) -> str:
        return self.name

    @property
    def is_void(self) -> bool:
        return False


# Unfortunately we have visitors which are statement-like rather than expression-like.
# It doesn't make sense to have the visitor return Optional[Value] because every
# method either always returns no value or returns a value.
#
# Eventually we may want to separate expression visitors and statement-like visitors at
# the type level but until then returning INVALID_VALUE from a statement-like visitor
# seems acceptable.
INVALID_VALUE = Register(void_rtype, name='<INVALID_VALUE>')


class Op(Value):
    def __init__(self, line: int) -> None:
        super().__init__(line)

    def can_raise(self) -> bool:
        # Override this is if Op may raise an exception. Note that currently the fact that
        # only RegisterOps may raise an exception in hard coded in some places.
        return False

    @abstractmethod
    def accept(self, visitor: 'OpVisitor[T]') -> T:
        pass


class Goto(Op):
    """Unconditional jump."""

    error_kind = ERR_NEVER

    def __init__(self, label: Label, line: int = -1) -> None:
        super().__init__(line)
        self.label = label

    def __repr__(self) -> str:
        return '<Goto %d>' % self.label

    def to_str(self, env: Environment) -> str:
        return env.format('goto %l', self.label)

    def accept(self, visitor: 'OpVisitor[T]') -> T:
        return visitor.visit_goto(self)


class Branch(Op):
    """if [not] r1 goto 1 else goto 2"""

    # Branch ops must *not* raise an exception. If a comparison, for example, can raise an
    # exception, it needs to split into two opcodes and only the first one may fail.
    error_kind = ERR_NEVER

    BOOL_EXPR = 100
    IS_NONE = 101
    IS_ERROR = 102  # Check for magic c_error_value (works for arbitary types)

    op_names = {
        BOOL_EXPR: ('%r', 'bool'),
        IS_NONE: ('%r is None', 'object'),
        IS_ERROR: ('is_error(%r)', ''),
    }

    def __init__(self, left: Value, true_label: Label,
                 false_label: Label, op: int, line: int = -1) -> None:
        super().__init__(line)
        self.left = left
        self.true = true_label
        self.false = false_label
        self.op = op
        self.negated = False
        # If not None, the true label should generate a traceback entry (func name, line number)
        self.traceback_entry = None  # type: Optional[Tuple[str, int]]

    def sources(self) -> List[Value]:
        return [self.left]

    def to_str(self, env: Environment) -> str:
        fmt, typ = self.op_names[self.op]
        if self.negated:
            fmt = 'not {}'.format(fmt)

        cond = env.format(fmt, self.left)
        tb = ''
        if self.traceback_entry:
            tb = ' (error at %s:%d)' % self.traceback_entry
        fmt = 'if {} goto %l{} else goto %l'.format(cond, tb)
        if typ:
            fmt += ' :: {}'.format(typ)
        return env.format(fmt, self.true, self.false)

    def invert(self) -> None:
        self.true, self.false = self.false, self.true
        self.negated = not self.negated

    def accept(self, visitor: 'OpVisitor[T]') -> T:
        return visitor.visit_branch(self)


class Return(Op):
    error_kind = ERR_NEVER

    def __init__(self, reg: Value, line: int = -1) -> None:
        super().__init__(line)
        self.reg = reg

    def to_str(self, env: Environment) -> str:
        return env.format('return %r', self.reg)

    def accept(self, visitor: 'OpVisitor[T]') -> T:
        return visitor.visit_return(self)


class Unreachable(Op):
    """Added to the end of non-None returning functions.

    Mypy statically guarantees that the end of the function is not unreachable
    if there is not a return statement.

    This prevents the block formatter from being confused due to lack of a leave
    and also leaves a nifty note in the IR. It is not generally processed by visitors.
    """

    error_kind = ERR_NEVER

    def __init__(self, line: int = -1) -> None:
        super().__init__(line)

    def to_str(self, env: Environment) -> str:
        return "unreachable"

    def accept(self, visitor: 'OpVisitor[T]') -> T:
        return visitor.visit_unreachable(self)


class RegisterOp(Op):
    """An operation that can be written as r1 = f(r2, ..., rn).

    Takes some registers, performs an operation and generates an output.
    The output register can be None for no output.
    """

    error_kind = -1  # Can this raise exception and how is it signalled; one of ERR_*

    _type = None  # type: Optional[RType]

    def __init__(self, line: int) -> None:
        super().__init__(line)
        assert self.error_kind != -1, 'error_kind not defined'

    @abstractmethod
    def sources(self) -> List[Value]:
        pass

    def can_raise(self) -> bool:
        return self.error_kind != ERR_NEVER

    def unique_sources(self) -> List[Value]:
        result = []  # type: List[Value]
        for reg in self.sources():
            if reg not in result:
                result.append(reg)
        return result


class IncRef(RegisterOp):
    """inc_ref r"""

    error_kind = ERR_NEVER

    def __init__(self, src: Value, line: int = -1) -> None:
        assert src.type.is_refcounted
        super().__init__(line)
        self.src = src

    def to_str(self, env: Environment) -> str:
        s = env.format('inc_ref %r', self.src)
        if is_bool_rprimitive(self.src.type) or is_int_rprimitive(self.src.type):
            s += ' :: {}'.format(short_name(self.src.type.name))
        return s

    def sources(self) -> List[Value]:
        return [self.src]

    def accept(self, visitor: 'OpVisitor[T]') -> T:
        return visitor.visit_inc_ref(self)


class DecRef(RegisterOp):
    """dec_ref r"""

    error_kind = ERR_NEVER

    def __init__(self, src: Value, line: int = -1) -> None:
        assert src.type.is_refcounted
        super().__init__(line)
        self.src = src

    def __repr__(self) -> str:
        return '<DecRef %r>' % self.src

    def to_str(self, env: Environment) -> str:
        s = env.format('dec_ref %r', self.src)
        if is_bool_rprimitive(self.src.type) or is_int_rprimitive(self.src.type):
            s += ' :: {}'.format(short_name(self.src.type.name))
        return s

    def sources(self) -> List[Value]:
        return [self.src]

    def accept(self, visitor: 'OpVisitor[T]') -> T:
        return visitor.visit_dec_ref(self)


class Call(RegisterOp):
    """Native call f(arg, ...)

    The call target can be a module-level function or a class.
    """

    error_kind = ERR_MAGIC

    # TODO: take a FuncIR and extract the ret type
    def __init__(self, ret_type: RType, fn: str, args: List[Value], line: int) -> None:
        super().__init__(line)
        self.fn = fn
        self.args = args
        self.type = ret_type

    def to_str(self, env: Environment) -> str:
        args = ', '.join(env.format('%r', arg) for arg in self.args)
        s = '%s(%s)' % (self.fn, args)
        if not self.is_void:
            s = env.format('%r = ', self) + s
        return s

    def sources(self) -> List[Value]:
        return self.args[:]

    def accept(self, visitor: 'OpVisitor[T]') -> T:
        return visitor.visit_call(self)


class MethodCall(RegisterOp):
    """Native method call obj.m(arg, ...) """

    error_kind = ERR_MAGIC

    # TODO: extract the ret type from the receiver
    def __init__(self,
                 ret_type: RType,
                 obj: Value,
                 method: str,
                 args: List[Value],
                 line: int = -1) -> None:
        super().__init__(line)
        self.obj = obj
        self.method = method
        self.args = args
        assert isinstance(obj.type, RInstance), "Methods can only be called on instances"
        self.receiver_type = obj.type
        self.type = ret_type

    def to_str(self, env: Environment) -> str:
        args = ', '.join(env.format('%r', arg) for arg in self.args)
        s = env.format('%r.%s(%s)', self.obj, self.method, args)
        if not self.is_void:
            s = env.format('%r = ', self) + s
        return s

    def sources(self) -> List[Value]:
        return self.args[:] + [self.obj]

    def accept(self, visitor: 'OpVisitor[T]') -> T:
        return visitor.visit_method_call(self)


# Python-interopability operations are prefixed with Py. Typically these act as a replacement
# for native operations (without the Py prefix) which call into Python rather than compiled
# native code. For example, this is needed to call builtins.


class PyCall(RegisterOp):
    """Python call f(arg, ...).

    All registers must be unboxed. Corresponds to PyObject_CallFunctionObjArgs in C.
    """

    error_kind = ERR_MAGIC

    def __init__(self, function: Value, args: List[Value],
                 line: int) -> None:
        super().__init__(line)
        self.function = function
        self.args = args
        self.type = object_rprimitive

    def to_str(self, env: Environment) -> str:
        args = ', '.join(env.format('%r', arg) for arg in self.args)
        s = env.format('%r(%s)', self.function, args)
        if not self.is_void:
            s = env.format('%r = ', self) + s
        return s + ' :: object'

    def sources(self) -> List[Value]:
        return self.args[:] + [self.function]

    def accept(self, visitor: 'OpVisitor[T]') -> T:
        return visitor.visit_py_call(self)


class PyMethodCall(RegisterOp):
    """Python method call obj.m(arg, ...)

    All registers must be unboxed. Corresponds to PyObject_CallMethodObjArgs in C.
    """

    error_kind = ERR_MAGIC

    def __init__(self,
                 obj: Value,
                 method: Value,
                 args: List[Value],
                 line: int = -1) -> None:
        super().__init__(line)
        self.obj = obj
        self.method = method
        self.args = args
        self.type = object_rprimitive

    def to_str(self, env: Environment) -> str:
        args = ', '.join(env.format('%r', arg) for arg in self.args)
        s = env.format('%r.%r(%s)', self.obj, self.method, args)
        if not self.is_void:
            s = env.format('%r = ', self) + s
        return s + ' :: object'

    def sources(self) -> List[Value]:
        return self.args[:] + [self.obj, self.method]

    def accept(self, visitor: 'OpVisitor[T]') -> T:
        return visitor.visit_py_method_call(self)


class PyGetAttr(RegisterOp):
    """dest = obj.attr :: object (using C API)"""

    error_kind = ERR_MAGIC

    def __init__(self, obj: Value, attr: str, line: int) -> None:
        super().__init__(line)
        self.obj = obj
        self.attr = attr
        self.type = object_rprimitive

    def sources(self) -> List[Value]:
        return [self.obj]

    def to_str(self, env: Environment) -> str:
        return env.format('%r = %r.%s :: object', self, self.obj, self.attr)

    def can_raise(self) -> bool:
        return True

    def accept(self, visitor: 'OpVisitor[T]') -> T:
        return visitor.visit_py_get_attr(self)


<<<<<<< HEAD
class PyLoadGlobal(RegisterOp):
    """dest = name :: py"""
    def __init__(self, dest: Register, name: str) -> None:
        self.dest = dest
        self.name = name

    def sources(self) -> List[Register]:
        return []

    def to_str(self, env: Environment) -> str:
        return env.format('%r = %s :: py', self.dest, self.name)

    def accept(self, visitor: 'OpVisitor[T]') -> T:
        return visitor.visit_py_load_global(self)

VAR_ARG = -1

# Primitive op inds
OP_MISC = 0    # No specific kind
OP_BINARY = 1  # Regular binary operation such as +

OpDesc = NamedTuple('OpDesc', [('name', str),        # Symbolic name of the operation
                               ('num_args', int),    # Number of args (or VAR_ARG for any number)
                               ('type', str),        # Type string, used for disambiguation
                               ('format_str', str),  # Format string for pretty printing
                               ('is_void', bool),    # Is this a void op (no value produced)?
                               ('kind', int)])


def make_op(name: str, num_args: int, typ: str, format_str: str = None,
            is_void: bool = False, kind: int = OP_MISC) -> OpDesc:
    if format_str is None:
        # Default format strings for some common things.
        if name == '[]':
            format_str = '{dest} = {args[0]}[{args[1]}] :: %s' % typ
        elif name == '[]=':
            assert is_void
            format_str = '{args[0]}[{args[1]}] = {args[2]} :: %s' % typ
        elif kind == OP_BINARY:
            format_str = '{dest} = {args[0]} %s {args[1]} :: %s' % (name, typ)
        elif num_args == 1:
            if name[-1].isalpha():
                name += ' '
            format_str = '{dest} = %s{args[0]} :: %s' % (name, typ)
        else:
            assert False, 'format_str must be defined; no default format available'
    return OpDesc(name, num_args, typ, format_str, is_void, kind)
=======
class PySetAttr(RegisterOp):
    """dest = setattr(obj, 'attr', value) (using C API)"""

    error_kind = ERR_FALSE

    def __init__(self, obj: Value, attr: str, value: Value, line: int) -> None:
        super().__init__(line)
        self.obj = obj
        self.attr = attr
        self.value = value
        self.type = bool_rprimitive

    def sources(self) -> List[Value]:
        return [self.obj, self.value]

    def to_str(self, env: Environment) -> str:
        return env.format('%r = setattr(%r, %s, %r)',
                          self, self.obj, repr(self.attr), self.value)

    def can_raise(self) -> bool:
        return True

    def accept(self, visitor: 'OpVisitor[T]') -> T:
        return visitor.visit_py_set_attr(self)


class EmitterInterface:
    @abstractmethod
    def reg(self, name: Value) -> str:
        raise NotImplementedError

    @abstractmethod
    def temp_name(self) -> str:
        raise NotImplementedError

    @abstractmethod
    def emit_line(self, line: str) -> None:
        raise NotImplementedError

    @abstractmethod
    def emit_lines(self, *line: str) -> None:
        raise NotImplementedError

    @abstractmethod
    def emit_declaration(self, line: str) -> None:
        raise NotImplementedError


EmitCallback = Callable[[EmitterInterface, List[str], str], None]

OpDescription = NamedTuple(
    'OpDescription', [('name', str),
                      ('arg_types', List[RType]),
                      ('result_type', Optional[RType]),
                      ('is_var_arg', bool),
                      ('error_kind', int),
                      ('format_str', str),
                      ('emit', EmitCallback),
                      ('priority', int)])  # To resolve ambiguities, highest priority wins
>>>>>>> 5f903cf5


class PrimitiveOp(RegisterOp):
    """reg = op(reg, ...)

    These are register-based primitive operations that work on specific
    operand types.

    The details of the operation are defined by the 'desc'
    attribute. The mypyc.ops_* modules define the supported
    operations. mypyc.genops uses the descriptions to look for suitable
    primitive ops.
    """

    def __init__(self,
                 args: List[Value],
                 desc: OpDescription,
                 line: int) -> None:
        if not desc.is_var_arg:
            assert len(args) == len(desc.arg_types)
        self.error_kind = desc.error_kind
        super().__init__(line)
        self.args = args
        self.desc = desc
        if desc.result_type is None:
            assert desc.error_kind == ERR_FALSE  # TODO: No-value ops not supported yet
            self.type = bool_rprimitive
        else:
            self.type = desc.result_type

    def sources(self) -> List[Value]:
        return list(self.args)

    def __repr__(self) -> str:
        return '<PrimitiveOp name=%r args=%s>' % (self.desc.name,
                                                  self.args)

    def to_str(self, env: Environment) -> str:
        params = {}  # type: Dict[str, Any]
        if not self.is_void:
            params['dest'] = env.format('%r', self)
        args = [env.format('%r', arg) for arg in self.args]
        params['args'] = args
        params['comma_args'] = ', '.join(args)
        return self.desc.format_str.format(**params)

    def accept(self, visitor: 'OpVisitor[T]') -> T:
        return visitor.visit_primitive_op(self)


class Assign(Op):
    """dest = int"""

    error_kind = ERR_NEVER

    def __init__(self, dest: Register, src: Value, line: int = -1) -> None:
        super().__init__(line)
        self.src = src
        self.dest = dest

    def sources(self) -> List[Value]:
        return [self.src]

    def to_str(self, env: Environment) -> str:
        return env.format('%r = %r', self.dest, self.src)

    def accept(self, visitor: 'OpVisitor[T]') -> T:
        return visitor.visit_assign(self)


class LoadInt(RegisterOp):
    """dest = int"""

    error_kind = ERR_NEVER

    def __init__(self, value: int, line: int = -1) -> None:
        super().__init__(line)
        self.value = value
        self.type = int_rprimitive

    def sources(self) -> List[Value]:
        return []

    def to_str(self, env: Environment) -> str:
        return env.format('%r = %d', self, self.value)

    def accept(self, visitor: 'OpVisitor[T]') -> T:
        return visitor.visit_load_int(self)


class LoadErrorValue(RegisterOp):
    """dest = <error value for type>"""

    error_kind = ERR_NEVER

    def __init__(self, rtype: RType, line: int = -1) -> None:
        super().__init__(line)
        self.type = rtype

    def sources(self) -> List[Value]:
        return []

    def to_str(self, env: Environment) -> str:
        return env.format('%r = <error> :: %s', self, self.type)

    def accept(self, visitor: 'OpVisitor[T]') -> T:
        return visitor.visit_load_error_value(self)


class GetAttr(RegisterOp):
    """dest = obj.attr (for a native object)"""

    error_kind = ERR_MAGIC

    def __init__(self, obj: Value, attr: str, line: int) -> None:
        super().__init__(line)
        self.obj = obj
        self.attr = attr
        assert isinstance(obj.type, RInstance), 'Attribute access not supported: %s' % obj.type
        self.class_type = obj.type
        self.type = obj.type.attr_type(attr)

    def sources(self) -> List[Value]:
        return [self.obj]

    def to_str(self, env: Environment) -> str:
        return env.format('%r = %r.%s', self, self.obj, self.attr)

    def accept(self, visitor: 'OpVisitor[T]') -> T:
        return visitor.visit_get_attr(self)


class SetAttr(RegisterOp):
    """obj.attr = src (for a native object)"""

    error_kind = ERR_FALSE

    def __init__(self, obj: Value, attr: str, src: Value, line: int) -> None:
        super().__init__(line)
        self.obj = obj
        self.attr = attr
        self.src = src
        assert isinstance(obj.type, RInstance), 'Attribute access not supported: %s' % obj.type
        self.class_type = obj.type
        self.type = bool_rprimitive

    def sources(self) -> List[Value]:
        return [self.obj, self.src]

    def to_str(self, env: Environment) -> str:
        return env.format('%r.%s = %r; %r = is_error', self.obj, self.attr, self.src, self)

    def accept(self, visitor: 'OpVisitor[T]') -> T:
        return visitor.visit_set_attr(self)


class LoadStatic(RegisterOp):
    """dest = name :: static"""

    error_kind = ERR_NEVER
    is_borrowed = True

    def __init__(self, type: RType, identifier: str, line: int = -1) -> None:
        super().__init__(line)
        self.identifier = identifier
        self.type = type

    def sources(self) -> List[Value]:
        return []

    def to_str(self, env: Environment) -> str:
        return env.format('%r = %s :: static', self, self.identifier)

    def accept(self, visitor: 'OpVisitor[T]') -> T:
        return visitor.visit_load_static(self)


class TupleSet(RegisterOp):
    """dest = (reg, ...) (for fixed-length tuple)"""

    error_kind = ERR_NEVER

    def __init__(self, items: List[Value], line: int) -> None:
        super().__init__(line)
        self.items = items
        self.tuple_type = RTuple([arg.type for arg in items])
        self.type = self.tuple_type

    def sources(self) -> List[Value]:
        return self.items[:]

    def to_str(self, env: Environment) -> str:
        item_str = ', '.join(env.format('%r', item) for item in self.items)
        return env.format('%r = (%s)', self, item_str)

    def accept(self, visitor: 'OpVisitor[T]') -> T:
        return visitor.visit_tuple_set(self)


class TupleGet(RegisterOp):
    """dest = src[n] (for fixed-length tuple)"""

    error_kind = ERR_NEVER

    def __init__(self, src: Value, index: int, line: int) -> None:
        super().__init__(line)
        self.src = src
        self.index = index
        assert isinstance(src.type, RTuple), "TupleGet only operates on tuples"
        self.type = src.type.types[index]

    def sources(self) -> List[Value]:
        return [self.src]

    def to_str(self, env: Environment) -> str:
        return env.format('%r = %r[%d]', self, self.src, self.index)

    def accept(self, visitor: 'OpVisitor[T]') -> T:
        return visitor.visit_tuple_get(self)


class Cast(RegisterOp):
    """dest = cast(type, src)

    Perform a runtime type check (no representation or value conversion).

    DO NOT increment reference counts.
    """

    error_kind = ERR_MAGIC

    def __init__(self, src: Value, typ: RType, line: int) -> None:
        super().__init__(line)
        self.src = src
        self.type = typ

    def sources(self) -> List[Value]:
        return [self.src]

    def to_str(self, env: Environment) -> str:
        return env.format('%r = cast(%s, %r)', self, self.type, self.src)

    def accept(self, visitor: 'OpVisitor[T]') -> T:
        return visitor.visit_cast(self)


class Box(RegisterOp):
    """dest = box(type, src)

    This converts from a potentially unboxed representation to a straight Python object.
    Only supported for types with an unboxed representation.
    """

    error_kind = ERR_NEVER

    def __init__(self, src: Value, line: int = -1) -> None:
        super().__init__(line)
        self.src = src
        self.type = object_rprimitive

    def sources(self) -> List[Value]:
        return [self.src]

    def to_str(self, env: Environment) -> str:
        return env.format('%r = box(%s, %r)', self, self.src.type, self.src)

    def accept(self, visitor: 'OpVisitor[T]') -> T:
        return visitor.visit_box(self)


class Unbox(RegisterOp):
    """dest = unbox(type, src)

    This is similar to a cast, but it also changes to a (potentially) unboxed runtime
    representation. Only supported for types with an unboxed representation.
    """

    error_kind = ERR_MAGIC

    def __init__(self, src: Value, typ: RType, line: int) -> None:
        super().__init__(line)
        self.src = src
        self.type = typ

    def sources(self) -> List[Value]:
        return [self.src]

    def to_str(self, env: Environment) -> str:
        return env.format('%r = unbox(%s, %r)', self, self.type, self.src)

    def accept(self, visitor: 'OpVisitor[T]') -> T:
        return visitor.visit_unbox(self)


class BasicBlock:
    """Basic IR block.

    Ends with a jump, branch, or return.

    When building the IR, ops that raise exceptions can be included in
    the middle of a basic block, but the exceptions aren't checked.
    Afterwards we perform a transform that inserts explicit checks for
    all error conditions and splits basic blocks accordingly to preserve
    the invariant that a jump, branch or return can only ever appear
    as the final op in a block. Manually inserting error checking ops
    would be boring and error-prone.

    Ops that may terminate the program aren't treated as exits.
    """

    def __init__(self, label: Label) -> None:
        self.label = label
        self.ops = []  # type: List[Op]


class RuntimeArg:
    def __init__(self, name: str, typ: RType) -> None:
        self.name = name
        self.type = typ

    def __repr__(self) -> str:
        return 'RuntimeArg(name=%s, type=%s)' % (self.name, self.type)


class FuncIR:
    """Intermediate representation of a function with contextual information."""

    def __init__(self,
                 name: str,
                 class_name: Optional[str],
                 args: List[RuntimeArg],
                 ret_type: RType,
                 blocks: List[BasicBlock],
                 env: Environment) -> None:
        self.name = name
        self.class_name = class_name
        # TODO: escape ___ in names
        self.cname = name if not class_name else class_name + '___' + name
        self.args = args
        self.ret_type = ret_type
        self.blocks = blocks
        self.env = env

    def __str__(self) -> str:
        return '\n'.join(format_func(self))


class ClassIR:
    """Intermediate representation of a class.

    This also describes the runtime structure of native instances.
    """

    # TODO: Use dictionary for attributes in addition to (or instead of) list.

    def __init__(self, name: str) -> None:
        self.name = name
        self.attributes = OrderedDict()  # type: OrderedDict[str, RType]
        self.methods = []  # type: List[FuncIR]
        self.vtable = None  # type: Optional[Dict[str, int]]
        self.vtable_size = 0
        self.base = None  # type: Optional[ClassIR]
        self.mro = []  # type: List[ClassIR]

    def compute_vtable(self) -> None:
        if self.vtable is not None: return
        self.vtable = {}
        base = 0
        if self.base:
            self.base.compute_vtable()
            assert self.base.vtable is not None
            self.vtable.update(self.base.vtable)
            base = self.base.vtable_size

        for i, attr in enumerate(self.attributes):
            self.vtable[attr] = base + i * 2
        base += len(self.attributes) * 2
        for i, fn in enumerate(self.methods):
            self.vtable[fn.name] = base + i
        self.vtable_size = base + len(self.methods)

    def vtable_entry(self, name: str) -> int:
        assert self.vtable is not None, "vtable not computed yet"
        assert name in self.vtable, '%r has no attribute %r' % (self.name, name)
        return self.vtable[name]

    def attr_type(self, name: str) -> RType:
        for ir in self.mro:
            if name in ir.attributes: return ir.attributes[name]
        assert False, '%r has no attribute %r' % (self.name, name)

    def struct_name(self) -> str:
        return '{}Object'.format(self.name)

    def get_method(self, name: str) -> Optional[FuncIR]:
        matches = [func for func in self.methods if func.name == name]
        return matches[0] if matches else None

    @property
    def type_struct(self) -> str:
        return '{}Type'.format(self.name)


class ModuleIR:
    """Intermediate representation of a module."""

    def __init__(self,
            imports: List[str],
<<<<<<< HEAD
            from_imports: Dict[str, List[Tuple[str, str]]],
            functions: List[FuncIR],
            classes: List[ClassIR]) -> None:
        self.imports = imports[:]
        self.from_imports = from_imports
=======
            literals: Dict[Union[int, float, str], str],
            functions: List[FuncIR],
            classes: List[ClassIR]) -> None:
        self.imports = imports[:]
        self.literals = literals
>>>>>>> 5f903cf5
        self.functions = functions
        self.classes = classes

        if 'builtins' not in self.imports:
            self.imports.insert(0, 'builtins')


def type_struct_name(class_name: str) -> str:
    return '{}Type'.format(class_name)


class OpVisitor(Generic[T]):
    @abstractmethod
    def visit_goto(self, op: Goto) -> T:
        raise NotImplementedError

    @abstractmethod
    def visit_branch(self, op: Branch) -> T:
        raise NotImplementedError

    @abstractmethod
    def visit_return(self, op: Return) -> T:
        raise NotImplementedError

    @abstractmethod
    def visit_unreachable(self, op: Unreachable) -> T:
        raise NotImplementedError

    @abstractmethod
    def visit_primitive_op(self, op: PrimitiveOp) -> T:
        raise NotImplementedError

    @abstractmethod
    def visit_assign(self, op: Assign) -> T:
        raise NotImplementedError

    @abstractmethod
    def visit_load_int(self, op: LoadInt) -> T:
        raise NotImplementedError

    @abstractmethod
    def visit_load_error_value(self, op: LoadErrorValue) -> T:
        raise NotImplementedError

    @abstractmethod
    def visit_get_attr(self, op: GetAttr) -> T:
        raise NotImplementedError

    @abstractmethod
    def visit_set_attr(self, op: SetAttr) -> T:
        raise NotImplementedError

    @abstractmethod
    def visit_load_static(self, op: LoadStatic) -> T:
        raise NotImplementedError

    @abstractmethod
    def visit_py_get_attr(self, op: PyGetAttr) -> T:
        raise NotImplementedError

    @abstractmethod
    def visit_py_set_attr(self, op: PySetAttr) -> T:
        raise NotImplementedError

<<<<<<< HEAD
    def visit_py_load_global(self, op: PyLoadGlobal) -> T:
        pass

=======
    @abstractmethod
>>>>>>> 5f903cf5
    def visit_tuple_get(self, op: TupleGet) -> T:
        raise NotImplementedError

    @abstractmethod
    def visit_tuple_set(self, op: TupleSet) -> T:
        raise NotImplementedError

    def visit_inc_ref(self, op: IncRef) -> T:
        raise NotImplementedError

    def visit_dec_ref(self, op: DecRef) -> T:
        raise NotImplementedError

    @abstractmethod
    def visit_call(self, op: Call) -> T:
        raise NotImplementedError

    @abstractmethod
    def visit_py_call(self, op: PyCall) -> T:
        raise NotImplementedError

    @abstractmethod
    def visit_method_call(self, op: MethodCall) -> T:
        raise NotImplementedError

    @abstractmethod
    def visit_py_method_call(self, op: PyMethodCall) -> T:
        raise NotImplementedError

    @abstractmethod
    def visit_cast(self, op: Cast) -> T:
        raise NotImplementedError

    @abstractmethod
    def visit_box(self, op: Box) -> T:
        raise NotImplementedError

    @abstractmethod
    def visit_unbox(self, op: Unbox) -> T:
        raise NotImplementedError


def format_blocks(blocks: List[BasicBlock], env: Environment) -> List[str]:
    lines = []
    for i, block in enumerate(blocks):
        i == len(blocks) - 1

        lines.append(env.format('%l:', block.label))
        ops = block.ops
        if (isinstance(ops[-1], Goto) and i + 1 < len(blocks) and
                ops[-1].label == blocks[i + 1].label):
            # Hide the last goto if it just goes to the next basic block.
            ops = ops[:-1]
        for op in ops:
            line = '    ' + op.to_str(env)
            lines.append(line)

        if not isinstance(block.ops[-1], (Goto, Branch, Return, Unreachable)):
            # Each basic block needs to exit somewhere.
            lines.append('    [MISSING BLOCK EXIT OPCODE]')
    return lines


def format_func(fn: FuncIR) -> List[str]:
    lines = []
    lines.append('def {}({}):'.format(fn.name, ', '.join(arg.name
                                                         for arg in fn.args)))
    for line in fn.env.to_lines():
        lines.append('    ' + line)
    code = format_blocks(fn.blocks, fn.env)
    lines.extend(code)
    return lines


class RTypeVisitor(Generic[T]):
    @abstractmethod
    def visit_rprimitive(self, typ: RPrimitive) -> T:
        raise NotImplementedError

    @abstractmethod
    def visit_rinstance(self, typ: RInstance) -> T:
        raise NotImplementedError

    @abstractmethod
    def visit_roptional(self, typ: ROptional) -> T:
        raise NotImplementedError

    @abstractmethod
    def visit_rtuple(self, typ: RTuple) -> T:
        raise NotImplementedError

    @abstractmethod
    def visit_rvoid(self, typ: RVoid) -> T:
        raise NotImplementedError


# Import various modules that set up global state.
import mypyc.ops_int
import mypyc.ops_str
import mypyc.ops_list
import mypyc.ops_dict
import mypyc.ops_tuple
import mypyc.ops_misc<|MERGE_RESOLUTION|>--- conflicted
+++ resolved
@@ -806,55 +806,6 @@
         return visitor.visit_py_get_attr(self)
 
 
-<<<<<<< HEAD
-class PyLoadGlobal(RegisterOp):
-    """dest = name :: py"""
-    def __init__(self, dest: Register, name: str) -> None:
-        self.dest = dest
-        self.name = name
-
-    def sources(self) -> List[Register]:
-        return []
-
-    def to_str(self, env: Environment) -> str:
-        return env.format('%r = %s :: py', self.dest, self.name)
-
-    def accept(self, visitor: 'OpVisitor[T]') -> T:
-        return visitor.visit_py_load_global(self)
-
-VAR_ARG = -1
-
-# Primitive op inds
-OP_MISC = 0    # No specific kind
-OP_BINARY = 1  # Regular binary operation such as +
-
-OpDesc = NamedTuple('OpDesc', [('name', str),        # Symbolic name of the operation
-                               ('num_args', int),    # Number of args (or VAR_ARG for any number)
-                               ('type', str),        # Type string, used for disambiguation
-                               ('format_str', str),  # Format string for pretty printing
-                               ('is_void', bool),    # Is this a void op (no value produced)?
-                               ('kind', int)])
-
-
-def make_op(name: str, num_args: int, typ: str, format_str: str = None,
-            is_void: bool = False, kind: int = OP_MISC) -> OpDesc:
-    if format_str is None:
-        # Default format strings for some common things.
-        if name == '[]':
-            format_str = '{dest} = {args[0]}[{args[1]}] :: %s' % typ
-        elif name == '[]=':
-            assert is_void
-            format_str = '{args[0]}[{args[1]}] = {args[2]} :: %s' % typ
-        elif kind == OP_BINARY:
-            format_str = '{dest} = {args[0]} %s {args[1]} :: %s' % (name, typ)
-        elif num_args == 1:
-            if name[-1].isalpha():
-                name += ' '
-            format_str = '{dest} = %s{args[0]} :: %s' % (name, typ)
-        else:
-            assert False, 'format_str must be defined; no default format available'
-    return OpDesc(name, num_args, typ, format_str, is_void, kind)
-=======
 class PySetAttr(RegisterOp):
     """dest = setattr(obj, 'attr', value) (using C API)"""
 
@@ -914,7 +865,6 @@
                       ('format_str', str),
                       ('emit', EmitCallback),
                       ('priority', int)])  # To resolve ambiguities, highest priority wins
->>>>>>> 5f903cf5
 
 
 class PrimitiveOp(RegisterOp):
@@ -1323,19 +1273,13 @@
 
     def __init__(self,
             imports: List[str],
-<<<<<<< HEAD
             from_imports: Dict[str, List[Tuple[str, str]]],
+            literals: Dict[Union[int, float, str], str],
             functions: List[FuncIR],
             classes: List[ClassIR]) -> None:
         self.imports = imports[:]
         self.from_imports = from_imports
-=======
-            literals: Dict[Union[int, float, str], str],
-            functions: List[FuncIR],
-            classes: List[ClassIR]) -> None:
-        self.imports = imports[:]
         self.literals = literals
->>>>>>> 5f903cf5
         self.functions = functions
         self.classes = classes
 
@@ -1400,13 +1344,7 @@
     def visit_py_set_attr(self, op: PySetAttr) -> T:
         raise NotImplementedError
 
-<<<<<<< HEAD
-    def visit_py_load_global(self, op: PyLoadGlobal) -> T:
-        pass
-
-=======
-    @abstractmethod
->>>>>>> 5f903cf5
+    @abstractmethod
     def visit_tuple_get(self, op: TupleGet) -> T:
         raise NotImplementedError
 
