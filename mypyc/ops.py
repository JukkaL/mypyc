"""Representation of low-level opcodes for compiler intermediate representation (IR).

Opcodes operate on abstract registers in a register machine. Each
register has a type and a name, specified in an environment. A register
can hold various things:

- local variables
- intermediate values of expressions
- condition flags (true/false)
- literals (integer literals, True, False, etc.)
"""

from abc import abstractmethod, abstractproperty
import re
from typing import (
    List, Sequence, Dict, Generic, TypeVar, Optional, Any, NamedTuple, Tuple, NewType, Callable,
    Union, Iterable, Type,
)
from collections import OrderedDict

from mypy.nodes import SymbolNode, Var, FuncDef

from mypyc.namegen import NameGenerator


T = TypeVar('T')


def short_name(name: str) -> str:
    if name.startswith('builtins.'):
        return name[9:]
    return name


class RType:
    """Abstract base class for runtime types (erased, only concrete; no generics)."""

    name = None  # type: str
    ctype = None  # type: str
    is_unboxed = False
    c_undefined = None  # type: str
    is_refcounted = True  # If unboxed: does the unboxed version use reference counting?

    @abstractmethod
    def accept(self, visitor: 'RTypeVisitor[T]') -> T:
        raise NotImplementedError

    @abstractmethod
    def c_undefined_value(self) -> str:
        raise NotImplementedError

    def ctype_spaced(self) -> str:
        """Adds a space after ctype for non-pointers."""
        if self.ctype[-1] == '*':
            return self.ctype
        else:
            return self.ctype + ' '

    def c_error_value(self) -> str:
        return self.c_undefined_value()

    def short_name(self) -> str:
        return short_name(self.name)

    def __str__(self) -> str:
        return short_name(self.name)

    def __repr__(self) -> str:
        return '<%s>' % self.__class__.__name__

    def __eq__(self, other: object) -> bool:
        return isinstance(other, RType) and other.name == self.name

    def __hash__(self) -> int:
        return hash(self.name)


class RVoid(RType):
    """void"""

    is_unboxed = False
    name = 'void'
    ctype = 'void'

    def accept(self, visitor: 'RTypeVisitor[T]') -> T:
        return visitor.visit_rvoid(self)

    def c_undefined_value(self) -> str:
        return ''


void_rtype = RVoid()


class RPrimitive(RType):
    """Primitive type such as 'object' or 'int'.

    These often have custom ops associated with them.
    """

    def __init__(self,
                 name: str,
                 is_unboxed: bool,
                 is_refcounted: bool,
                 ctype: str = 'PyObject *') -> None:
        self.name = name
        self.is_unboxed = is_unboxed
        self.ctype = ctype
        self.is_refcounted = is_refcounted
        if ctype == 'CPyTagged':
            self.c_undefined = 'CPY_INT_TAG'
        elif ctype == 'PyObject *':
            self.c_undefined = 'NULL'
        elif ctype == 'char':
            self.c_undefined = '2'
        else:
            assert False, 'Uncognized ctype: %r' % ctype

    def c_undefined_value(self) -> str:
        return self.c_undefined

    def accept(self, visitor: 'RTypeVisitor[T]') -> T:
        return visitor.visit_rprimitive(self)

    def __repr__(self) -> str:
        return '<RPrimitive %s>' % self.name


# Used to represent arbitrary objects and dynamically typed values
object_rprimitive = RPrimitive('builtins.object', is_unboxed=False, is_refcounted=True)

int_rprimitive = RPrimitive('builtins.int', is_unboxed=True, is_refcounted=True, ctype='CPyTagged')

float_rprimitive = RPrimitive('builtins.float', is_unboxed=False, is_refcounted=True)

bool_rprimitive = RPrimitive('builtins.bool', is_unboxed=True, is_refcounted=False, ctype='char')

none_rprimitive = RPrimitive('builtins.None', is_unboxed=False, is_refcounted=True)

list_rprimitive = RPrimitive('builtins.list', is_unboxed=False, is_refcounted=True)

dict_rprimitive = RPrimitive('builtins.dict', is_unboxed=False, is_refcounted=True)

# At the C layer, str is refered to as unicode (PyUnicode)
str_rprimitive = RPrimitive('builtins.str', is_unboxed=False, is_refcounted=True)

# Tuple of an arbitrary length (corresponds to Tuple[t, ...], with explicit '...')
tuple_rprimitive = RPrimitive('builtins.tuple', is_unboxed=False, is_refcounted=True)


def is_int_rprimitive(rtype: RType) -> bool:
    return isinstance(rtype, RPrimitive) and rtype.name == 'builtins.int'


def is_float_rprimitive(rtype: RType) -> bool:
    return isinstance(rtype, RPrimitive) and rtype.name == 'builtins.float'


def is_bool_rprimitive(rtype: RType) -> bool:
    return isinstance(rtype, RPrimitive) and rtype.name == 'builtins.bool'


def is_object_rprimitive(rtype: RType) -> bool:
    return isinstance(rtype, RPrimitive) and rtype.name == 'builtins.object'


def is_none_rprimitive(rtype: RType) -> bool:
    return isinstance(rtype, RPrimitive) and rtype.name == 'builtins.None'


def is_list_rprimitive(rtype: RType) -> bool:
    return isinstance(rtype, RPrimitive) and rtype.name == 'builtins.list'


def is_dict_rprimitive(rtype: RType) -> bool:
    return isinstance(rtype, RPrimitive) and rtype.name == 'builtins.dict'


def is_str_rprimitive(rtype: RType) -> bool:
    return isinstance(rtype, RPrimitive) and rtype.name == 'builtins.str'


def is_tuple_rprimitive(rtype: RType) -> bool:
    return isinstance(rtype, RPrimitive) and rtype.name == 'builtins.tuple'


class RTuple(RType):
    """Fixed-length tuple."""

    is_unboxed = True

    def __init__(self, types: List[RType]) -> None:
        self.name = 'tuple'
        self.types = tuple(types)
        self.ctype = 'struct {}'.format(self.struct_name())
        self.is_refcounted = any(t.is_refcounted for t in self.types)

    def accept(self, visitor: 'RTypeVisitor[T]') -> T:
        return visitor.visit_rtuple(self)

    def c_undefined_value(self) -> str:
        # This doesn't work since this is expected to return a C expression, but
        # defining an undefined tuple requires declaring a temp variable, such as:
        #
        #    struct foo _tmp = { <item0-undefined>, <item1-undefined>, ... };
        assert False, "Tuple undefined value can't be represented as a C expression"

    @property
    def unique_id(self) -> str:
        """Generate a unique id which is used in naming corresponding C identifiers.

        This is necessary since C does not have anonymous structural type equivalence
        in the same way python can just assign a Tuple[int, bool] to a Tuple[int, bool].

        TODO: a better unique id. (#38)
        """
        return str(abs(hash(self)))[0:15]

    def struct_name(self) -> str:
        # max c length is 31 charas, this should be enough entropy to be unique.
        return 'tuple_def_' + self.unique_id

    def __str__(self) -> str:
        return 'tuple[%s]' % ', '.join(str(typ) for typ in self.types)

    def __repr__(self) -> str:
        return '<RTuple %s>' % ', '.join(repr(typ) for typ in self.types)

    def __eq__(self, other: object) -> bool:
        return isinstance(other, RTuple) and self.types == other.types

    def __hash__(self) -> int:
        return hash((self.name, self.types))

    def get_c_declaration(self) -> List[str]:
        result = ['struct {} {{'.format(self.struct_name())]
        i = 0
        for typ in self.types:
            result.append('    {}f{};'.format(typ.ctype_spaced(), i))
            i += 1
        result.append('};')
        result.append('')

        return result


class RInstance(RType):
    """Instance of user-defined class (compiled to C extension class)."""

    is_unboxed = False

    def __init__(self, class_ir: 'ClassIR') -> None:
        self.name = class_ir.name
        self.class_ir = class_ir
        self.ctype = 'PyObject *'

    def accept(self, visitor: 'RTypeVisitor[T]') -> T:
        return visitor.visit_rinstance(self)

    def c_undefined_value(self) -> str:
        return 'NULL'

    def struct_name(self, names: NameGenerator) -> str:
        return self.class_ir.struct_name(names)

    def getter_index(self, name: str) -> int:
        return self.class_ir.vtable_entry(name)

    def setter_index(self, name: str) -> int:
        return self.getter_index(name) + 1

    def method_index(self, name: str) -> int:
        return self.class_ir.vtable_entry(name)

    def attr_type(self, name: str) -> RType:
        return self.class_ir.attr_type(name)

    def __repr__(self) -> str:
        return '<RInstance %s>' % self.name


class ROptional(RType):
    """Optional[x]"""

    is_unboxed = False

    def __init__(self, value_type: RType) -> None:
        self.name = 'optional'
        self.value_type = value_type
        self.ctype = 'PyObject *'

    def accept(self, visitor: 'RTypeVisitor[T]') -> T:
        return visitor.visit_roptional(self)

    def c_undefined_value(self) -> str:
        return 'NULL'

    def __repr__(self) -> str:
        return '<ROptional %s>' % self.value_type

    def __str__(self) -> str:
        return 'optional[%s]' % self.value_type

    def __eq__(self, other: object) -> bool:
        return isinstance(other, ROptional) and other.value_type == self.value_type

    def __hash__(self) -> int:
        return hash(('optional', self.value_type))


class AssignmentTarget(object):
    type = None  # type: RType

    @abstractmethod
    def to_str(self, env: 'Environment') -> str:
        raise NotImplementedError


class AssignmentTargetRegister(AssignmentTarget):
    """Register as assignment target"""

    def __init__(self, register: 'Register') -> None:
        self.register = register
        self.type = register.type

    def to_str(self, env: 'Environment') -> str:
        return self.register.name


class AssignmentTargetIndex(AssignmentTarget):
    """base[index] as assignment target"""

    def __init__(self, base: 'Value', index: 'Value') -> None:
        self.base = base
        self.index = index
        # TODO: This won't be right for user-defined classes. Store the
        #       lvalue type in mypy and remove this special case.
        self.type = object_rprimitive

    def to_str(self, env: 'Environment') -> str:
        return '{}[{}]'.format(self.base.name, self.index.name)


class AssignmentTargetAttr(AssignmentTarget):
    """obj.attr as assignment target"""

    def __init__(self, obj: 'Value', attr: str) -> None:
        self.obj = obj
        self.attr = attr
        if isinstance(obj.type, RInstance):
            self.obj_type = obj.type  # type: RType
            self.type = obj.type.attr_type(attr)
        else:
            self.obj_type = object_rprimitive
            self.type = object_rprimitive

    def to_str(self, env: 'Environment') -> str:
        return '{}.{}'.format(self.obj.to_str(env), self.attr)


class Environment:
    """Maintain the register symbol table and manage temp generation"""

    def __init__(self, name: Optional[str] = None) -> None:
        self.name = name
        self.indexes = OrderedDict()  # type: Dict[Value, int]
        self.symtable = {}  # type: Dict[SymbolNode, AssignmentTarget]
        self.temp_index = 0

    def regs(self) -> Iterable['Value']:
        return self.indexes.keys()

    def add(self, reg: 'Value', name: str) -> None:
        reg.name = name
        self.indexes[reg] = len(self.indexes)

    def add_local(self, symbol: SymbolNode, typ: RType, is_arg: bool = False) -> 'Register':
        assert isinstance(symbol, SymbolNode)
        reg = Register(typ, symbol.line, is_arg = is_arg)
        self.symtable[symbol] = AssignmentTargetRegister(reg)
        self.add(reg, symbol.name())
        return reg

    def add_local_reg(self, symbol: SymbolNode,
                      typ: RType, is_arg: bool = False) -> AssignmentTargetRegister:
        assert isinstance(symbol, SymbolNode)
        reg = Register(typ, symbol.line, is_arg = is_arg)
        target = AssignmentTargetRegister(reg)
        self.symtable[symbol] = target
        self.add(reg, symbol.name())
        return target

    def add_target(self, symbol: SymbolNode, target: AssignmentTarget) -> AssignmentTarget:
        self.symtable[symbol] = target
        return target

    def lookup(self, symbol: SymbolNode) -> AssignmentTarget:
        return self.symtable[symbol]

    def add_temp(self, typ: RType, is_arg: bool = False) -> 'Register':
        assert isinstance(typ, RType)
        reg = Register(typ, is_arg=is_arg)
        self.add(reg, 'r%d' % self.temp_index)
        self.temp_index += 1
        return reg

    def add_op(self, reg: 'RegisterOp') -> None:
        if reg.is_void:
            return
        self.add(reg, 'r%d' % self.temp_index)
        self.temp_index += 1

    def format(self, fmt: str, *args: Any) -> str:
        result = []
        i = 0
        arglist = list(args)
        while i < len(fmt):
            n = fmt.find('%', i)
            if n < 0:
                n = len(fmt)
            result.append(fmt[i:n])
            if n < len(fmt):
                typespec = fmt[n + 1]
                arg = arglist.pop(0)
                if typespec == 'r':
                    result.append(self.read(arg))
                elif typespec == 'd':
                    result.append('%d' % arg)
                elif typespec == 'f':
                    result.append('%f' % arg)
                elif typespec == 'l':
                    if isinstance(arg, BasicBlock):
                        arg = arg.label
                    result.append('L%s' % arg)
                elif typespec == 's':
                    result.append(str(arg))
                else:
                    raise ValueError('Invalid format sequence %{}'.format(typespec))
                i = n + 2
            else:
                i = n
        return ''.join(result)

    def to_lines(self) -> List[str]:
        result = []
        i = 0
        regs = list(self.regs())

        while i < len(regs):
            i0 = i
            group = [regs[i0].name]
            while i + 1 < len(regs) and regs[i + 1].type == regs[i0].type:
                i += 1
                group.append(regs[i].name)
            i += 1
            result.append('%s :: %s' % (', '.join(group), regs[i0].type))
        return result

    def read(self, arg: Any) -> str:
        if isinstance(arg, AssignmentTarget):
            return arg.to_str(self)
        return arg.name


class BasicBlock:
    """Basic IR block.

    Ends with a jump, branch, or return.

    When building the IR, ops that raise exceptions can be included in
    the middle of a basic block, but the exceptions aren't checked.
    Afterwards we perform a transform that inserts explicit checks for
    all error conditions and splits basic blocks accordingly to preserve
    the invariant that a jump, branch or return can only ever appear
    as the final op in a block. Manually inserting error checking ops
    would be boring and error-prone.

    Block labels are used for pretty printing and emitting C code, and get
    filled in by those passes.

    Ops that may terminate the program aren't treated as exits.
    """

    def __init__(self, label: int = -1) -> None:
        self.label = label
        self.ops = []  # type: List[Op]


# This is used for placeholder labels which aren't assigned yet (but will
# be eventually. It's kind of a hack.
INVALID_LABEL = BasicBlock(-88888)


ERR_NEVER = 0  # Never generates an exception
ERR_MAGIC = 1  # Generates magic value (c_error_value) based on target RType on exception
ERR_FALSE = 2  # Generates false (bool) on exception


class Value:
    # Source line number
    line = -1
    name = '?'
    type = void_rtype  # type: RType
    is_borrowed = False

    def __init__(self, line: int) -> None:
        self.line = line

    @property
    def is_void(self) -> bool:
        return isinstance(self.type, RVoid)

    @abstractmethod
    def to_str(self, env: Environment) -> str:
        raise NotImplementedError


class Register(Value):
    def __init__(self, type: RType, line: int = -1, is_arg: bool = False, name: str = '') -> None:
        super().__init__(line)
        self.name = name
        self.type = type
        self.is_arg = is_arg
        self.is_borrowed = is_arg

    def to_str(self, env: Environment) -> str:
        return self.name

    @property
    def is_void(self) -> bool:
        return False


# Unfortunately we have visitors which are statement-like rather than expression-like.
# It doesn't make sense to have the visitor return Optional[Value] because every
# method either always returns no value or returns a value.
#
# Eventually we may want to separate expression visitors and statement-like visitors at
# the type level but until then returning INVALID_VALUE from a statement-like visitor
# seems acceptable.
INVALID_VALUE = Register(void_rtype, name='<INVALID_VALUE>')


class Op(Value):
    def __init__(self, line: int) -> None:
        super().__init__(line)

    def can_raise(self) -> bool:
        # Override this is if Op may raise an exception. Note that currently the fact that
        # only RegisterOps may raise an exception in hard coded in some places.
        return False

    @abstractmethod
    def accept(self, visitor: 'OpVisitor[T]') -> T:
        pass


class Goto(Op):
    """Unconditional jump."""

    error_kind = ERR_NEVER

    def __init__(self, label: BasicBlock, line: int = -1) -> None:
        super().__init__(line)
        self.label = label

    def __repr__(self) -> str:
        return '<Goto %s>' % self.label.label

    def to_str(self, env: Environment) -> str:
        return env.format('goto %l', self.label)

    def accept(self, visitor: 'OpVisitor[T]') -> T:
        return visitor.visit_goto(self)


class Branch(Op):
    """if [not] r1 goto 1 else goto 2"""

    # Branch ops must *not* raise an exception. If a comparison, for example, can raise an
    # exception, it needs to split into two opcodes and only the first one may fail.
    error_kind = ERR_NEVER

    BOOL_EXPR = 100
    IS_NONE = 101
    IS_ERROR = 102  # Check for magic c_error_value (works for arbitary types)

    op_names = {
        BOOL_EXPR: ('%r', 'bool'),
        IS_NONE: ('%r is None', 'object'),
        IS_ERROR: ('is_error(%r)', ''),
    }

    def __init__(self, left: Value, true_label: BasicBlock,
                 false_label: BasicBlock, op: int, line: int = -1) -> None:
        super().__init__(line)
        self.left = left
        self.true = true_label
        self.false = false_label
        self.op = op
        self.negated = False
        # If not None, the true label should generate a traceback entry (func name, line number)
        self.traceback_entry = None  # type: Optional[Tuple[str, int]]

    def sources(self) -> List[Value]:
        return [self.left]

    def to_str(self, env: Environment) -> str:
        fmt, typ = self.op_names[self.op]
        if self.negated:
            fmt = 'not {}'.format(fmt)

        cond = env.format(fmt, self.left)
        tb = ''
        if self.traceback_entry:
            tb = ' (error at %s:%d)' % self.traceback_entry
        fmt = 'if {} goto %l{} else goto %l'.format(cond, tb)
        if typ:
            fmt += ' :: {}'.format(typ)
        return env.format(fmt, self.true, self.false)

    def invert(self) -> None:
        self.true, self.false = self.false, self.true
        self.negated = not self.negated

    def accept(self, visitor: 'OpVisitor[T]') -> T:
        return visitor.visit_branch(self)


class Return(Op):
    error_kind = ERR_NEVER

    def __init__(self, reg: Value, line: int = -1) -> None:
        super().__init__(line)
        self.reg = reg

    def to_str(self, env: Environment) -> str:
        return env.format('return %r', self.reg)

    def accept(self, visitor: 'OpVisitor[T]') -> T:
        return visitor.visit_return(self)


class Unreachable(Op):
    """Added to the end of non-None returning functions.

    Mypy statically guarantees that the end of the function is not unreachable
    if there is not a return statement.

    This prevents the block formatter from being confused due to lack of a leave
    and also leaves a nifty note in the IR. It is not generally processed by visitors.
    """

    error_kind = ERR_NEVER

    def __init__(self, line: int = -1) -> None:
        super().__init__(line)

    def to_str(self, env: Environment) -> str:
        return "unreachable"

    def accept(self, visitor: 'OpVisitor[T]') -> T:
        return visitor.visit_unreachable(self)


class RegisterOp(Op):
    """An operation that can be written as r1 = f(r2, ..., rn).

    Takes some registers, performs an operation and generates an output.
    The output register can be None for no output.
    """

    error_kind = -1  # Can this raise exception and how is it signalled; one of ERR_*

    _type = None  # type: Optional[RType]

    def __init__(self, line: int) -> None:
        super().__init__(line)
        assert self.error_kind != -1, 'error_kind not defined'

    @abstractmethod
    def sources(self) -> List[Value]:
        pass

    def can_raise(self) -> bool:
        return self.error_kind != ERR_NEVER

    def unique_sources(self) -> List[Value]:
        result = []  # type: List[Value]
        for reg in self.sources():
            if reg not in result:
                result.append(reg)
        return result


class IncRef(RegisterOp):
    """inc_ref r"""

    error_kind = ERR_NEVER

    def __init__(self, src: Value, line: int = -1) -> None:
        assert src.type.is_refcounted
        super().__init__(line)
        self.src = src

    def to_str(self, env: Environment) -> str:
        s = env.format('inc_ref %r', self.src)
        if is_bool_rprimitive(self.src.type) or is_int_rprimitive(self.src.type):
            s += ' :: {}'.format(short_name(self.src.type.name))
        return s

    def sources(self) -> List[Value]:
        return [self.src]

    def accept(self, visitor: 'OpVisitor[T]') -> T:
        return visitor.visit_inc_ref(self)


class DecRef(RegisterOp):
    """dec_ref r"""

    error_kind = ERR_NEVER

    def __init__(self, src: Value, line: int = -1) -> None:
        assert src.type.is_refcounted
        super().__init__(line)
        self.src = src

    def __repr__(self) -> str:
        return '<DecRef %r>' % self.src

    def to_str(self, env: Environment) -> str:
        s = env.format('dec_ref %r', self.src)
        if is_bool_rprimitive(self.src.type) or is_int_rprimitive(self.src.type):
            s += ' :: {}'.format(short_name(self.src.type.name))
        return s

    def sources(self) -> List[Value]:
        return [self.src]

    def accept(self, visitor: 'OpVisitor[T]') -> T:
        return visitor.visit_dec_ref(self)


class Call(RegisterOp):
    """Native call f(arg, ...)

    The call target can be a module-level function or a class.
    """

    error_kind = ERR_MAGIC

    # TODO: take a FuncIR and extract the ret type
    def __init__(self, ret_type: RType, fn: str, args: Sequence[Value], line: int) -> None:
        super().__init__(line)
        self.fn = fn
        self.args = list(args)
        self.type = ret_type

    def to_str(self, env: Environment) -> str:
        args = ', '.join(env.format('%r', arg) for arg in self.args)
        # TODO: Display long name?
        short_name = self.fn.rpartition('.')[2]
        s = '%s(%s)' % (short_name, args)
        if not self.is_void:
            s = env.format('%r = ', self) + s
        return s

    def sources(self) -> List[Value]:
        return list(self.args[:])

    def accept(self, visitor: 'OpVisitor[T]') -> T:
        return visitor.visit_call(self)


class MethodCall(RegisterOp):
    """Native method call obj.m(arg, ...) """

    error_kind = ERR_MAGIC

    # TODO: extract the ret type from the receiver
    def __init__(self,
                 ret_type: RType,
                 obj: Value,
                 method: str,
                 args: List[Value],
                 line: int = -1) -> None:
        super().__init__(line)
        self.obj = obj
        self.method = method
        self.args = args
        assert isinstance(obj.type, RInstance), "Methods can only be called on instances"
        self.receiver_type = obj.type
        self.type = ret_type

    def to_str(self, env: Environment) -> str:
        args = ', '.join(env.format('%r', arg) for arg in self.args)
        s = env.format('%r.%s(%s)', self.obj, self.method, args)
        if not self.is_void:
            s = env.format('%r = ', self) + s
        return s

    def sources(self) -> List[Value]:
        return self.args[:] + [self.obj]

    def accept(self, visitor: 'OpVisitor[T]') -> T:
        return visitor.visit_method_call(self)


# Python-interopability operations are prefixed with Py. Typically these act as a replacement
# for native operations (without the Py prefix) which call into Python rather than compiled
# native code. For example, this is needed to call builtins.


class PyCall(RegisterOp):
    """Python call f(arg, ...).

    All registers must be unboxed. Corresponds to PyObject_CallFunctionObjArgs in C.
    """

    error_kind = ERR_MAGIC

    def __init__(self, function: Value, args: List[Value],
                 line: int) -> None:
        super().__init__(line)
        self.function = function
        self.args = args
        self.type = object_rprimitive

    def to_str(self, env: Environment) -> str:
        args = ', '.join(env.format('%r', arg) for arg in self.args)
        s = env.format('%r(%s)', self.function, args)
        if not self.is_void:
            s = env.format('%r = ', self) + s
        return s + ' :: object'

    def sources(self) -> List[Value]:
        return self.args[:] + [self.function]

    def accept(self, visitor: 'OpVisitor[T]') -> T:
        return visitor.visit_py_call(self)


class PyMethodCall(RegisterOp):
    """Python method call obj.m(arg, ...)

    All registers must be unboxed. Corresponds to PyObject_CallMethodObjArgs in C.
    """

    error_kind = ERR_MAGIC

    def __init__(self,
                 obj: Value,
                 method: Value,
                 args: List[Value],
                 line: int = -1) -> None:
        super().__init__(line)
        self.obj = obj
        self.method = method
        self.args = args
        self.type = object_rprimitive

    def to_str(self, env: Environment) -> str:
        args = ', '.join(env.format('%r', arg) for arg in self.args)
        s = env.format('%r.%r(%s)', self.obj, self.method, args)
        if not self.is_void:
            s = env.format('%r = ', self) + s
        return s + ' :: object'

    def sources(self) -> List[Value]:
        return self.args[:] + [self.obj, self.method]

    def accept(self, visitor: 'OpVisitor[T]') -> T:
        return visitor.visit_py_method_call(self)


class EmitterInterface:
    @abstractmethod
    def reg(self, name: Value) -> str:
        raise NotImplementedError

    @abstractmethod
    def temp_name(self) -> str:
        raise NotImplementedError

    @abstractmethod
    def emit_line(self, line: str) -> None:
        raise NotImplementedError

    @abstractmethod
    def emit_lines(self, *line: str) -> None:
        raise NotImplementedError

    @abstractmethod
    def emit_declaration(self, line: str) -> None:
        raise NotImplementedError


EmitCallback = Callable[[EmitterInterface, List[str], str], None]

OpDescription = NamedTuple(
    'OpDescription', [('name', str),
                      ('arg_types', List[RType]),
                      ('result_type', Optional[RType]),
                      ('is_var_arg', bool),
                      ('error_kind', int),
                      ('format_str', str),
                      ('emit', EmitCallback),
                      ('priority', int)])  # To resolve ambiguities, highest priority wins


class PrimitiveOp(RegisterOp):
    """reg = op(reg, ...)

    These are register-based primitive operations that work on specific
    operand types.

    The details of the operation are defined by the 'desc'
    attribute. The mypyc.ops_* modules define the supported
    operations. mypyc.genops uses the descriptions to look for suitable
    primitive ops.
    """

    def __init__(self,
                 args: List[Value],
                 desc: OpDescription,
                 line: int) -> None:
        if not desc.is_var_arg:
            assert len(args) == len(desc.arg_types)
        self.error_kind = desc.error_kind
        super().__init__(line)
        self.args = args
        self.desc = desc
        if desc.result_type is None:
            assert desc.error_kind == ERR_FALSE  # TODO: No-value ops not supported yet
            self.type = bool_rprimitive
        else:
            self.type = desc.result_type

    def sources(self) -> List[Value]:
        return list(self.args)

    def __repr__(self) -> str:
        return '<PrimitiveOp name=%r args=%s>' % (self.desc.name,
                                                  self.args)

    def to_str(self, env: Environment) -> str:
        params = {}  # type: Dict[str, Any]
        if not self.is_void:
            params['dest'] = env.format('%r', self)
        args = [env.format('%r', arg) for arg in self.args]
        params['args'] = args
        params['comma_args'] = ', '.join(args)
        return self.desc.format_str.format(**params)

    def accept(self, visitor: 'OpVisitor[T]') -> T:
        return visitor.visit_primitive_op(self)


class Assign(Op):
    """dest = int"""

    error_kind = ERR_NEVER

    def __init__(self, dest: Register, src: Value, line: int = -1) -> None:
        super().__init__(line)
        self.src = src
        self.dest = dest

    def sources(self) -> List[Value]:
        return [self.src]

    def to_str(self, env: Environment) -> str:
        return env.format('%r = %r', self.dest, self.src)

    def accept(self, visitor: 'OpVisitor[T]') -> T:
        return visitor.visit_assign(self)


class LoadInt(RegisterOp):
    """dest = int"""

    error_kind = ERR_NEVER

    def __init__(self, value: int, line: int = -1) -> None:
        super().__init__(line)
        self.value = value
        self.type = int_rprimitive

    def sources(self) -> List[Value]:
        return []

    def to_str(self, env: Environment) -> str:
        return env.format('%r = %d', self, self.value)

    def accept(self, visitor: 'OpVisitor[T]') -> T:
        return visitor.visit_load_int(self)


class LoadErrorValue(RegisterOp):
    """dest = <error value for type>"""

    error_kind = ERR_NEVER

    def __init__(self, rtype: RType, line: int = -1) -> None:
        super().__init__(line)
        self.type = rtype

    def sources(self) -> List[Value]:
        return []

    def to_str(self, env: Environment) -> str:
        return env.format('%r = <error> :: %s', self, self.type)

    def accept(self, visitor: 'OpVisitor[T]') -> T:
        return visitor.visit_load_error_value(self)


class GetAttr(RegisterOp):
    """dest = obj.attr (for a native object)"""

    error_kind = ERR_MAGIC

    def __init__(self, obj: Value, attr: str, line: int) -> None:
        super().__init__(line)
        self.obj = obj
        self.attr = attr
        assert isinstance(obj.type, RInstance), 'Attribute access not supported: %s' % obj.type
        self.class_type = obj.type
        self.type = obj.type.attr_type(attr)

    def sources(self) -> List[Value]:
        return [self.obj]

    def to_str(self, env: Environment) -> str:
        return env.format('%r = %r.%s', self, self.obj, self.attr)

    def accept(self, visitor: 'OpVisitor[T]') -> T:
        return visitor.visit_get_attr(self)


class SetAttr(RegisterOp):
    """obj.attr = src (for a native object)"""

    error_kind = ERR_FALSE

    def __init__(self, obj: Value, attr: str, src: Value, line: int) -> None:
        super().__init__(line)
        self.obj = obj
        self.attr = attr
        self.src = src
        assert isinstance(obj.type, RInstance), 'Attribute access not supported: %s' % obj.type
        self.class_type = obj.type
        self.type = bool_rprimitive

    def sources(self) -> List[Value]:
        return [self.obj, self.src]

    def to_str(self, env: Environment) -> str:
        return env.format('%r.%s = %r; %r = is_error', self.obj, self.attr, self.src, self)

    def accept(self, visitor: 'OpVisitor[T]') -> T:
        return visitor.visit_set_attr(self)


# Default name space for statics, variables
NAMESPACE_STATIC = 'static'
# Static namespace for pointers to native type objects
NAMESPACE_TYPE = 'type'


class LoadStatic(RegisterOp):
    """dest = name :: static

    Load a C static variable/pointer. The namespace for statics is shared
    for the entire compilation unit. You can optionally provide a module
    name and a sub-namespace identifier for additional namespacing to avoid
    name conflicts. The static namespace does not overlap with other C names,
    since the final C name will get a prefix, so conflicts only must be
    avoided with other statics.
    """

    error_kind = ERR_NEVER
    is_borrowed = True

    def __init__(self,
                 type: RType,
                 identifier: str,
                 module_name: Optional[str] = None,
                 namespace: str = NAMESPACE_STATIC,
                 line: int = -1,
                 ann: object = None) -> None:
        super().__init__(line)
        self.identifier = identifier
        self.module_name = module_name
        self.namespace = namespace
        self.type = type
        self.ann = ann  # An object to pretty print with the load

    def sources(self) -> List[Value]:
        return []

    def to_str(self, env: Environment) -> str:
        ann = '  ({})'.format(repr(self.ann)) if self.ann else ''
        name = self.identifier
        if self.module_name is not None:
            name = '{}.{}'.format(self.module_name, name)
        return env.format('%r = %s :: %s%s', self, name, self.namespace, ann)

    def accept(self, visitor: 'OpVisitor[T]') -> T:
        return visitor.visit_load_static(self)


class TupleSet(RegisterOp):
    """dest = (reg, ...) (for fixed-length tuple)"""

    error_kind = ERR_NEVER

    def __init__(self, items: List[Value], line: int) -> None:
        super().__init__(line)
        self.items = items
        self.tuple_type = RTuple([arg.type for arg in items])
        self.type = self.tuple_type

    def sources(self) -> List[Value]:
        return self.items[:]

    def to_str(self, env: Environment) -> str:
        item_str = ', '.join(env.format('%r', item) for item in self.items)
        return env.format('%r = (%s)', self, item_str)

    def accept(self, visitor: 'OpVisitor[T]') -> T:
        return visitor.visit_tuple_set(self)


class TupleGet(RegisterOp):
    """dest = src[n] (for fixed-length tuple)"""

    error_kind = ERR_NEVER

    def __init__(self, src: Value, index: int, line: int) -> None:
        super().__init__(line)
        self.src = src
        self.index = index
        assert isinstance(src.type, RTuple), "TupleGet only operates on tuples"
        self.type = src.type.types[index]

    def sources(self) -> List[Value]:
        return [self.src]

    def to_str(self, env: Environment) -> str:
        return env.format('%r = %r[%d]', self, self.src, self.index)

    def accept(self, visitor: 'OpVisitor[T]') -> T:
        return visitor.visit_tuple_get(self)


class Cast(RegisterOp):
    """dest = cast(type, src)

    Perform a runtime type check (no representation or value conversion).

    DO NOT increment reference counts.
    """

    error_kind = ERR_MAGIC

    def __init__(self, src: Value, typ: RType, line: int) -> None:
        super().__init__(line)
        self.src = src
        self.type = typ

    def sources(self) -> List[Value]:
        return [self.src]

    def to_str(self, env: Environment) -> str:
        return env.format('%r = cast(%s, %r)', self, self.type, self.src)

    def accept(self, visitor: 'OpVisitor[T]') -> T:
        return visitor.visit_cast(self)


class Box(RegisterOp):
    """dest = box(type, src)

    This converts from a potentially unboxed representation to a straight Python object.
    Only supported for types with an unboxed representation.
    """

    error_kind = ERR_NEVER

    def __init__(self, src: Value, line: int = -1) -> None:
        super().__init__(line)
        self.src = src
        self.type = object_rprimitive

    def sources(self) -> List[Value]:
        return [self.src]

    def to_str(self, env: Environment) -> str:
        return env.format('%r = box(%s, %r)', self, self.src.type, self.src)

    def accept(self, visitor: 'OpVisitor[T]') -> T:
        return visitor.visit_box(self)


class Unbox(RegisterOp):
    """dest = unbox(type, src)

    This is similar to a cast, but it also changes to a (potentially) unboxed runtime
    representation. Only supported for types with an unboxed representation.
    """

    error_kind = ERR_MAGIC

    def __init__(self, src: Value, typ: RType, line: int) -> None:
        super().__init__(line)
        self.src = src
        self.type = typ

    def sources(self) -> List[Value]:
        return [self.src]

    def to_str(self, env: Environment) -> str:
        return env.format('%r = unbox(%s, %r)', self, self.type, self.src)

    def accept(self, visitor: 'OpVisitor[T]') -> T:
        return visitor.visit_unbox(self)


class RuntimeArg:
    def __init__(self, name: str, typ: RType) -> None:
        self.name = name
        self.type = typ

    def __repr__(self) -> str:
        return 'RuntimeArg(name=%s, type=%s)' % (self.name, self.type)


class FuncSignature:
    # TODO: track if method?
    def __init__(self, args: Sequence[RuntimeArg], ret_type: RType) -> None:
        self.args = tuple(args)
        self.ret_type = ret_type

    def __repr__(self) -> str:
        return 'FuncSignature(args=%r, ret=%r)' % (self.args, self.ret_type)


class FuncIR:
    """Intermediate representation of a function with contextual information."""

    def __init__(self,
                 name: str,
                 class_name: Optional[str],
                 module_name: str,
                 sig: FuncSignature,
                 blocks: List[BasicBlock],
                 env: Environment) -> None:
        self.name = name
        self.class_name = class_name
        self.module_name = module_name
        self.blocks = blocks
        self.env = env
        self.sig = sig

    @property
    def args(self) -> Sequence[RuntimeArg]:
        return self.sig.args

    @property
    def ret_type(self) -> RType:
        return self.sig.ret_type

    def cname(self, names: NameGenerator) -> str:
        name = self.name
        if self.class_name:
            name += '_' + self.class_name
        return names.private_name(self.module_name, name)

    def __str__(self) -> str:
        return '\n'.join(format_func(self))


# Descriptions of method and attribute entries in class vtables.
# The 'cls' field is the class that the method/attr was defined in,
# which might be a parent class.
VTableMethod = NamedTuple(
    'VTableMethod', [('cls', 'ClassIR'),
                     ('method', FuncIR)])


VTableAttr = NamedTuple(
    'VTableAttr', [('cls', 'ClassIR'),
                   ('name', str),
                   ('is_getter', bool)])


class ClassIR:
    """Intermediate representation of a class.

    This also describes the runtime structure of native instances.
    """
<<<<<<< HEAD
    def __init__(self, name: str, module_name: str) -> None:
=======

    def __init__(self, name: str, module_name: str, is_trait: bool = False) -> None:
>>>>>>> 20475c2d
        self.name = name
        self.module_name = module_name
        self.is_trait = is_trait
        self.attributes = OrderedDict()  # type: OrderedDict[str, RType]
        # We populate method_types with the signatures of every method before
        # we generate methods, and we rely on this information being present.
        self.method_types = OrderedDict()  # type: OrderedDict[str, FuncSignature]
        self.methods = OrderedDict()  # type: OrderedDict[str, FuncIR]
        # Glue methods for boxing/unboxing when a class changes the type
        # while overriding a method. Maps from (parent class overrided, method)
        # to IR of glue method.
        self.glue_methods = {}  # type: Dict[Tuple[ClassIR, str], FuncIR]
        self.vtable = None  # type: Optional[Dict[str, int]]
        self.vtable_entries = []  # type: List[Union[VTableMethod, VTableAttr]]
        self.base = None  # type: Optional[ClassIR]
        self.traits = []  # type: List[ClassIR]
        # Supply a working mro for most generated classes. Real classes will need to
        # fix it up.
        self.mro = [self]  # type: List[ClassIR]
        # base_mro is the chain of concrete (non-trait) ancestors
        self.base_mro = [self]  # type: List[ClassIR]

    def vtable_entry(self, name: str) -> int:
        assert self.vtable is not None, "vtable not computed yet"
        assert name in self.vtable, '%r has no attribute %r' % (self.name, name)
        return self.vtable[name]

    def attr_type(self, name: str) -> RType:
        for ir in self.mro:
            if name in ir.attributes:
                return ir.attributes[name]
        assert False, '%r has no attribute %r' % (self.name, name)

    def method_sig(self, name: str) -> FuncSignature:
        for ir in self.mro:
            if name in ir.method_types:
                return ir.method_types[name]
        assert False, '%r has no method %r' % (self.name, name)

    def name_prefix(self, names: NameGenerator) -> str:
        return names.private_name(self.module_name, self.name)

    def struct_name(self, names: NameGenerator) -> str:
        return '{}Object'.format(self.name_prefix(names))

    def get_method(self, name: str) -> Optional[FuncIR]:
        for ir in self.mro:
            if name in ir.methods:
                return ir.methods[name]
        return None


INVALID_CLASS = ClassIR('<INVALID_CLASS>', '')


LiteralsMap = Dict[Tuple[Type[object], Union[int, float, str]], str]


class ModuleIR:
    """Intermediate representation of a module."""

    def __init__(self,
            imports: List[str],
            from_imports: Dict[str, List[Tuple[str, str]]],
            literals: LiteralsMap,
            functions: List[FuncIR],
            classes: List[ClassIR]) -> None:
        self.imports = imports[:]
        self.from_imports = from_imports
        self.literals = literals
        self.functions = functions
        self.classes = classes

        if 'builtins' not in self.imports:
            self.imports.insert(0, 'builtins')


class OpVisitor(Generic[T]):
    @abstractmethod
    def visit_goto(self, op: Goto) -> T:
        raise NotImplementedError

    @abstractmethod
    def visit_branch(self, op: Branch) -> T:
        raise NotImplementedError

    @abstractmethod
    def visit_return(self, op: Return) -> T:
        raise NotImplementedError

    @abstractmethod
    def visit_unreachable(self, op: Unreachable) -> T:
        raise NotImplementedError

    @abstractmethod
    def visit_primitive_op(self, op: PrimitiveOp) -> T:
        raise NotImplementedError

    @abstractmethod
    def visit_assign(self, op: Assign) -> T:
        raise NotImplementedError

    @abstractmethod
    def visit_load_int(self, op: LoadInt) -> T:
        raise NotImplementedError

    @abstractmethod
    def visit_load_error_value(self, op: LoadErrorValue) -> T:
        raise NotImplementedError

    @abstractmethod
    def visit_get_attr(self, op: GetAttr) -> T:
        raise NotImplementedError

    @abstractmethod
    def visit_set_attr(self, op: SetAttr) -> T:
        raise NotImplementedError

    @abstractmethod
    def visit_load_static(self, op: LoadStatic) -> T:
        raise NotImplementedError

    @abstractmethod
    def visit_tuple_get(self, op: TupleGet) -> T:
        raise NotImplementedError

    @abstractmethod
    def visit_tuple_set(self, op: TupleSet) -> T:
        raise NotImplementedError

    def visit_inc_ref(self, op: IncRef) -> T:
        raise NotImplementedError

    def visit_dec_ref(self, op: DecRef) -> T:
        raise NotImplementedError

    @abstractmethod
    def visit_call(self, op: Call) -> T:
        raise NotImplementedError

    @abstractmethod
    def visit_py_call(self, op: PyCall) -> T:
        raise NotImplementedError

    @abstractmethod
    def visit_method_call(self, op: MethodCall) -> T:
        raise NotImplementedError

    @abstractmethod
    def visit_py_method_call(self, op: PyMethodCall) -> T:
        raise NotImplementedError

    @abstractmethod
    def visit_cast(self, op: Cast) -> T:
        raise NotImplementedError

    @abstractmethod
    def visit_box(self, op: Box) -> T:
        raise NotImplementedError

    @abstractmethod
    def visit_unbox(self, op: Unbox) -> T:
        raise NotImplementedError


def format_blocks(blocks: List[BasicBlock], env: Environment) -> List[str]:
    # First label all of the blocks
    for i, block in enumerate(blocks):
        block.label = i

    lines = []
    for i, block in enumerate(blocks):
        i == len(blocks) - 1

        lines.append(env.format('%l:', block.label))
        ops = block.ops
        if (isinstance(ops[-1], Goto) and i + 1 < len(blocks) and
                ops[-1].label == blocks[i + 1]):
            # Hide the last goto if it just goes to the next basic block.
            ops = ops[:-1]
        for op in ops:
            line = '    ' + op.to_str(env)
            lines.append(line)

        if not isinstance(block.ops[-1], (Goto, Branch, Return, Unreachable)):
            # Each basic block needs to exit somewhere.
            lines.append('    [MISSING BLOCK EXIT OPCODE]')
    return lines


def format_func(fn: FuncIR) -> List[str]:
    lines = []
    cls_prefix = fn.class_name + '.' if fn.class_name else ''
    lines.append('def {}{}({}):'.format(cls_prefix, fn.name,
                                        ', '.join(arg.name for arg in fn.args)))
    for line in fn.env.to_lines():
        lines.append('    ' + line)
    code = format_blocks(fn.blocks, fn.env)
    lines.extend(code)
    return lines


class RTypeVisitor(Generic[T]):
    @abstractmethod
    def visit_rprimitive(self, typ: RPrimitive) -> T:
        raise NotImplementedError

    @abstractmethod
    def visit_rinstance(self, typ: RInstance) -> T:
        raise NotImplementedError

    @abstractmethod
    def visit_roptional(self, typ: ROptional) -> T:
        raise NotImplementedError

    @abstractmethod
    def visit_rtuple(self, typ: RTuple) -> T:
        raise NotImplementedError

    @abstractmethod
    def visit_rvoid(self, typ: RVoid) -> T:
        raise NotImplementedError


# Import various modules that set up global state.
import mypyc.ops_int
import mypyc.ops_str
import mypyc.ops_list
import mypyc.ops_dict
import mypyc.ops_tuple
import mypyc.ops_misc<|MERGE_RESOLUTION|>--- conflicted
+++ resolved
@@ -1301,12 +1301,7 @@
 
     This also describes the runtime structure of native instances.
     """
-<<<<<<< HEAD
-    def __init__(self, name: str, module_name: str) -> None:
-=======
-
     def __init__(self, name: str, module_name: str, is_trait: bool = False) -> None:
->>>>>>> 20475c2d
         self.name = name
         self.module_name = module_name
         self.is_trait = is_trait
