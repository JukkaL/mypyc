--- conflicted
+++ resolved
@@ -27,12 +27,7 @@
 )
 from mypyc.ops import (
     FuncIR, BasicBlock, Assign, RegisterOp, DecRef, IncRef, Branch, Goto, Environment,
-<<<<<<< HEAD
-    Return, Op, Label, Cast, Box, RType, Value, Register, AssignmentTargetRegister,
-=======
-    Return, Op, Cast, Box, RType,
-    Value, Register,
->>>>>>> 20475c2d
+    Return, Op, Cast, Box, RType, Value, Register, AssignmentTargetRegister
 )
 
 
