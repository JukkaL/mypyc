"""Generate C code for a Python C extension module from Python source code."""

<<<<<<< HEAD
from typing import Dict, List, Tuple
=======
from collections import OrderedDict
from typing import List, Tuple, Dict, Iterable
>>>>>>> 5f903cf5

from mypy.build import BuildSource, build
from mypy.errors import CompileError
from mypy.options import Options

from mypyc import genops
from mypyc.common import PREFIX
from mypyc.emit import EmitterContext, Emitter, HeaderDeclaration
from mypyc.emitfunc import generate_native_function, native_function_header
from mypyc.emitclass import generate_class
from mypyc.emitwrapper import generate_wrapper_function, wrapper_function_header
from mypyc.ops import c_module_name, FuncIR, ClassIR, ModuleIR
from mypyc.refcount import insert_ref_count_opcodes
from mypyc.exceptions import insert_exception_handling


class MarkedDeclaration:
    """Add a mark, useful for topological sort."""
    def __init__(self, declaration: HeaderDeclaration, mark: bool) -> None:
        self.declaration = declaration
        self.mark = False


def compile_module_to_c(sources: List[BuildSource], module_name: str, options: Options,
                        alt_lib_path: str) -> str:
    """Compile a Python module to source for a Python C extension module."""
    assert options.strict_optional, 'strict_optional must be turned on'
    result = build(sources=sources,
                   options=options,
                   alt_lib_path=alt_lib_path)
    if result.errors:
        raise CompileError(result.errors)

    # Generate basic IR, with missing exception and refcount handling.
    module = genops.build_ir(result.files[module_name], result.types)
    # Insert exception handling.
    for fn in module.functions:
        insert_exception_handling(fn)
    # Insert refcount handling.
    for fn in module.functions:
        insert_ref_count_opcodes(fn)
    # Generate C code.
    source_path = result.files[module_name].path
    generator = ModuleGenerator(module_name, module, source_path)
    return generator.generate_c_module()


def generate_function_declaration(fn: FuncIR, emitter: Emitter) -> None:
    emitter.emit_lines(
        '{};'.format(native_function_header(fn)),
        '{};'.format(wrapper_function_header(fn)))


def encode_as_c_string(s: str) -> Tuple[str, int]:
    """Produce a utf-8 encoded, escaped, quoted C string and its size from a string"""
    # This is a kind of abusive way to do this...
    b = s.encode('utf-8')
    escaped = str(b)[2:-1].replace('"', '\\"')
    return '"{}"'.format(escaped), len(b)


class ModuleGenerator:
    def __init__(self, module_name: str, module: ModuleIR, source_path: str) -> None:
        self.module_name = module_name
        self.module = module
        self.source_path = source_path
        self.context = EmitterContext()

    def generate_c_module(self) -> str:
        emitter = Emitter(self.context)

        self.declare_internal_globals()

        self.declare_imports(self.module.imports)

        for symbol in self.module.literals.values():
            self.declare_static_pyobject(symbol)

        for fn in self.module.functions:
            generate_function_declaration(fn, emitter)

        for cl in self.module.classes:
            generate_class(cl, self.module_name, emitter)

        emitter.emit_line()

        self.generate_module_def(emitter)

        for fn in self.module.functions:
            emitter.emit_line()
            generate_native_function(fn, emitter, self.source_path)
            emitter.emit_line()
            generate_wrapper_function(fn, emitter)

        declarations = Emitter(self.context)
        declarations.emit_line('#include <Python.h>')
        declarations.emit_line('#include <CPy.h>')
        declarations.emit_line()

        declarations.emit_line('static CPyModule *self_module;');

        for declaration in self.toposort_declarations():
            declarations.emit_lines(*declaration.body)

        return ''.join(declarations.fragments + emitter.fragments)

    def generate_module_def(self, emitter: Emitter) -> None:
        # Emit module methods
        emitter.emit_line('static PyMethodDef module_methods[] = {')
        for fn in self.module.functions:
            emitter.emit_line(
                ('{{"{name}", (PyCFunction){prefix}{name}, METH_VARARGS | METH_KEYWORDS, '
                 'NULL /* docstring */}},').format(
                    name=fn.cname,
                    prefix=PREFIX))
        emitter.emit_line('{NULL, NULL, 0, NULL}')
        emitter.emit_line('};')
        emitter.emit_line()

        # Emit module definition struct
        emitter.emit_lines('static struct PyModuleDef module = {',
                           'PyModuleDef_HEAD_INIT,',
                           '"{}",'.format(self.module_name),
                           'NULL, /* docstring */',
                           '-1,       /* size of per-interpreter state of the module,',
                           '             or -1 if the module keeps state in global variables. */',
                           'module_methods',
                           '};')
        emitter.emit_line()

        # Emit module init function
        emitter.emit_lines('PyMODINIT_FUNC PyInit_{}(void)'.format(self.module_name),
                           '{',
                           'PyObject *m;')
        for cl in self.module.classes:
            type_struct = cl.type_struct
            emitter.emit_lines('if (PyType_Ready(&{}) < 0)'.format(type_struct),
<<<<<<< HEAD
                                '    return NULL;')

        # Save a copy of the current module to a static global
        emitter.emit_lines('m = PyModule_Create(&module);',
                           'if (m == NULL)',
                           '    return NULL;',
                           'self_module = m;',
                           'Py_INCREF(self_module);')
        self.generate_imports_init_section(self.module.imports, emitter)
        self.generate_from_imports_init_section(
            self.module.imports,
            self.module.from_imports,
            emitter,
        )
=======
                               '    return NULL;')
        emitter.emit_lines('m = PyModule_Create(&module);',
                           'if (m == NULL)',
                           '    return NULL;')
        emitter.emit_lines('_globals = PyModule_GetDict(m);',
                           'if (_globals == NULL)',
                           '    return NULL;')
        self.generate_imports_init_section(self.module.imports, emitter)

        for literal, symbol in self.module.literals.items():
            if isinstance(literal, int):
                emitter.emit_lines(
                    '{} = PyLong_FromString(\"{}\", NULL, 10);'.format(
                        symbol, str(literal))
                )
            elif isinstance(literal, float):
                emitter.emit_lines(
                    '{} = PyFloat_FromDouble({});'.format(symbol, str(literal))
                )
            elif isinstance(literal, str):
                emitter.emit_lines(
                    '{} = PyUnicode_FromStringAndSize({}, {});'.format(
                        symbol, *encode_as_c_string(literal)),
                    'if ({} == NULL)'.format(symbol),
                    '    return NULL;',
                )
            else:
                assert False, ('Literals must be integers, floating point numbers, or strings,',
                               'but the provided literal is of type {}'.format(type(literal)))

>>>>>>> 5f903cf5
        for cl in self.module.classes:
            name = cl.name
            type_struct = cl.type_struct
            emitter.emit_lines(
                'Py_INCREF(&{});'.format(type_struct),
                'PyModule_AddObject(m, "{}", (PyObject *)&{});'.format(name, type_struct))
        emitter.emit_line('return m;')
        emitter.emit_line('}')

    def toposort_declarations(self) -> List[HeaderDeclaration]:
        """Topologically sort the declaration dict by dependencies.

        Declarations can require other declarations to come prior in C (such as declaring structs).
        In order to guarantee that the C output will compile the declarations will thus need to
        be properly ordered. This simple DFS guarantees that we have a proper ordering.

        This runs in O(V + E).
        """
        result = []
        marked_declarations = OrderedDict()  # type: Dict[str, MarkedDeclaration]
        for k, v in self.context.declarations.items():
            marked_declarations[k] = MarkedDeclaration(v, False)

        def _toposort_visit(name: str) -> None:
            decl = marked_declarations[name]
            if decl.mark:
                return

            for child in decl.declaration.dependencies:
                _toposort_visit(child)

            result.append(decl.declaration)
            decl.mark = True

        for name, marked_declaration in marked_declarations.items():
            _toposort_visit(name)

        return result

    def declare_global(self, type_spaced: str, name: str, static: bool=True) -> None:
        static_str = 'static ' if static else ''
        if name not in self.context.declarations:
            self.context.declarations[name] = HeaderDeclaration(
                set(),
                ['{}{}{};'.format(static_str, type_spaced, name)],
            )

    def declare_internal_globals(self) -> None:
        self.declare_global('PyObject *', '_globals')

    def declare_import(self, imp: str) -> None:
        self.declare_global('CPyModule *', c_module_name(imp))

    def declare_imports(self, imps: Iterable[str]) -> None:
        for imp in imps:
            self.declare_import(imp)

    def declare_static_pyobject(self, symbol: str) -> None:
        self.declare_global('PyObject *', symbol)

    def generate_imports_init_section(self, imps: List[str], emitter: Emitter) -> None:
        for imp in imps:
            self.generate_import(imp, emitter)

    def generate_import(self, imp: str, emitter: Emitter):
        emitter.emit_line('{} = PyImport_ImportModule("{}");'.format(c_module_name(imp), imp))
        emitter.emit_line('if ({} == NULL)'.format(c_module_name(imp)))
        emitter.emit_line('    return NULL;')

    def generate_from_imports_init_section(self,
            imps: List[str],
            from_imps: Dict[str, List[Tuple[str, str]]],
            emitter: Emitter) -> None:
        for imp, import_names in from_imps.items():
            # Only import it again if we haven't imported it from the main
            # imports section
            if imp not in imps:
                emitter.emit_line('CPyModule *{};'.format(c_module_name(imp)))
                self.generate_import(imp, emitter)

            for original_name, as_name in import_names:
                # Obtain a reference to the original object
                object_temp_name = emitter.temp_name()
                emitter.emit_line('PyObject *{} = CPyObject_GetAttrString({}, "{}");'.format(
                    object_temp_name,
                    c_module_name(imp),
                    original_name,
                ))
                emitter.emit_lines(
                    'if ({} == NULL)'.format(object_temp_name),
                    '    return NULL;',
                )
                # and add it to the namespace of the current module, which eats the ref
                emitter.emit_line('if(-1 == PyModule_AddObject(m, "{}", {}))'.format(
                    as_name,
                    object_temp_name,
                ))
                emitter.emit_line('   return NULL;')

            # This particular import isn't saved as a global so we should decref it
            # and not keep it around
            if imp not in imps:
                emitter.emit_line('Py_DECREF({});'.format(c_module_name(imp)))<|MERGE_RESOLUTION|>--- conflicted
+++ resolved
@@ -1,11 +1,7 @@
 """Generate C code for a Python C extension module from Python source code."""
 
-<<<<<<< HEAD
-from typing import Dict, List, Tuple
-=======
 from collections import OrderedDict
 from typing import List, Tuple, Dict, Iterable
->>>>>>> 5f903cf5
 
 from mypy.build import BuildSource, build
 from mypy.errors import CompileError
@@ -105,8 +101,6 @@
         declarations.emit_line('#include <CPy.h>')
         declarations.emit_line()
 
-        declarations.emit_line('static CPyModule *self_module;');
-
         for declaration in self.toposort_declarations():
             declarations.emit_lines(*declaration.body)
 
@@ -143,22 +137,6 @@
         for cl in self.module.classes:
             type_struct = cl.type_struct
             emitter.emit_lines('if (PyType_Ready(&{}) < 0)'.format(type_struct),
-<<<<<<< HEAD
-                                '    return NULL;')
-
-        # Save a copy of the current module to a static global
-        emitter.emit_lines('m = PyModule_Create(&module);',
-                           'if (m == NULL)',
-                           '    return NULL;',
-                           'self_module = m;',
-                           'Py_INCREF(self_module);')
-        self.generate_imports_init_section(self.module.imports, emitter)
-        self.generate_from_imports_init_section(
-            self.module.imports,
-            self.module.from_imports,
-            emitter,
-        )
-=======
                                '    return NULL;')
         emitter.emit_lines('m = PyModule_Create(&module);',
                            'if (m == NULL)',
@@ -167,6 +145,11 @@
                            'if (_globals == NULL)',
                            '    return NULL;')
         self.generate_imports_init_section(self.module.imports, emitter)
+        self.generate_from_imports_init_section(
+            self.module.imports,
+            self.module.from_imports,
+            emitter,
+        )
 
         for literal, symbol in self.module.literals.items():
             if isinstance(literal, int):
@@ -189,7 +172,6 @@
                 assert False, ('Literals must be integers, floating point numbers, or strings,',
                                'but the provided literal is of type {}'.format(type(literal)))
 
->>>>>>> 5f903cf5
         for cl in self.module.classes:
             name = cl.name
             type_struct = cl.type_struct
@@ -254,7 +236,7 @@
         for imp in imps:
             self.generate_import(imp, emitter)
 
-    def generate_import(self, imp: str, emitter: Emitter):
+    def generate_import(self, imp: str, emitter: Emitter) -> None:
         emitter.emit_line('{} = PyImport_ImportModule("{}");'.format(c_module_name(imp), imp))
         emitter.emit_line('if ({} == NULL)'.format(c_module_name(imp)))
         emitter.emit_line('    return NULL;')
@@ -273,7 +255,7 @@
             for original_name, as_name in import_names:
                 # Obtain a reference to the original object
                 object_temp_name = emitter.temp_name()
-                emitter.emit_line('PyObject *{} = CPyObject_GetAttrString({}, "{}");'.format(
+                emitter.emit_line('PyObject *{} = PyObject_GetAttrString({}, "{}");'.format(
                     object_temp_name,
                     c_module_name(imp),
                     original_name,
